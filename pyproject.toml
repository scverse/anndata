[build-system]
build-backend = "hatchling.build"
requires = ["hatchling", "hatch-vcs"]

[project]
name = "anndata"
description = "Annotated data."
requires-python = ">=3.9"
license = "BSD-3-Clause"
authors = [
    { name = "Philipp Angerer" },
    { name = "Alex Wolf" },
    { name = "Isaac Virshup" },
    { name = "Sergei Rybakov" },
]
maintainers = [
    { name = "Isaac Virshup", email = "ivirshup@gmail.com" },
    { name = "Philipp Angerer", email = "philipp.angerer@helmholtz-munich.de" },
    { name = "Alex Wolf", email = "f.alex.wolf@gmx.de" },
]
readme = "README.md"
classifiers = [
    "Environment :: Console",
    "Framework :: Jupyter",
    "Intended Audience :: Developers",
    "Intended Audience :: Science/Research",
    "Natural Language :: English",
    "Operating System :: MacOS :: MacOS X",
    "Operating System :: Microsoft :: Windows",
    "Operating System :: POSIX :: Linux",
    "Programming Language :: Python :: 3",
    "Programming Language :: Python :: 3.9",
    "Programming Language :: Python :: 3.10",
    "Programming Language :: Python :: 3.11",
    "Programming Language :: Python :: 3.12",
    "Topic :: Scientific/Engineering :: Bio-Informatics",
    "Topic :: Scientific/Engineering :: Visualization",
]
dependencies = [
    # pandas <1.4 has pandas/issues/35446
    # pandas 2.1.0rc0 has pandas/issues/54622
    "pandas >=1.4, !=2.1.0rc0, !=2.1.2",
    "numpy>=1.23",
    # https://github.com/scverse/anndata/issues/1434
    "scipy >1.8",
    "h5py>=3.1",
    "exceptiongroup; python_version<'3.11'",
    "natsort",
    "packaging>=20.0",
    # array-api-compat 1.5 has https://github.com/scverse/anndata/issues/1410
    "array_api_compat>1.4,!=1.5",
]
dynamic = ["version"]

[project.urls]
Documentation = "https://anndata.readthedocs.io/"
Source = "https://github.com/scverse/anndata"
Home-page = "https://github.com/scverse/anndata"


[project.optional-dependencies]
dev = [
    # dev version generation
    "setuptools_scm",
    # test speedups
    "pytest-xdist",
]
doc = [
    "sphinx>=4.4",
    "sphinx-book-theme>=1.1.0",
    "sphinx-autodoc-typehints>=1.11.0",
    "sphinx-issues",
    "sphinx-copybutton",
    "sphinxext.opengraph",
    "nbsphinx",
    "scanpydoc[theme,typehints] >=0.13.4",
    "zarr",
    "awkward>=2.0.7",
    "IPython",                          # For syntax highlighting in notebooks
    "myst_parser",
    "sphinx_design>=0.5.0",
    "readthedocs-sphinx-search",
]
test = [
    "loompy>=3.0.5",
    "pytest>=8.2",
    "pytest-cov>=2.10",
    "zarr<3.0.0a0",
    "matplotlib",
    "scikit-learn",
    "openpyxl",
    "joblib",
    "boltons",
    "scanpy",
    "httpx", # For data downloading
    "dask[array,distributed]>=2022.09.2",
    "awkward>=2.3",
    "pyarrow",
    "pytest_memray",
    "pytest-mock"
]
<<<<<<< HEAD
gpu = ["cupy"]
xarray = ["xarray"]
=======
gpu = [
    "cupy",
    "numpy<2.0.0",
]
>>>>>>> 2c9e4005

[tool.hatch.version]
source = "vcs"
[tool.hatch.build.hooks.vcs]
version-file = "src/anndata/_version.py"
<<<<<<< HEAD
[tool.hatch.metadata]
allow-direct-references = true
=======
[tool.hatch.build.targets.wheel]
packages = ["src/anndata", "src/testing"]
>>>>>>> 2c9e4005

[tool.coverage.run]
source_pkgs = ["anndata"]
omit = ["src/anndata/_version.py", "**/test_*.py"]
[tool.coverage.paths]
source = ["./src", "**/site-packages"]

[tool.coverage.report]
exclude_also = [
    "if TYPE_CHECKING:",
]

[tool.pytest.ini_options]
addopts = [
    "--import-mode=importlib",
    "--strict-markers",
    "--doctest-modules",
    "--pyargs",
    "-ptesting.anndata._pytest",
]
filterwarnings = [
    # all `ignore::anndata.*` entries are in `conftest.py`
    # See: https://github.com/pytest-dev/pytest-cov/issues/437
]
# When `--strict-warnings` is used, all warnings are treated as errors, except those:
filterwarnings_when_strict = [
    "default::anndata._warnings.ImplicitModificationWarning",
    "default:Transforming to str index:UserWarning",
    "default:(Observation|Variable) names are not unique. To make them unique:UserWarning",
    "default::scipy.sparse.SparseEfficiencyWarning",
    "default::dask.array.core.PerformanceWarning",
]
python_files = "test_*.py"
testpaths = [
    "anndata", # docstrings (module name due to --pyargs)
    "./tests", # unit tests
    "./docs/concatenation.rst", # further doctests
]
# For some reason this effects how logging is shown when tests are run
xfail_strict = true
markers = ["gpu: mark test to run on GPU"]

[tool.ruff]
src = ["src"]

[tool.ruff.format]
docstring-code-format = true

[tool.ruff.lint]
select = [
    "E",   # Error detected by Pycodestyle
    "F",   # Errors detected by Pyflakes
    "W",   # Warning detected by Pycodestyle
    "UP",  # pyupgrade
    "I",   # isort
    "TCH", # manage type checking blocks
    "ICN", # Follow import conventions
    "PTH", # Pathlib instead of os.path
    "PT",  # Pytest conventions
]
ignore = [
    # line too long -> we accept long comment lines; formatter gets rid of long code lines
    "E501",
    # Do not assign a lambda expression, use a def -> AnnData allows lambda expression assignments,
    "E731",
    # allow I, O, l as variable names -> I is the identity matrix, i, j, k, l is reasonable indexing notation
    "E741",
]
[tool.ruff.lint.per-file-ignores]
# E721 comparing types, but we specifically are checking that we aren't getting subtypes (views)
"tests/test_readwrite.py" = ["E721"]
[tool.ruff.lint.isort]
known-first-party = ["anndata"]
required-imports = ["from __future__ import annotations"]

[tool.codespell]
skip = ".git,*.pdf,*.svg"
ignore-words-list = "theis,coo,homogenous"<|MERGE_RESOLUTION|>--- conflicted
+++ resolved
@@ -99,27 +99,19 @@
     "pytest_memray",
     "pytest-mock"
 ]
-<<<<<<< HEAD
-gpu = ["cupy"]
-xarray = ["xarray"]
-=======
 gpu = [
     "cupy",
     "numpy<2.0.0",
 ]
->>>>>>> 2c9e4005
+xarray = ["xarray"]
+
 
 [tool.hatch.version]
 source = "vcs"
 [tool.hatch.build.hooks.vcs]
 version-file = "src/anndata/_version.py"
-<<<<<<< HEAD
-[tool.hatch.metadata]
-allow-direct-references = true
-=======
 [tool.hatch.build.targets.wheel]
 packages = ["src/anndata", "src/testing"]
->>>>>>> 2c9e4005
 
 [tool.coverage.run]
 source_pkgs = ["anndata"]

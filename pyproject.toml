--- conflicted
+++ resolved
@@ -91,13 +91,8 @@
     "openpyxl",
     "joblib",
     "boltons",
-<<<<<<< HEAD
     "scanpy>=1.9.8",
     "httpx",              # For data downloading
-=======
-    "scanpy>=1.10",
-    "httpx", # For data downloading
->>>>>>> 9a0b9810
     "dask[distributed]",
     "awkward>=2.3",
     "pyarrow",

--- conflicted
+++ resolved
@@ -90,13 +90,8 @@
     "boltons",
     "scanpy",
     "httpx", # For data downloading
-<<<<<<< HEAD
-    "dask[array,distributed]>=2022.09",
-    "awkward>=2.3, !=2.5.2",
-=======
-    "dask[array,distributed]",
+    "dask[array,distributed]>=2022.09.2",
     "awkward>=2.3",
->>>>>>> b9f346c3
     "pyarrow",
     "pytest_memray",
     "pytest-mock"

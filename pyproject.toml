[build-system]
build-backend = "hatchling.build"
requires = ["hatchling", "hatch-vcs"]

[project]
name = "anndata"
description = "Annotated data."
requires-python = ">=3.11"
license = "BSD-3-Clause"
authors = [
    { name = "Philipp Angerer" },
    { name = "Alex Wolf" },
    { name = "Isaac Virshup" },
    { name = "Sergei Rybakov" },
]
maintainers = [
    { name = "Isaac Virshup", email = "ivirshup@gmail.com" },
    { name = "Philipp Angerer", email = "philipp.angerer@helmholtz-munich.de" },
    { name = "Alex Wolf", email = "f.alex.wolf@gmx.de" },
]
readme = "README.md"
classifiers = [
    "Environment :: Console",
    "Framework :: Jupyter",
    "Intended Audience :: Developers",
    "Intended Audience :: Science/Research",
    "Natural Language :: English",
    "Operating System :: MacOS :: MacOS X",
    "Operating System :: Microsoft :: Windows",
    "Operating System :: POSIX :: Linux",
    "Programming Language :: Python :: 3",
    "Programming Language :: Python :: 3.11",
    "Programming Language :: Python :: 3.12",
    "Programming Language :: Python :: 3.13",
    "Topic :: Scientific/Engineering :: Bio-Informatics",
    "Topic :: Scientific/Engineering :: Visualization",
]
dependencies = [
    # pandas <1.4 has pandas/issues/35446
    # pandas 2.1.0rc0 has pandas/issues/54622
    "pandas >=2.0.0, !=2.1.0rc0, !=2.1.2",
    "numpy>=1.25",
    # https://github.com/scverse/anndata/issues/1434
<<<<<<< HEAD
    "scipy >1.11",
    "h5py>=3.6",
=======
    "scipy >1.8",
    "h5py>=3.7",
>>>>>>> 3d0105bb
    "exceptiongroup; python_version<'3.11'",
    "natsort",
    "packaging>=24.2",
    # array-api-compat 1.5 has https://github.com/scverse/anndata/issues/1410
    "array_api_compat>1.4,!=1.5",
    "legacy-api-wrap",
]
dynamic = ["version"]

[project.urls]
Documentation = "https://anndata.readthedocs.io/"
Source = "https://github.com/scverse/anndata"
Home-page = "https://github.com/scverse/anndata"


[project.optional-dependencies]
dev = [
    # runtime dev version generation
    "hatch-vcs",
    "anndata[dev-doc,dev-test]",
]
doc = [
    "sphinx>=7.4.6",
    "sphinx-book-theme>=1.1.0",
    "sphinx-autodoc-typehints>=2.2.0",
    "sphinx-issues",
    "sphinx-copybutton",
    "sphinx-toolbox>=3.8.0",
    "sphinxext.opengraph",
    "nbsphinx",
    "scanpydoc[theme,typehints] >=0.15.1",
    "zarr<3",
    "awkward>=2.3",
    "IPython",                          # For syntax highlighting in notebooks
    "myst_parser",
    "sphinx_design>=0.5.0",
    "readthedocs-sphinx-search",
    # for unreleased changes
    "anndata[dev-doc]",
]
dev-doc = ["towncrier>=24.8.0"] # release notes tool
test = [
    "loompy>=3.0.5",
    "pytest>=8.2,<8.3.4",
    "pytest-cov>=2.10",
<<<<<<< HEAD
    "zarr<3.0.0a0,>=2.15",
=======
    "zarr<3",
>>>>>>> 3d0105bb
    "matplotlib",
    "scikit-learn",
    "openpyxl",
    "joblib",
    "boltons",
<<<<<<< HEAD
=======
    "scanpy>=1.9.8",
>>>>>>> 3d0105bb
    "httpx", # For data downloading
    "dask[distributed]",
    "awkward>=2.3",
    "pyarrow",
    "pytest_memray",
    "pytest-mock",
    "anndata[dask]",
]
dev-test = ["pytest-xdist"] # local test speedups
gpu = ["cupy"]
cu12 = ["cupy-cuda12x"]
cu11 = ["cupy-cuda11x"]
# https://github.com/dask/dask/issues/11290
dask = ["dask[array]>=2022.09.2,!=2024.8.*,!=2024.9.*"]

[tool.hatch.version]
source = "vcs"
raw-options.version_scheme = "release-branch-semver"
[tool.hatch.build.targets.wheel]
packages = ["src/anndata", "src/testing"]
[tool.hatch.metadata]
allow-direct-references = true

[tool.coverage.run]
data_file = "test-data/coverage"
source_pkgs = ["anndata"]
omit = ["src/anndata/_version.py", "**/test_*.py"]
[tool.coverage.xml]
output = "test-data/coverage.xml"
[tool.coverage.paths]
source = ["./src", "**/site-packages"]

[tool.coverage.report]
exclude_also = [
    "if TYPE_CHECKING:",
]

[tool.pytest.ini_options]
addopts = [
    "--import-mode=importlib",
    "--strict-markers",
    "--doctest-modules",
    "--pyargs",
    "-ptesting.anndata._pytest",
]
filterwarnings = [
    # all `ignore::anndata.*` entries are in `conftest.py`
    # See: https://github.com/pytest-dev/pytest-cov/issues/437
]
# When `--strict-warnings` is used, all warnings are treated as errors, except those:
filterwarnings_when_strict = [
    "default::anndata._warnings.ImplicitModificationWarning",
    "default:Transforming to str index:UserWarning",
    "default:(Observation|Variable) names are not unique. To make them unique:UserWarning",
    "default::scipy.sparse.SparseEfficiencyWarning",
    "default::dask.array.core.PerformanceWarning",
]
python_files = "test_*.py"
testpaths = [
    "anndata", # docstrings (module name due to --pyargs)
    "./tests", # unit tests
    "./ci/scripts", # CI script tests
    "./docs/concatenation.rst", # further doctests
]
# For some reason this effects how logging is shown when tests are run
xfail_strict = true
markers = ["gpu: mark test to run on GPU"]

[tool.ruff]
src = ["src"]

[tool.ruff.format]
docstring-code-format = true

[tool.ruff.lint]
select = [
    "E",   # Error detected by Pycodestyle
    "EM",  # Traceback-friendly error messages
    "F",   # Errors detected by Pyflakes
    "FBT", # Boolean positional arguments
    "W",   # Warning detected by Pycodestyle
    "PLW", # Pylint
    "UP",  # pyupgrade
    "I",   # isort
    "TC",  # manage type checking blocks
    "TID", # Banned imports
    "ICN", # Follow import conventions
    "PTH", # Pathlib instead of os.path
    "PT",  # Pytest conventions
    "PYI", # Typing
]
ignore = [
    # line too long -> we accept long comment lines; formatter gets rid of long code lines
    "E501",
    # Do not assign a lambda expression, use a def -> AnnData allows lambda expression assignments,
    "E731",
    # allow I, O, l as variable names -> I is the identity matrix, i, j, k, l is reasonable indexing notation
    "E741",
    # We use relative imports from parent modules
    "TID252",
    # Shadowing loop variables isn’t a big deal
    "PLW2901",
]
[tool.ruff.lint.per-file-ignores]
# E721 comparing types, but we specifically are checking that we aren't getting subtypes (views)
"tests/test_readwrite.py" = ["E721"]
[tool.ruff.lint.isort]
known-first-party = ["anndata"]
required-imports = ["from __future__ import annotations"]
[tool.ruff.lint.flake8-tidy-imports.banned-api]
"subprocess.call".msg = "Use `subprocess.run([…])` instead"
"subprocess.check_call".msg = "Use `subprocess.run([…], check=True)` instead"
"subprocess.check_output".msg = "Use `subprocess.run([…], check=True, capture_output=True)` instead"
"legacy_api_wrap.legacy_api".msg = "Use anndata.compat.old_positionals instead"
[tool.ruff.lint.flake8-type-checking]
exempt-modules = []
strict = true

[tool.codespell]
skip = ".git,*.pdf,*.svg"
ignore-words-list = "theis,coo,homogenous"

[tool.towncrier]
package = "anndata"
directory = "docs/release-notes"
filename = "docs/release-notes/{version}.md"
single_file = false
package_dir = "src"
issue_format = "{{pr}}`{issue}`"
title_format = "(v{version})=\n### {version} {{small}}`{project_date}`"
fragment.bugfix.name = "Bug fixes"
fragment.doc.name = "Documentation"
fragment.feature.name = "Features"
fragment.misc.name = "Miscellaneous improvements"
fragment.performance.name = "Performance"
fragment.breaking.name = "Breaking changes"
fragment.dev.name = "Development Process"<|MERGE_RESOLUTION|>--- conflicted
+++ resolved
@@ -41,13 +41,8 @@
     "pandas >=2.0.0, !=2.1.0rc0, !=2.1.2",
     "numpy>=1.25",
     # https://github.com/scverse/anndata/issues/1434
-<<<<<<< HEAD
     "scipy >1.11",
     "h5py>=3.6",
-=======
-    "scipy >1.8",
-    "h5py>=3.7",
->>>>>>> 3d0105bb
     "exceptiongroup; python_version<'3.11'",
     "natsort",
     "packaging>=24.2",
@@ -93,20 +88,13 @@
     "loompy>=3.0.5",
     "pytest>=8.2,<8.3.4",
     "pytest-cov>=2.10",
-<<<<<<< HEAD
-    "zarr<3.0.0a0,>=2.15",
-=======
     "zarr<3",
->>>>>>> 3d0105bb
     "matplotlib",
     "scikit-learn",
     "openpyxl",
     "joblib",
     "boltons",
-<<<<<<< HEAD
-=======
     "scanpy>=1.9.8",
->>>>>>> 3d0105bb
     "httpx", # For data downloading
     "dask[distributed]",
     "awkward>=2.3",

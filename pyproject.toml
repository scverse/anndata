[build-system]
build-backend = "hatchling.build"
requires = [ "hatchling", "hatch-vcs" ]

[project]
name = "anndata"
description = "Annotated data."
requires-python = ">=3.12"
license = "BSD-3-Clause"
authors = [
    { name = "Philipp Angerer" },
    { name = "Alex Wolf" },
    { name = "Isaac Virshup" },
    { name = "Sergei Rybakov" },
    { name = "Ilan Gold" },
]
maintainers = [
    { name = "Philipp Angerer", email = "philipp.angerer@helmholtz-munich.de" },
    { name = "Ilan Gold", email = "ilan.gold@helmholtz-munich.de" },
]
readme = "README.md"
classifiers = [
    "Environment :: Console",
    "Framework :: Jupyter",
    "Intended Audience :: Developers",
    "Intended Audience :: Science/Research",
    "Natural Language :: English",
    "Operating System :: MacOS :: MacOS X",
    "Operating System :: Microsoft :: Windows",
    "Operating System :: POSIX :: Linux",
    "Programming Language :: Python :: 3",
    "Programming Language :: Python :: 3.12",
    "Programming Language :: Python :: 3.13",
    "Programming Language :: Python :: 3.14",
    "Topic :: Scientific/Engineering :: Bio-Informatics",
    "Topic :: Scientific/Engineering :: Visualization",
]
dependencies = [
    "pandas >=2.2.2",
    "numpy>=2",
    "scipy >=1.13",
    "h5py>=3.11",
    "natsort",
    "packaging>=24.2",
    "array-api-compat>=1.7.1",
    "legacy-api-wrap",
    "zarr >=2.18.7, !=3.0.*",
    "typing-extensions; python_version<'3.13'",
]
dynamic = [ "version" ]

[project.urls]
Documentation = "https://anndata.readthedocs.io/"
Source = "https://github.com/scverse/anndata"
Home-page = "https://github.com/scverse/anndata"


[project.optional-dependencies]
dev = [
    "anndata[dev-doc]",
]
doc = [
    "sphinx>=8.2.1,<9",                  # https://github.com/tox-dev/sphinx-autodoc-typehints/issues/586
    "sphinx-book-theme>=1.1.0",
    "sphinx-autodoc-typehints>=2.2.0",
    "sphinx-issues>=5.0.1",
    "sphinx-copybutton",
    "sphinx-toolbox>=3.8.0",
    "sphinxext.opengraph",
    "myst-nb",
    "scanpydoc[theme,typehints] >=0.16",
    "awkward>=2.6.3",
    "IPython",                           # For syntax highlighting in notebooks
    "myst_parser",
    "sphinx_design>=0.5.0",
    # for unreleased changes
    "anndata[dev-doc,dask]",
]
dev-doc = [ "towncrier>=24.8.0" ] # release notes tool
test-min = [
<<<<<<< HEAD
    "pytest>=9.0.1",
=======
    "pytest",
>>>>>>> 71966500
    "pytest-cov",           # only for VS Code
    "pytest-randomly",
    "pytest-memray",
    "pytest-mock",
    "pytest-xdist[psutil]",
    "filelock",
    "matplotlib",
    "scikit-learn",
    "openpyxl",
    "joblib",
    "boltons",
    "scanpy>=1.10",
    # TODO: Is 1.0dev1 a real pre-release? https://pypi.org/project/httpx/#history
    "httpx<1.0",         # For data downloading
    "dask[distributed]",
    "awkward>=2.6.3",
    "pyarrow",
    "anndata[dask]",
]
test = [ "anndata[test-min,lazy]", "fast-array-utils>=1.2.3" ]
gpu = [ "cupy" ]
cu12 = [ "cupy-cuda12x" ]
cu11 = [ "cupy-cuda11x" ]
# requests and aiohttp needed for zarr remote data
lazy = [ "xarray>=2025.06.1", "aiohttp", "requests", "anndata[dask]" ]
# https://github.com/dask/dask/issues/11290
# https://github.com/dask/dask/issues/11752
dask = [
    "dask[array]>=2024.5.1,!=2024.8.*,!=2024.9.*,!=2025.2.*,!=2025.3.*,!=2025.4.*,!=2025.5.*,!=2025.6.*,!=2025.7.*,!=2025.8.*",
]

[tool.hatch.version]
source = "vcs"
raw-options.version_scheme = "release-branch-semver"
[tool.hatch.build.targets.wheel]
packages = [ "src/anndata", "src/testing" ]

[tool.coverage.run]
data_file = "test-data/raw-coverage"
source_pkgs = [ "anndata" ]
omit = [ "src/anndata/_version.py", "**/test_*.py" ]
patch = [ "subprocess" ]
[tool.coverage.xml]
output = "test-data/coverage.xml"
[tool.coverage.paths]
source = [ "./src", "**/site-packages" ]
[tool.coverage.report]
exclude_also = [
    "if TYPE_CHECKING:",
]

[tool.pytest]
strict = true
addopts = [
    "--import-mode=importlib",
    "--doctest-modules",
    "--pyargs",
    "-ptesting.anndata._pytest",
    "--dist=loadgroup",
]
filterwarnings = [
    "ignore::anndata._warnings.OldFormatWarning",
    "ignore::anndata._warnings.ExperimentalFeatureWarning",
    "ignore:.*first_column_names:FutureWarning:scanpy",                           # scanpy 1.10.x
    "ignore:Importing read_.* from `anndata` is deprecated:FutureWarning:scanpy",
    "ignore:`__version__` is deprecated:FutureWarning:scanpy",
    # https://github.com/matplotlib/matplotlib/pull/30589
    "ignore:.*'(oneOf|parseString|resetCache|enablePackrat)'.*'(one_of|parse_string|reset_cache|enable_packrat)':DeprecationWarning:matplotlib",
]
# When `--strict-warnings` is used, all warnings are treated as errors, except those:
filterwarnings_when_strict = [
    "default::anndata._warnings.ImplicitModificationWarning",
    "default:Transforming to str index:UserWarning",
    "default:(Observation|Variable) names are not unique. To make them unique:UserWarning",
    "default::scipy.sparse.SparseEfficiencyWarning",
    "default::dask.array.core.PerformanceWarning",
    "default:anndata will no longer support zarr v2:DeprecationWarning",
    "default:The codec `vlen-utf8:UserWarning",
    "default:The dtype `StringDType():UserWarning",
    "default:Consolidated metadata is:UserWarning",
    "default:.*Structured:zarr.core.dtype.common.UnstableSpecificationWarning",
    "default:.*FixedLengthUTF32:zarr.core.dtype.common.UnstableSpecificationWarning",
    "default:Automatic shard shape inference is experimental",
]
python_files = [ "test_*.py" ]
testpaths = [
    "anndata",                  # docstrings (module name due to --pyargs)
    "./tests",                  # unit tests
    "./ci/scripts",             # CI script tests
    "./docs/concatenation.rst", # further doctests
]
# For some reason this effects how logging is shown when tests are run
markers = [
    "gpu: mark test to run on GPU",
    "zarr_io: mark tests that involve zarr io",
    "dask_distributed: tests that need a distributed client with multiple processes",
]

[tool.ruff]
src = [ "src" ]

[tool.ruff.format]
preview = true
docstring-code-format = true

[tool.ruff.lint]
select = [
    "B",    # Likely bugs and design issues
    "BLE",  # Blind except
    "C4",   # Comprehensions
    "E",    # Error detected by Pycodestyle
    "EM",   # Traceback-friendly error messages
    "F",    # Errors detected by Pyflakes
    "FBT",  # Boolean positional arguments
    "I",    # isort
    "ICN",  # Follow import conventions
    "ISC",  # Implicit string concatenation
    "PERF", # Performance
    "PIE",  # Syntax simplifications
    "PTH",  # Pathlib instead of os.path
    "PT",   # Pytest conventions
    "PL",   # Pylint
    "PYI",  # Typing
    "RUF",  # Unused noqa
    "SIM",  # Code simplifications
    "TC",   # manage type checking blocks
    "TID",  # Banned imports
    "UP",   # pyupgrade
    "W",    # Warning detected by Pycodestyle
]
external = [ "PLR0917" ] # preview rule
ignore = [
    "C408",    # dict() syntax is preferable for dicts used as kwargs
    "E501",    # line too long -> we accept long comment lines; formatter gets rid of long code lines
    "E731",    # Do not assign a lambda expression, use a def -> AnnData allows lambda expression assignments,
    "E741",    # allow I, O, l as variable names -> I is the identity matrix, i, j, k, l is reasonable indexing notation
    "TID252",  # We use relative imports from parent modules
    "PLC0415", # We use a lot of non-top-level imports
    "PLR2004", # “2” is often not too “magic” a number
    "PLW2901", # Shadowing loop variables isn’t a big deal
]
allowed-confusables = [ "×", "’", "–", "α" ]
[tool.ruff.lint.per-file-ignores]
# E721 comparing types, but we specifically are checking that we aren't getting subtypes (views)
"tests/test_readwrite.py" = [ "E721" ]
# PLR0913, PLR0917: tests can use a lot of “arguments” that are actually fixtures
"tests/**/*.py" = [ "PLR0913", "PLR0917" ]
[tool.ruff.lint.isort]
known-first-party = [ "anndata" ]
required-imports = [ "from __future__ import annotations" ]
[tool.ruff.lint.flake8-bugbear]
extend-immutable-calls = [ "slice" ]
[tool.ruff.lint.flake8-tidy-imports.banned-api]
"subprocess.call".msg = "Use `subprocess.run([…])` instead"
"subprocess.check_call".msg = "Use `subprocess.run([…], check=True)` instead"
"subprocess.check_output".msg = "Use `subprocess.run([…], check=True, capture_output=True)` instead"
"legacy_api_wrap.legacy_api".msg = "Use anndata.compat.old_positionals instead"
"warnings.warn".msg = "Use anndata.utils.warn instead"
[tool.ruff.lint.flake8-type-checking]
exempt-modules = [  ]
strict = true
[tool.ruff.lint.pylint]
max-args = 7
max-positional-args = 5

[tool.codespell]
skip = ".git,*.pdf,*.svg"
ignore-words-list = "theis,coo,homogenous"

[tool.towncrier]
package = "anndata"
directory = "docs/release-notes"
filename = "docs/release-notes/{version}.md"
single_file = false
package_dir = "src"
issue_format = "{{pr}}`{issue}`"
title_format = "(v{version})=\n### {version} {{small}}`{project_date}`"
# Valid fragments should be a subset of conventional commit types (except for `breaking`):
# https://github.com/commitizen/conventional-commit-types/blob/master/index.json
# style, refactor, test, build, ci: should not go into changelog
fragment.feat.name = "Features"
fragment.fix.name = "Bug fixes"
fragment.docs.name = "Documentation"
fragment.perf.name = "Performance"
fragment.chore.name = "Miscellaneous changes"
fragment.revert.name = "Revert"
fragment.breaking.name = "Breaking changes"   # add `!` to commit type (e.g. “feature!:”)<|MERGE_RESOLUTION|>--- conflicted
+++ resolved
@@ -78,11 +78,7 @@
 ]
 dev-doc = [ "towncrier>=24.8.0" ] # release notes tool
 test-min = [
-<<<<<<< HEAD
-    "pytest>=9.0.1",
-=======
     "pytest",
->>>>>>> 71966500
     "pytest-cov",           # only for VS Code
     "pytest-randomly",
     "pytest-memray",

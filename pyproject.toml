[build-system]
build-backend = "hatchling.build"
requires = ["hatchling", "hatch-vcs"]

[project]
name = "anndata"
description = "Annotated data."
requires-python = ">=3.9"
license = "BSD-3-Clause"
authors = [
    { name = "Philipp Angerer" },
    { name = "Alex Wolf" },
    { name = "Isaac Virshup" },
    { name = "Sergei Rybakov" },
]
maintainers = [
    { name = "Isaac Virshup", email = "ivirshup@gmail.com" },
    { name = "Philipp Angerer", email = "philipp.angerer@helmholtz-munich.de" },
    { name = "Alex Wolf", email = "f.alex.wolf@gmx.de" },
]
readme = "README.md"
classifiers = [
    "Environment :: Console",
    "Framework :: Jupyter",
    "Intended Audience :: Developers",
    "Intended Audience :: Science/Research",
    "Natural Language :: English",
    "Operating System :: MacOS :: MacOS X",
    "Operating System :: Microsoft :: Windows",
    "Operating System :: POSIX :: Linux",
    "Programming Language :: Python :: 3",
    "Programming Language :: Python :: 3.9",
    "Programming Language :: Python :: 3.10",
    "Programming Language :: Python :: 3.11",
    "Topic :: Scientific/Engineering :: Bio-Informatics",
    "Topic :: Scientific/Engineering :: Visualization",
]
dependencies = [
    # pandas <1.4 has pandas/issues/35446
    # pandas 2.1.0rc0 has pandas/issues/54622
<<<<<<< HEAD
    "pandas >=1.4, !=2.1.0rc0",
    "numpy>=1.21",
=======
    # pandas 2.1.2 has pandas/issues/52927
    "pandas >=1.1.1, !=2.1.0rc0, !=2.1.2",
    "numpy>=1.16.5",                         # required by pandas 1.x
>>>>>>> 73dabaa1
    "scipy>1.4",
    "h5py>=3.0",
    "exceptiongroup; python_version<'3.11'",
    "natsort",
    "packaging>=20.0",
    "array_api_compat",
]
dynamic = ["version"]

[project.urls]
Documentation = "https://anndata.readthedocs.io/"
Source = "https://github.com/scverse/anndata"
Home-page = "https://github.com/scverse/anndata"


[project.optional-dependencies]
dev = [
    # dev version generation
    "setuptools_scm",
    # test speedups
    "pytest-xdist",
]
doc = [
    "sphinx>=4.4",
    "sphinx-book-theme>=1.1.0",
    "sphinx-autodoc-typehints>=1.11.0",
    "sphinx-issues",
    "sphinx-copybutton",
    "sphinxext.opengraph",
    "nbsphinx",
    "scanpydoc[theme,typehints] >=0.13.4",
    "zarr",
    "awkward>=2.0.7",
    "IPython",                          # For syntax highlighting in notebooks
    "myst_parser",
    "sphinx_design>=0.5.0",
    "readthedocs-sphinx-search",
]
test = [
    "loompy>=3.0.5",
<<<<<<< HEAD
    "pytest>=7.3",
=======
    "pytest >=6.0",
>>>>>>> 73dabaa1
    "pytest-cov>=2.10",
    "zarr",
    "matplotlib",
    "scikit-learn",
    "openpyxl",
    "joblib",
    "boltons",
    "scanpy",
    "httpx", # For data downloading
<<<<<<< HEAD
    "dask[array,distributed]>=2022.01",
    "awkward>=2.3",
=======
    "dask[array,distributed]",
    "awkward>=2.3, !=2.5.2",
    "pyarrow",
>>>>>>> 73dabaa1
    "pytest_memray",
]
gpu = ["cupy"]

[tool.hatch.build]
exclude = ["anndata/tests/test_*.py", "anndata/tests/data"]
[tool.hatch.version]
source = "vcs"
[tool.hatch.build.hooks.vcs]
version-file = "anndata/_version.py"

[tool.coverage.run]
source = ["anndata"]
omit = ["anndata/_version.py", "**/test_*.py"]

[tool.coverage.report]
exclude_also = [
    "if TYPE_CHECKING:",
]

[tool.pytest.ini_options]
addopts = [
    "--strict-markers",
    "--doctest-modules",
]
filterwarnings = [
    'ignore:Support for Awkward Arrays is currently experimental',
    'ignore:Outer joins on awkward\.Arrays',
    # TODO: replace both lines above with this one once we figured out how prevent ImportPathMismatchError
    # 'ignore::anndata._warnings.ExperimentalFeatureWarning',
]
# When `--strict-warnings` is used, all warnings are treated as errors, except those:
filterwarnings_when_strict = [
    "default::anndata._warnings.ImplicitModificationWarning",
    "default:Transforming to str index:UserWarning",
    "default:(Observation|Variable) names are not unique. To make them unique:UserWarning",
    "default::scipy.sparse.SparseEfficiencyWarning",
    "default::dask.array.core.PerformanceWarning",
]
python_files = "test_*.py"
testpaths = ["anndata", "docs/concatenation.rst"]
# For some reason this effects how logging is shown when tests are run
xfail_strict = true
markers = ["gpu: mark test to run on GPU"]

[tool.ruff.format]
docstring-code-format = true

[tool.ruff.lint]
select = [
    "E",   # Error detected by Pycodestyle
    "F",   # Errors detected by Pyflakes
    "W",   # Warning detected by Pycodestyle
    "UP",  # pyupgrade
    "I",   # isort
    "TCH", # manage type checking blocks
    "ICN", # Follow import conventions
    "PTH", # Pathlib instead of os.path
]
ignore = [
    # line too long -> we accept long comment lines; formatter gets rid of long code lines
    "E501",
    # Do not assign a lambda expression, use a def -> AnnData allows lambda expression assignments,
    "E731",
    # allow I, O, l as variable names -> I is the identity matrix, i, j, k, l is reasonable indexing notation
    "E741",
]
[tool.ruff.lint.per-file-ignores]
# E721 comparing types, but we specifically are checking that we aren't getting subtypes (views)
"anndata/tests/test_readwrite.py" = ["E721"]
[tool.ruff.lint.isort]
known-first-party = ["anndata"]
required-imports = ["from __future__ import annotations"]

[tool.codespell]
skip = ".git,*.pdf,*.svg"
ignore-words-list = "theis,coo,homogenous"<|MERGE_RESOLUTION|>--- conflicted
+++ resolved
@@ -38,15 +38,9 @@
 dependencies = [
     # pandas <1.4 has pandas/issues/35446
     # pandas 2.1.0rc0 has pandas/issues/54622
-<<<<<<< HEAD
-    "pandas >=1.4, !=2.1.0rc0",
+    "pandas >=1.4, !=2.1.0rc0, !=2.1.2",
     "numpy>=1.21",
-=======
-    # pandas 2.1.2 has pandas/issues/52927
-    "pandas >=1.1.1, !=2.1.0rc0, !=2.1.2",
-    "numpy>=1.16.5",                         # required by pandas 1.x
->>>>>>> 73dabaa1
-    "scipy>1.4",
+    "scipy>1.8",
     "h5py>=3.0",
     "exceptiongroup; python_version<'3.11'",
     "natsort",
@@ -86,11 +80,7 @@
 ]
 test = [
     "loompy>=3.0.5",
-<<<<<<< HEAD
     "pytest>=7.3",
-=======
-    "pytest >=6.0",
->>>>>>> 73dabaa1
     "pytest-cov>=2.10",
     "zarr",
     "matplotlib",
@@ -100,14 +90,9 @@
     "boltons",
     "scanpy",
     "httpx", # For data downloading
-<<<<<<< HEAD
     "dask[array,distributed]>=2022.01",
-    "awkward>=2.3",
-=======
-    "dask[array,distributed]",
     "awkward>=2.3, !=2.5.2",
     "pyarrow",
->>>>>>> 73dabaa1
     "pytest_memray",
 ]
 gpu = ["cupy"]

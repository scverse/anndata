--- conflicted
+++ resolved
@@ -84,6 +84,7 @@
     "anndata[dev-doc]",
 ]
 dev-doc = ["towncrier>=24.8.0"] # release notes tool
+test-full = ["anndata[test]", "anndata[xarray]"]
 test = [
     "loompy>=3.0.5",
     "pytest>=8.2",
@@ -102,20 +103,11 @@
     "pytest_memray",
     "pytest-mock",
 ]
-<<<<<<< HEAD
-test-full = ["anndata[test]", "anndata[xarray]"]
-gpu = [
-    "cupy",
-    "numpy<2.0.0",
-]
-xarray = ["xarray>=2024.06.0"]
-
-=======
 dev-test = ["pytest-xdist"] # local test speedups
 gpu = ["cupy"]
 cu12 = ["cupy-cuda12x"]
 cu11 = ["cupy-cuda11x"]
->>>>>>> ce330a1f
+xarray = ["xarray>=2024.06.0"]
 
 [tool.hatch.version]
 source = "vcs"

[build-system]
build-backend = "hatchling.build"
requires = ["hatchling", "hatch-vcs"]

[project]
name = "anndata"
description = "Annotated data."
requires-python = ">=3.9"
license = "BSD-3-Clause"
authors = [
    { name = "Philipp Angerer" },
    { name = "Alex Wolf" },
    { name = "Isaac Virshup" },
    { name = "Sergei Rybakov" },
]
maintainers = [
    { name = "Isaac Virshup", email = "ivirshup@gmail.com" },
    { name = "Philipp Angerer", email = "philipp.angerer@helmholtz-munich.de" },
    { name = "Alex Wolf", email = "f.alex.wolf@gmx.de" },
]
readme = "README.md"
classifiers = [
    "Environment :: Console",
    "Framework :: Jupyter",
    "Intended Audience :: Developers",
    "Intended Audience :: Science/Research",
    "Natural Language :: English",
    "Operating System :: MacOS :: MacOS X",
    "Operating System :: Microsoft :: Windows",
    "Operating System :: POSIX :: Linux",
    "Programming Language :: Python :: 3",
    "Programming Language :: Python :: 3.9",
    "Programming Language :: Python :: 3.10",
    "Programming Language :: Python :: 3.11",
    "Topic :: Scientific/Engineering :: Bio-Informatics",
    "Topic :: Scientific/Engineering :: Visualization",
]
dependencies = [
    # pandas <1.1.1 has pandas/issues/35446
    # pandas 2.1.0rc0 has pandas/issues/54622
    # pandas 2.1.2 has pandas/issues/52927
    "pandas >=1.1.1, !=2.1.0rc0, !=2.1.2",
    "numpy>=1.16.5",                         # required by pandas 1.x
    "scipy>1.4",
    "h5py>=3",
    "exceptiongroup; python_version<'3.11'",
    "natsort",
    "packaging>=20",
    "array_api_compat",
]
dynamic = ["version"]

[project.urls]
Documentation = "https://anndata.readthedocs.io/"
Source = "https://github.com/scverse/anndata"
Home-page = "https://github.com/scverse/anndata"


[project.optional-dependencies]
dev = [
    # dev version generation
    "setuptools_scm",
    # test speedups
    "pytest-xdist",
]
doc = [
    "sphinx>=4.4",
    "sphinx-book-theme>=1.0.1",
    "sphinx-autodoc-typehints>=1.11.0",
    "sphinx-issues",
    "sphinx-copybutton",
    "sphinxext.opengraph",
    "nbsphinx",
    "scanpydoc>=0.9",
    "zarr",
    "awkward>=2.0.7",
    "IPython",                          # For syntax highlighting in notebooks
    "myst_parser",
    "sphinx_design>=0.5.0",
]
test = [
    "loompy>=3.0.5",
    "pytest >=6.0, !=8.0.0rc1", # https://github.com/pytest-dev/pytest/issues/11759
    "pytest-cov>=2.10",
    "zarr",
    "matplotlib",
    "scikit-learn",
    "openpyxl",
    "joblib",
    "boltons",
    "scanpy",
    "httpx", # For data downloading
    "dask[array,distributed]",
    "awkward>=2.3",
    "pyarrow",
    "pytest_memray",
]
gpu = ["cupy"]

[tool.hatch.build]
exclude = ["src/anndata/tests/test_*.py", "src/anndata/tests/data"]
[tool.hatch.version]
source = "vcs"
[tool.hatch.build.hooks.vcs]
version-file = "src/anndata/_version.py"

[tool.coverage.run]
<<<<<<< HEAD
source = ["src/anndata"]
omit = ["setup.py", "versioneer.py", "src/anndata/_version.py", "**/test_*.py"]
=======
source = ["anndata"]
omit = ["anndata/_version.py", "**/test_*.py"]
>>>>>>> 4a1caa93

[tool.pytest.ini_options]
addopts = [
    "--strict-markers",
    "--doctest-modules",
]
filterwarnings = [
    'ignore:Support for Awkward Arrays is currently experimental',
    'ignore:Outer joins on awkward\.Arrays',
    # TODO: replace both lines above with this one once we figured out how prevent ImportPathMismatchError
    # 'ignore::anndata._warnings.ExperimentalFeatureWarning',
]
# When `--strict-warnings` is used, all warnings are treated as errors, except those:
filterwarnings_when_strict = [
    "default::anndata._warnings.ImplicitModificationWarning",
    "default:Transforming to str index:UserWarning",
    "default:(Observation|Variable) names are not unique. To make them unique:UserWarning",
    "default::scipy.sparse.SparseEfficiencyWarning",
    "default::dask.array.core.PerformanceWarning",
]
python_files = "test_*.py"
<<<<<<< HEAD
testpaths = ["src/anndata", "docs/concatenation.rst"]
filterwarnings = ['ignore:X\.dtype being converted to np.float32:FutureWarning']
=======
testpaths = ["anndata", "docs/concatenation.rst"]
>>>>>>> 4a1caa93
# For some reason this effects how logging is shown when tests are run
xfail_strict = true
markers = ["gpu: mark test to run on GPU"]

<<<<<<< HEAD
[tool.ruff]
src = ["src"]
ignore = [
    # line too long -> we accept long comment lines; black gets rid of long code lines
    "E501",
    # Do not assign a lambda expression, use a def -> AnnData allows lambda expression assignments,
    "E731",
    # allow I, O, l as variable names -> I is the identity matrix, i, j, k, l is reasonable indexing notation
    "E741",
]
=======
[tool.ruff.format]
docstring-code-format = true

[tool.ruff.lint]
>>>>>>> 4a1caa93
select = [
    "E",   # Error detected by Pycodestyle
    "F",   # Errors detected by Pyflakes
    "W",   # Warning detected by Pycodestyle
    "UP",  # pyupgrade
    "I",   # isort
    "TCH", # manage type checking blocks
    "ICN", # Follow import conventions
    "PTH", # Pathlib instead of os.path
]
ignore = [
    # line too long -> we accept long comment lines; formatter gets rid of long code lines
    "E501",
    # Do not assign a lambda expression, use a def -> AnnData allows lambda expression assignments,
    "E731",
    # allow I, O, l as variable names -> I is the identity matrix, i, j, k, l is reasonable indexing notation
    "E741",
]
[tool.ruff.lint.per-file-ignores]
# E721 comparing types, but we specifically are checking that we aren't getting subtypes (views)
<<<<<<< HEAD
"src/anndata/tests/test_readwrite.py" = ["E721"]
[tool.ruff.isort]
=======
"anndata/tests/test_readwrite.py" = ["E721"]
[tool.ruff.lint.isort]
>>>>>>> 4a1caa93
known-first-party = ["anndata"]
required-imports = ["from __future__ import annotations"]

[tool.codespell]
skip = ".git,*.pdf,*.svg"
ignore-words-list = "theis,coo,homogenous"<|MERGE_RESOLUTION|>--- conflicted
+++ resolved
@@ -105,13 +105,8 @@
 version-file = "src/anndata/_version.py"
 
 [tool.coverage.run]
-<<<<<<< HEAD
 source = ["src/anndata"]
-omit = ["setup.py", "versioneer.py", "src/anndata/_version.py", "**/test_*.py"]
-=======
-source = ["anndata"]
-omit = ["anndata/_version.py", "**/test_*.py"]
->>>>>>> 4a1caa93
+omit = ["src/anndata/_version.py", "**/test_*.py"]
 
 [tool.pytest.ini_options]
 addopts = [
@@ -133,33 +128,18 @@
     "default::dask.array.core.PerformanceWarning",
 ]
 python_files = "test_*.py"
-<<<<<<< HEAD
 testpaths = ["src/anndata", "docs/concatenation.rst"]
-filterwarnings = ['ignore:X\.dtype being converted to np.float32:FutureWarning']
-=======
-testpaths = ["anndata", "docs/concatenation.rst"]
->>>>>>> 4a1caa93
 # For some reason this effects how logging is shown when tests are run
 xfail_strict = true
 markers = ["gpu: mark test to run on GPU"]
 
-<<<<<<< HEAD
 [tool.ruff]
 src = ["src"]
-ignore = [
-    # line too long -> we accept long comment lines; black gets rid of long code lines
-    "E501",
-    # Do not assign a lambda expression, use a def -> AnnData allows lambda expression assignments,
-    "E731",
-    # allow I, O, l as variable names -> I is the identity matrix, i, j, k, l is reasonable indexing notation
-    "E741",
-]
-=======
+
 [tool.ruff.format]
 docstring-code-format = true
 
 [tool.ruff.lint]
->>>>>>> 4a1caa93
 select = [
     "E",   # Error detected by Pycodestyle
     "F",   # Errors detected by Pyflakes
@@ -180,13 +160,8 @@
 ]
 [tool.ruff.lint.per-file-ignores]
 # E721 comparing types, but we specifically are checking that we aren't getting subtypes (views)
-<<<<<<< HEAD
 "src/anndata/tests/test_readwrite.py" = ["E721"]
-[tool.ruff.isort]
-=======
-"anndata/tests/test_readwrite.py" = ["E721"]
 [tool.ruff.lint.isort]
->>>>>>> 4a1caa93
 known-first-party = ["anndata"]
 required-imports = ["from __future__ import annotations"]
 

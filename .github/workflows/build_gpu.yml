name: AWS GPU

on:
  push:
  pull_request:
  workflow_dispatch:

jobs:
  build:
    runs-on: [self-hosted, aws-gpu] # aws-gpu == label in cirun.yml
    steps:
      - uses: actions/checkout@v2

<<<<<<< HEAD
    - name: Nvidia SMI sanity check
      run: nvidia-smi

    - name: Create conda environment
      run: |
        conda create -yn anndata-gpu python=3.10 cupy
        conda activate anndata-gpu
        pip install .[dev,test]

    - name: Conda list
      run: conda list

    - name: Run test
      run: python -c 'import anndata, cupy; cupyx.scipy.sparse.random(100, 50, format="csr")'
=======
      - name: Get Hostname
        run: |
          hostname
      - name: Get system Information
        run: |
          uname -a
      - name: Get Architecture
        run: |
          dpkg --print-architecture

      - name: Nvidia SMI
        run: nvidia-smi
>>>>>>> 01f6aa88
<|MERGE_RESOLUTION|>--- conflicted
+++ resolved
@@ -11,32 +11,17 @@
     steps:
       - uses: actions/checkout@v2
 
-<<<<<<< HEAD
-    - name: Nvidia SMI sanity check
-      run: nvidia-smi
+      - name: Nvidia SMI sanity check
+        run: nvidia-smi
 
-    - name: Create conda environment
-      run: |
-        conda create -yn anndata-gpu python=3.10 cupy
-        conda activate anndata-gpu
-        pip install .[dev,test]
+      - name: Create conda environment
+        run: |
+          conda create -yn anndata-gpu python=3.10 cupy
+          conda activate anndata-gpu
+          pip install .[dev,test]
 
-    - name: Conda list
-      run: conda list
+      - name: Conda list
+        run: conda list
 
-    - name: Run test
-      run: python -c 'import anndata, cupy; cupyx.scipy.sparse.random(100, 50, format="csr")'
-=======
-      - name: Get Hostname
-        run: |
-          hostname
-      - name: Get system Information
-        run: |
-          uname -a
-      - name: Get Architecture
-        run: |
-          dpkg --print-architecture
-
-      - name: Nvidia SMI
-        run: nvidia-smi
->>>>>>> 01f6aa88
+      - name: Run test
+        run: python -c 'import anndata, cupy; cupyx.scipy.sparse.random(100, 50, format="csr")'
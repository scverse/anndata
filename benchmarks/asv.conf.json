{
    // The version of the config file format.  Do not change, unless
    // you know what you are doing.
    "version": 1,
    // The name of the project being benchmarked
    "project": "anndata",
    // The project's homepage
    "project_url": "https://anndata.readthedocs.io/",
    // The URL or local path of the source code repository for the
    // project being benchmarked
    "repo": "../../anndata",
    // The Python project's subdirectory in your repo.  If missing or
    // the empty string, the project is assumed to be located at the root
    // of the repository.
    // "repo_subdir": "",
    // Customizable commands for building, installing, and
    // uninstalling the project. See asv.conf.json documentation.
    //
    // "install_command": ["python -mpip install {wheel_file}"],
    // "uninstall_command": ["return-code=any python -mpip uninstall -y {project}"],
    "build_command": [
        "python -m pip install build",
        "python -m build --wheel -o {build_cache_dir} {build_dir}",
    ],
    // List of branches to benchmark. If not provided, defaults to "master"
    // (for git) or "default" (for mercurial).
    "branches": ["main"], // for git
    // "branches": ["default"],    // for mercurial
    // The DVCS being used.  If not set, it will be automatically
    // determined from "repo" by looking at the protocol in the URL
    // (if remote), or by looking for special directories, such as
    // ".git" (if local).
    "dvcs": "git",
    // The tool to use to create environments.  May be "conda",
    // "virtualenv" or other value depending on the plugins in use.
    // If missing or the empty string, the tool will be automatically
    // determined by looking for tools on the PATH environment
    // variable.
    "environment_type": "mamba",
    // timeout in seconds for installing any dependencies in environment
    // defaults to 10 min
    //"install_timeout": 600,
    // the base URL to show a commit for the project.
    "show_commit_url": "https://github.com/theislab/anndata/commit/",
    // The Pythons you'd like to test against.  If not provided, defaults
    // to the current version of Python used to run `asv`.
    // "pythons": ["2.7", "3.6"],
    // The list of conda channel names to be searched for benchmark
    // dependency packages in the specified order
    "conda_channels": ["conda-forge", "defaults"],
    // The matrix of dependencies to test.  Each key is the name of a
    // package (in PyPI) and the values are version numbers.  An empty
    // list or empty string indicates to just test against the default
    // (latest) version. null indicates that the package is to not be
    // installed. If the package to be tested is only available from
    // PyPi, and the 'environment_type' is conda, then you can preface
    // the package name by 'pip+', and the package will be installed via
    // pip (with all the conda available packages installed first,
    // followed by the pip installed packages).
    //
    "matrix": {
        "numpy": [""],
        // "scipy": ["1.2", ""],
        "scipy": [""],
        "h5py": [""],
        "natsort": [""],
        "pandas": [""],
        "memory_profiler": [""],
        "zarr": [""],
        "pytoml": [""],
        "pytest": [""],
        "pooch": [""],
<<<<<<< HEAD
=======
        "xarray": [""],
>>>>>>> eb9f58a8
        "dask": [""],
        // "scanpy": [""],
        // "psutil": [""]
    },
    // Combinations of libraries/python versions can be excluded/included
    // from the set to test. Each entry is a dictionary containing additional
    // key-value pairs to include/exclude.
    //
    // An exclude entry excludes entries where all values match. The
    // values are regexps that should match the whole string.
    //
    // An include entry adds an environment. Only the packages listed
    // are installed. The 'python' key is required. The exclude rules
    // do not apply to includes.
    //
    // In addition to package names, the following keys are available:
    //
    // - python
    //     Python version, as in the *pythons* variable above.
    // - environment_type
    //     Environment type, as above.
    // - sys_platform
    //     Platform, as in sys.platform. Possible values for the common
    //     cases: 'linux2', 'win32', 'cygwin', 'darwin'.
    //
    // "exclude": [
    //     {"python": "3.2", "sys_platform": "win32"}, // skip py3.2 on windows
    //     {"environment_type": "conda", "six": null}, // don't run without six on conda
    // ],
    //
    // "include": [
    //     // additional env for python2.7
    //     {"python": "2.7", "numpy": "1.8"},
    //     // additional env if run on windows+conda
    //     {"platform": "win32", "environment_type": "mamba", "python": "2.7", "libpython": ""},
    // ],
    // The directory (relative to the current directory) that benchmarks are
    // stored in.  If not provided, defaults to "benchmarks"
    // "benchmark_dir": "benchmarks",
    // The directory (relative to the current directory) to cache the Python
    // environments in.  If not provided, defaults to "env"
    "env_dir": ".asv/env",
    // The directory (relative to the current directory) that raw benchmark
    // results are stored in.  If not provided, defaults to "results".
    "results_dir": ".asv/results",
    // The directory (relative to the current directory) that the html tree
    // should be written to.  If not provided, defaults to "html".
    "html_dir": ".asv/html",
    // The number of characters to retain in the commit hashes.
    // "hash_length": 8,
    // `asv` will cache results of the recent builds in each
    // environment, making them faster to install next time.  This is
    // the number of builds to keep, per environment.
    // "build_cache_size": 2,
    // The commits after which the regression search in `asv publish`
    // should start looking for regressions. Dictionary whose keys are
    // regexps matching to benchmark names, and values corresponding to
    // the commit (exclusive) after which to start looking for
    // regressions.  The default is to start from the first commit
    // with results. If the commit is `null`, regression detection is
    // skipped for the matching benchmark.
    //
    // "regressions_first_commits": {
    //    "some_benchmark": "352cdf",  // Consider regressions only after this commit
    //    "another_benchmark": null,   // Skip regression detection altogether
    // },
    // The thresholds for relative change in results, after which `asv
    // publish` starts reporting regressions. Dictionary of the same
    // form as in ``regressions_first_commits``, with values
    // indicating the thresholds.  If multiple entries match, the
    // maximum is taken. If no entry matches, the default is 5%.
    //
    // "regressions_thresholds": {
    //    "some_benchmark": 0.01,     // Threshold of 1%
    //    "another_benchmark": 0.5,   // Threshold of 50%
    // },
}<|MERGE_RESOLUTION|>--- conflicted
+++ resolved
@@ -70,10 +70,7 @@
         "pytoml": [""],
         "pytest": [""],
         "pooch": [""],
-<<<<<<< HEAD
-=======
         "xarray": [""],
->>>>>>> eb9f58a8
         "dask": [""],
         // "scanpy": [""],
         // "psutil": [""]

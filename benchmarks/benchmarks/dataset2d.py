--- conflicted
+++ resolved
@@ -1,11 +1,5 @@
 from __future__ import annotations
 
-<<<<<<< HEAD
-import tempfile
-from pathlib import Path
-from types import MappingProxyType
-=======
->>>>>>> 52344dbb
 from typing import TYPE_CHECKING
 
 import h5py
@@ -16,27 +10,11 @@
 import anndata as ad
 
 if TYPE_CHECKING:
-<<<<<<< HEAD
-    from collections.abc import Callable
-=======
->>>>>>> 52344dbb
     from typing import Literal
 
 
 class Dataset2D:
-<<<<<<< HEAD
-    param_names = ("gen_store", "chunks", "gen_array_key")
-    arr_generator = MappingProxyType({
-        "cat": lambda n_obs: pd.Categorical(np.array(["a"] * n_obs)),
-        "numeric": lambda n_obs: np.arange(n_obs),
-        "string-array": lambda n_obs: np.array(["a"] * n_obs),
-        "nullable-string-array": lambda n_obs: pd.array(
-            ["a", pd.NA] * (n_obs // 2), dtype="string"
-        ),
-    })
-=======
     param_names = ("store_type", "chunks", "array_type")
->>>>>>> 52344dbb
     params = (
         ("zarr", "h5ad"),
         ((-1,), None),
@@ -70,37 +48,6 @@
 
     def setup(
         self,
-<<<<<<< HEAD
-        gen_store: Callable[[], zarr.Group | h5py.File],
-        chunks: None | tuple[int],
-        gen_array_key: Literal[
-            "cat", "numeric", "string-array", "nullable-string-array"
-        ],
-    ):
-        self.n_obs = 100000
-        df = pd.DataFrame(
-            {"a": self.arr_generator[gen_array_key](self.n_obs)},
-            index=[f"cell{i}" for i in range(self.n_obs)],
-        )
-        # Force writing string-array format to check read performance
-        if writing_string_array_on_disk := (
-            isinstance(self.arr_generator[gen_array_key](1), np.ndarray)
-            and df["a"].dtype == "string"
-        ):
-            df["a"] = df["a"].to_numpy()
-        self.store = gen_store()
-        with ad.settings.override(allow_write_nullable_strings=True):
-            ad.io.write_elem(self.store, "obs", df)
-            if writing_string_array_on_disk:
-                assert self.store["obs"]["a"].attrs["encoding-type"] == "string-array"
-        self.ds = ad.experimental.read_elem_lazy(self.store["obs"], chunks=chunks)
-
-    def time_read_lazy_default(self, *_):
-        ad.experimental.read_elem_lazy(self.store["obs"])
-
-    def peakmem_read_lazy_default(self, *_):
-        ad.experimental.read_elem_lazy(self.store["obs"])
-=======
         store_type: Literal["zarr", "h5ad"],
         chunks: None | tuple[int],
         array_type: Literal["cat", "numeric", "string-array", "nullable-string-array"],
@@ -118,7 +65,6 @@
 
     def peakmem_read_lazy_default(self, *_):
         ad.experimental.read_elem_lazy(self.store["df"])
->>>>>>> 52344dbb
 
     def time_getitem_slice(self, *_):
         self.ds.iloc[0 : (self.n_obs // 2)].to_memory()

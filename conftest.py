--- conflicted
+++ resolved
@@ -1,4 +1,3 @@
-<<<<<<< HEAD
 # This file exists
 # 1. to allow ignoring warnings without test collection failing on CI
 # 2. as a pytest plugin/config that applies to doctests as well
@@ -7,6 +6,9 @@
 from pathlib import Path
 from collections.abc import Iterable
 import pytest
+
+
+doctest_skip_marker = pytest.mark.usefixtures("doctest_env")
 
 
 @pytest.fixture
@@ -20,26 +22,15 @@
     settings.datasetdir = old_dd
 
 
-def pytest_collection_modifyitems(items: Iterable[pytest.Item]) -> None:
-    skip_marker = pytest.mark.usefixtures("doctest_env")
-
-    for item in items:
-        if isinstance(item, pytest.DoctestItem):
-            item.add_marker(skip_marker)
-=======
-# This file exists just to allow ignoring warnings without test collection failing on CI
-# TODO: Fix that
-import pytest
-
-
 def pytest_itemcollected(item):
-    """Defining behavior of pytest.mark.gpu"""
+    """Define behavior of pytest.mark.gpu and doctests."""
     from importlib.util import find_spec
 
-    gpu = len([mark for mark in item.iter_markers(name="gpu")]) > 0
-
-    if gpu:
+    is_gpu = len([mark for mark in item.iter_markers(name="gpu")]) > 0
+    if is_gpu:
         item.add_marker(
             pytest.mark.skipif(not find_spec("cupy"), reason="Cupy not installed.")
         )
->>>>>>> 79e144f3
+
+    if isinstance(item, pytest.DoctestItem):
+        item.add_marker(doctest_skip_marker)
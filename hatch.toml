[envs.default]
installer = "uv"
features = ["dev"]

[envs.docs]
features = ["doc"]
dependencies = ["setuptools"]  # https://bitbucket.org/pybtex-devs/pybtex/issues/169

[envs.docs.scripts]
build = "sphinx-build -M html docs docs/_build -W --keep-going {args}"
clean = "git clean -fX -- docs"

<<<<<<< HEAD
[envs.hatch-test]
default-args = []
extra-dependencies = ["ipykernel"]
features = ["dev", "test"]
overrides.matrix.deps.env-vars = [
    { key = "UV_PRERELEASE", value = "allow", if = ["pre"] },
    { key = "UV_RESOLUTION", value = "lowest-direct", if = ["min"] },
]
overrides.matrix.deps.python = [
    { if = ["min"], value = "3.9" },
    { if = ["stable", "pre"], value = "3.12" },
]

[[envs.hatch-test.matrix]]
deps = ["stable", "pre", "min"]
=======
[envs.towncrier.scripts]
build = "python3 ci/scripts/towncrier_automation.py {args}"
clean = "git restore --source=HEAD --staged --worktree -- docs/release-notes"
>>>>>>> 94b2304c
<|MERGE_RESOLUTION|>--- conflicted
+++ resolved
@@ -4,13 +4,14 @@
 
 [envs.docs]
 features = ["doc"]
-dependencies = ["setuptools"]  # https://bitbucket.org/pybtex-devs/pybtex/issues/169
+extra-dependencies = ["setuptools"]  # https://bitbucket.org/pybtex-devs/pybtex/issues/169
+scripts.build = "sphinx-build -M html docs docs/_build -W --keep-going {args}"
+scripts.clean = "git clean -fX -- docs"
 
-[envs.docs.scripts]
-build = "sphinx-build -M html docs docs/_build -W --keep-going {args}"
-clean = "git clean -fX -- docs"
+[envs.towncrier]
+scripts.build = "python3 ci/scripts/towncrier_automation.py {args}"
+scripts.clean = "git restore --source=HEAD --staged --worktree -- docs/release-notes"
 
-<<<<<<< HEAD
 [envs.hatch-test]
 default-args = []
 extra-dependencies = ["ipykernel"]
@@ -25,9 +26,4 @@
 ]
 
 [[envs.hatch-test.matrix]]
-deps = ["stable", "pre", "min"]
-=======
-[envs.towncrier.scripts]
-build = "python3 ci/scripts/towncrier_automation.py {args}"
-clean = "git restore --source=HEAD --staged --worktree -- docs/release-notes"
->>>>>>> 94b2304c
+deps = ["stable", "pre", "min"]
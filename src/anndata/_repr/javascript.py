--- conflicted
+++ resolved
@@ -193,70 +193,21 @@
         let totalMatches = 0;
         let totalEntries = 0;
 
-<<<<<<< HEAD
-        // Get all entries
-        const allEntries = container.querySelectorAll('.adata-entry');
-=======
         // First pass: mark all entries as hidden or not based on direct match
         const entries = container.querySelectorAll('.adata-entry');
         const directMatches = new Set();
 
         entries.forEach(entry => {
             totalEntries++;
->>>>>>> eb0d3db2
-
-        // First pass: determine which entries match directly
-        const matchingEntries = new Set();
-        allEntries.forEach(entry => {
-            if (!query) {
-                matchingEntries.add(entry);
-                return;
-            }
 
             const key = entry.dataset.key || '';
             const dtype = entry.dataset.dtype || '';
             const text = entry.textContent;
 
-            if (matchesQuery(key, query) || matchesQuery(dtype, query) || matchesQuery(text, query)) {
-                matchingEntries.add(entry);
-            }
-        });
-
-<<<<<<< HEAD
-        // Second pass: for matching entries inside nested content, also show their parent entries
-        // This ensures hierarchical search works (e.g., searching for a field in nested AnnData
-        // keeps the parent entry visible)
-        const entriesToAdd = [];
-        matchingEntries.forEach(entry => {
-            // Walk up the DOM to find if this entry is inside nested content
-            let element = entry.parentElement;
-            let iterations = 0;
-            const maxIterations = 100; // Guard against infinite loops
-            while (element && element !== container && iterations < maxIterations) {
-                iterations++;
-                if (element.classList.contains('adata-nested-content')) {
-                    // Found nested content - find the parent entry (previous sibling of nested-row)
-                    const nestedRow = element.closest('.adata-nested-row');
-                    if (nestedRow && nestedRow.previousElementSibling &&
-                        nestedRow.previousElementSibling.classList.contains('adata-entry')) {
-                        entriesToAdd.push(nestedRow.previousElementSibling);
-                    }
-                    break; // Found the nesting level, stop here
-                }
-                element = element.parentElement;
-            }
-        });
-        entriesToAdd.forEach(e => matchingEntries.add(e));
-
-        // Apply visibility to entries
-        allEntries.forEach(entry => {
-            totalEntries++;
-
-            if (matchingEntries.has(entry)) {
-=======
+            const matches = !query || matchesQuery(key, query) || matchesQuery(dtype, query) || matchesQuery(text, query);
+
             if (matches) {
                 directMatches.add(entry);
->>>>>>> eb0d3db2
                 entry.classList.remove('hidden');
                 totalMatches++;
 
@@ -279,24 +230,6 @@
             }
         });
 
-<<<<<<< HEAD
-        // Also filter X entries in nested AnnData (they use adata-x-entry class, not adata-entry)
-        // This prevents orphaned X rows from showing when their sibling entries are hidden
-        if (query) {
-            container.querySelectorAll('.adata-nested-content .adata-x-entry').forEach(xEntry => {
-                // Check if the nested AnnData has any visible entries
-                const nestedRepr = xEntry.closest('.anndata-repr');
-                if (nestedRepr) {
-                    const hasVisibleEntries = nestedRepr.querySelector('.adata-entry:not(.hidden)');
-                    xEntry.style.display = hasVisibleEntries ? '' : 'none';
-                }
-            });
-        } else {
-            // Reset X entries when no query
-            container.querySelectorAll('.adata-nested-content .adata-x-entry').forEach(xEntry => {
-                xEntry.style.display = '';
-            });
-=======
         // Second pass: if a nested entry matches, show all ancestor entry rows
         // This ensures that when searching for something inside a nested AnnData,
         // all parent rows remain visible so the user can expand them to see the match
@@ -331,7 +264,24 @@
                     element = nestedRow.parentElement;
                 }
             });
->>>>>>> eb0d3db2
+        }
+
+        // Also filter X entries in nested AnnData (they use adata-x-entry class, not adata-entry)
+        // This prevents orphaned X rows from showing when their sibling entries are hidden
+        if (query) {
+            container.querySelectorAll('.adata-nested-content .adata-x-entry').forEach(xEntry => {
+                // Check if the nested AnnData has any visible entries
+                const nestedRepr = xEntry.closest('.anndata-repr');
+                if (nestedRepr) {
+                    const hasVisibleEntries = nestedRepr.querySelector('.adata-entry:not(.hidden)');
+                    xEntry.style.display = hasVisibleEntries ? '' : 'none';
+                }
+            });
+        } else {
+            // Reset X entries when no query
+            container.querySelectorAll('.adata-nested-content .adata-x-entry').forEach(xEntry => {
+                xEntry.style.display = '';
+            });
         }
 
         // Update filter indicator

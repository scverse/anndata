--- conflicted
+++ resolved
@@ -61,11 +61,7 @@
     "concat",
     "read_zarr",
     "read_h5ad",
-<<<<<<< HEAD
-    "read",
     "register_anndata_namespace",
-=======
->>>>>>> e2156e98
     # Warnings
     "OldFormatWarning",
     "WriteWarning",

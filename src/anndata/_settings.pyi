from collections.abc import Callable as Callable
from collections.abc import Generator, Iterable
from contextlib import contextmanager
from dataclasses import dataclass
from typing import Literal, Self

@dataclass
class SettingsManager[T]:
    __doc_tmpl__: str = ...
    def describe(
        self,
        option: str | Iterable[str] | None = None,
        *,
        should_print_description: bool = True,
        as_rst: bool = False,
    ) -> str: ...
    def deprecate(
        self, option: str, removal_version: str, message: str | None = None
    ) -> None: ...
    def register(
        self,
        option: str,
        *,
        default_value: T,
        description: str,
        validate: Callable[[T, Self], None],
        option_type: object | None = None,
        get_from_env: Callable[[str, T], T] = ...,
    ) -> None: ...
    def __setattr__(self, option: str, val: object) -> None: ...
    def __getattr__(self, option: str) -> object: ...
    def __dir__(self) -> Iterable[str]: ...
    def reset(self, option: Iterable[str] | str) -> None: ...
    @contextmanager
    def override(self, **overrides) -> Generator[None]: ...
    @property
    def __doc__(self): ...

class _AnnDataSettingsManager(SettingsManager):
    remove_unused_categories: bool = True
    check_uniqueness: bool = True
    allow_write_nullable_strings: bool = False
    zarr_write_format: Literal[2, 3] = 2
    use_sparse_array_on_read: bool = False
    min_rows_for_chunked_h5_copy: int = 1000
    disallow_forward_slash_in_h5ad: bool = False
<<<<<<< HEAD
    write_csr_csc_indices_with_min_possible_dtype: bool = False
=======
    auto_shard_zarr_v3: bool = False
>>>>>>> 3c90d3cc

settings: _AnnDataSettingsManager<|MERGE_RESOLUTION|>--- conflicted
+++ resolved
@@ -44,10 +44,7 @@
     use_sparse_array_on_read: bool = False
     min_rows_for_chunked_h5_copy: int = 1000
     disallow_forward_slash_in_h5ad: bool = False
-<<<<<<< HEAD
     write_csr_csc_indices_with_min_possible_dtype: bool = False
-=======
     auto_shard_zarr_v3: bool = False
->>>>>>> 3c90d3cc
 
 settings: _AnnDataSettingsManager
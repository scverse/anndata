from __future__ import annotations

<<<<<<< HEAD
from anndata._core.sparse_dataset import CSCDataset, CSRDataset, sparse_dataset
from anndata._io.specs import IOSpec, read_elem, read_elem_lazy, write_elem
=======
import warnings
from typing import TYPE_CHECKING
>>>>>>> 2e3ab38e

import anndata

from .._core.sparse_dataset import sparse_dataset
from .._io.specs import IOSpec, read_elem_as_dask
from .._types import Read, ReadCallback, StorageType, Write, WriteCallback
from ._dispatch_io import read_dispatched, write_dispatched
from .backed import read_backed
from .merge import concat_on_disk
from .multi_files import AnnCollection
from .pytorch import AnnLoader

if TYPE_CHECKING:
    from typing import Any


_DEPRECATED = ["CSRDataset", "CSCDataset", "read_elem", "write_elem"]


def __getattr__(key: str) -> Any:
    if key in _DEPRECATED:
        msg = f"Importing {key} from `anndata.experimental` is deprecated. Import from `anndata` directly."
        warnings.warn(msg, FutureWarning)
        return getattr(anndata, key)
    msg = f"module {__name__!r} has no attribute {key!r}"
    raise AttributeError(msg)


__all__ = [
    "AnnCollection",
    "AnnLoader",
<<<<<<< HEAD
    "read_elem",
    "write_elem",
    "read_elem_lazy",
=======
    "read_elem_as_dask",
>>>>>>> 2e3ab38e
    "read_dispatched",
    "write_dispatched",
    "IOSpec",
    "concat_on_disk",
    "sparse_dataset",
<<<<<<< HEAD
    "CSRDataset",
    "CSCDataset",
    "InMemoryElem",
    "read_backed",
=======
>>>>>>> 2e3ab38e
    "Read",
    "Write",
    "ReadCallback",
    "WriteCallback",
    "StorageType",
]<|MERGE_RESOLUTION|>--- conflicted
+++ resolved
@@ -1,17 +1,12 @@
 from __future__ import annotations
 
-<<<<<<< HEAD
-from anndata._core.sparse_dataset import CSCDataset, CSRDataset, sparse_dataset
-from anndata._io.specs import IOSpec, read_elem, read_elem_lazy, write_elem
-=======
 import warnings
 from typing import TYPE_CHECKING
->>>>>>> 2e3ab38e
 
 import anndata
 
 from .._core.sparse_dataset import sparse_dataset
-from .._io.specs import IOSpec, read_elem_as_dask
+from .._io.specs import IOSpec, read_elem_lazy
 from .._types import Read, ReadCallback, StorageType, Write, WriteCallback
 from ._dispatch_io import read_dispatched, write_dispatched
 from .backed import read_backed
@@ -38,26 +33,14 @@
 __all__ = [
     "AnnCollection",
     "AnnLoader",
-<<<<<<< HEAD
-    "read_elem",
-    "write_elem",
     "read_elem_lazy",
-=======
-    "read_elem_as_dask",
->>>>>>> 2e3ab38e
     "read_dispatched",
     "write_dispatched",
     "IOSpec",
     "concat_on_disk",
     "sparse_dataset",
-<<<<<<< HEAD
-    "CSRDataset",
-    "CSCDataset",
-    "InMemoryElem",
+    "Read",
     "read_backed",
-=======
->>>>>>> 2e3ab38e
-    "Read",
     "Write",
     "ReadCallback",
     "WriteCallback",

from __future__ import annotations

from anndata._core.sparse_dataset import CSCDataset, CSRDataset, sparse_dataset
from anndata._io.specs import IOSpec, read_elem, read_elem_as_dask, write_elem

from .._core.storage import StorageType
<<<<<<< HEAD
from .._types import (
    InMemoryElem,
    Read,
    ReadCallback,
    RWAble,
    RWAbleDict,
    RWAbleList,
    Write,
    WriteCallback,
)
=======
from .._types import InMemoryElem as _InMemoryElem
from .._types import Read, ReadCallback, Write, WriteCallback
from .._types import RWAble as _RWAble
>>>>>>> 4c70aa82
from ._dispatch_io import read_dispatched, write_dispatched
from .merge import concat_on_disk
from .multi_files import AnnCollection
from .pytorch import AnnLoader

# Sphinx can’t find data docstrings when objects are re-exported
InMemoryElem = _InMemoryElem
"""An in-memory element that can be read and written, including an :class:`anndata.AnnData` objects."""
RWAble = _RWAble
"""A serializable object, excluding :class:`anndata.AnnData` objects i.e., something that can be stored in `uns` or `obsm`."""

__all__ = [
    "AnnCollection",
    "AnnLoader",
    "read_elem",
    "write_elem",
    "read_elem_as_dask",
    "read_dispatched",
    "write_dispatched",
    "IOSpec",
    "concat_on_disk",
    "sparse_dataset",
    "CSRDataset",
    "CSCDataset",
    "InMemoryElem",
    "Read",
<<<<<<< HEAD
    "RWAbleDict",
    "RWAbleList",
=======
>>>>>>> 4c70aa82
    "RWAble",
    "Write",
    "ReadCallback",
    "WriteCallback",
    "StorageType",
]<|MERGE_RESOLUTION|>--- conflicted
+++ resolved
@@ -4,22 +4,9 @@
 from anndata._io.specs import IOSpec, read_elem, read_elem_as_dask, write_elem
 
 from .._core.storage import StorageType
-<<<<<<< HEAD
-from .._types import (
-    InMemoryElem,
-    Read,
-    ReadCallback,
-    RWAble,
-    RWAbleDict,
-    RWAbleList,
-    Write,
-    WriteCallback,
-)
-=======
 from .._types import InMemoryElem as _InMemoryElem
 from .._types import Read, ReadCallback, Write, WriteCallback
 from .._types import RWAble as _RWAble
->>>>>>> 4c70aa82
 from ._dispatch_io import read_dispatched, write_dispatched
 from .merge import concat_on_disk
 from .multi_files import AnnCollection
@@ -46,11 +33,8 @@
     "CSCDataset",
     "InMemoryElem",
     "Read",
-<<<<<<< HEAD
     "RWAbleDict",
     "RWAbleList",
-=======
->>>>>>> 4c70aa82
     "RWAble",
     "Write",
     "ReadCallback",

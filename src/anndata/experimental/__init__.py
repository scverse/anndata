--- conflicted
+++ resolved
@@ -3,13 +3,7 @@
 from types import MappingProxyType
 from typing import TYPE_CHECKING
 
-<<<<<<< HEAD
-import anndata
-
 from .._io.specs import IOSpec, read_elem_lazy
-=======
-from .._io.specs import IOSpec, read_elem_as_dask
->>>>>>> 664b629d
 from .._types import Read, ReadCallback, StorageType, Write, WriteCallback
 from ..utils import module_get_attr_redirect
 from ._dispatch_io import read_dispatched, write_dispatched
@@ -20,7 +14,6 @@
 
 if TYPE_CHECKING:
     from typing import Any
-
 
 # Map old name in `anndata.experimental` to new name in `anndata`
 _DEPRECATED = MappingProxyType(

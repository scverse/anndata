--- conflicted
+++ resolved
@@ -17,7 +17,6 @@
     from typing import Any
 
 
-<<<<<<< HEAD
 # Map old name in `anndata.experimental` to new name in `anndata`
 _DEPRECATED = MappingProxyType(
     dict(
@@ -25,6 +24,7 @@
         for kv in (
             "CSRDataset",
             "CSCDataset",
+            "sparse_dataset",
             "read_elem",
             "write_elem",
             ("RWAble", "AxisStorable"),
@@ -32,9 +32,6 @@
         )
     )
 )
-=======
-_DEPRECATED = ["CSRDataset", "CSCDataset", "read_elem", "write_elem", "sparse_dataset"]
->>>>>>> fc02057d
 
 
 def __getattr__(attr_name: str) -> Any:

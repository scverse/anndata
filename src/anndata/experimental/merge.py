--- conflicted
+++ resolved
@@ -415,8 +415,6 @@
         concat_annot[label] = label_col
     write_elem(output_group, axis_name, concat_annot)
 
-
-<<<<<<< HEAD
 def _write_uns(groups, output_group, merge):
     uns = merge([read_elem(g["uns"]) for g in groups])
     if isinstance(uns, pd.Series):
@@ -430,11 +428,6 @@
 def concat_on_disk(
     in_files: Collection[str | os.PathLike] | Mapping[str, str | os.PathLike],
     out_file: str | os.PathLike,
-=======
-def concat_on_disk(  # noqa: PLR0912, PLR0913, PLR0915
-    in_files: Collection[PathLike[str] | str] | Mapping[str, PathLike[str] | str],
-    out_file: PathLike[str] | str,
->>>>>>> a5628b64
     *,
     max_loaded_elems: int = 100_000_000,
     axis: Literal["obs", 0, "var", 1] = 0,

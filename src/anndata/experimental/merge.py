from __future__ import annotations

import shutil
from collections.abc import Mapping
from functools import singledispatch
from os import PathLike
from pathlib import Path
from typing import TYPE_CHECKING

import numpy as np
import pandas as pd
from scipy.sparse import csc_matrix, csr_matrix

from .._core.file_backing import to_memory
from .._core.merge import (
    MissingVal,
    _resolve_axis,
    concat_arrays,
    gen_inner_reindexers,
    gen_reindexer,
    intersect_keys,
    merge_dataframes,
    merge_indices,
    resolve_merge_strategy,
    unify_dtypes,
)
from .._core.sparse_dataset import BaseCompressedSparseDataset, sparse_dataset
from .._io.specs import read_elem, write_elem
from ..compat import H5Array, H5Group, ZarrArray, ZarrGroup, _map_cat_to_str
from . import read_dispatched

if TYPE_CHECKING:
    from collections.abc import Callable, Collection, Iterable, Sequence
    from typing import Any, Literal

    from .._core.merge import Reindexer, StrategiesLiteral

SPARSE_MATRIX = {"csc_matrix", "csr_matrix"}

EAGER_TYPES = {"dataframe", "awkward-array"}


###################
# Utilities
###################


# Wrapper to reindexer that stores if there is a change
# and won't do anything if there is
class IdentityReindexer:
    def __init__(self):
        self.no_change = True

    def __call__(self, x, *args, **kwargs):
        return x


# Checks if given indices are equal to each other in the whole list.
def _indices_equal(indices: Iterable[pd.Index]) -> bool:
    init_elem = indices[0]
    return all(np.array_equal(init_elem, elem) for elem in indices[1:])


def _gen_slice_to_append(
    datasets: Sequence[BaseCompressedSparseDataset],
    reindexers,
    max_loaded_elems: int,
    axis=0,
    fill_value=None,
):
    for ds, ri in zip(datasets, reindexers, strict=False):
        n_slices = ds.shape[axis] * ds.shape[1 - axis] // max_loaded_elems
        if n_slices < 2:
            yield (csr_matrix, csc_matrix)[axis](
                ri(to_memory(ds), axis=1 - axis, fill_value=fill_value)
            )
        else:
            slice_size = max_loaded_elems // ds.shape[1 - axis]
            if slice_size == 0:
                slice_size = 1
            rem_slices = ds.shape[axis]
            idx = 0
            while rem_slices > 0:
                ds_part = None
                if axis == 0:
                    ds_part = ds[idx : idx + slice_size, :]
                elif axis == 1:
                    ds_part = ds[:, idx : idx + slice_size]

                yield (csr_matrix, csc_matrix)[axis](
                    ri(ds_part, axis=1 - axis, fill_value=fill_value)
                )
                rem_slices -= slice_size
                idx += slice_size


###################
# File Management
###################


@singledispatch
def as_group(store, *, mode: str) -> ZarrGroup | H5Group:
    msg = "This is not yet implemented."
    raise NotImplementedError(msg)


@as_group.register(PathLike)
@as_group.register(str)
def _(store: PathLike[str] | str, *, mode: str) -> ZarrGroup | H5Group:
    store = Path(store)
    if store.suffix == ".h5ad":
        import h5py

        return h5py.File(store, mode=mode)

    if mode == "r":  # others all write: r+, a, w, w-
        import zarr

        return zarr.open_group(store, mode=mode)

    from anndata._io.zarr import open_write_group

    return open_write_group(store, mode=mode)


@as_group.register(ZarrGroup)
@as_group.register(H5Group)
def _(store, *, mode: str) -> ZarrGroup | H5Group:
    del mode
    return store


###################
# Reading
###################


def read_as_backed(group: ZarrGroup | H5Group):
    """
    Read the group until
    BaseCompressedSparseDataset, Array or EAGER_TYPES are encountered.
    """

    def callback(func, elem_name: str, elem, iospec):
        if iospec.encoding_type in SPARSE_MATRIX:
            return sparse_dataset(elem)
        elif iospec.encoding_type in EAGER_TYPES:
            return read_elem(elem)
        elif iospec.encoding_type == "array":
            return elem
        elif iospec.encoding_type == "dict":
            return {k: read_as_backed(v) for k, v in dict(elem).items()}
        else:
            return func(elem)

    return read_dispatched(group, callback=callback)


def _df_index(df: ZarrGroup | H5Group) -> pd.Index:
    index_key = df.attrs["_index"]
    return pd.Index(read_elem(df[index_key]))


###################
# Writing
###################


def write_concat_dense(  # noqa: PLR0917
    arrays: Sequence[ZarrArray | H5Array],
    output_group: ZarrGroup | H5Group,
    output_path: ZarrGroup | H5Group,
    axis: Literal[0, 1] = 0,
    reindexers: Reindexer | None = None,
    fill_value: Any = None,
):
    """
    Writes the concatenation of given dense arrays to disk using dask.
    """
    import dask.array as da

    darrays = (
        da.from_array(a, chunks="auto" if a.chunks is None else a.chunks)
        for a in arrays
    )

    res = da.concatenate(
        [
            ri(a, axis=1 - axis, fill_value=fill_value)
            for a, ri in zip(darrays, reindexers, strict=False)
        ],
        axis=axis,
    )
    write_elem(output_group, output_path, res)
    output_group[output_path].attrs.update({
        "encoding-type": "array",
        "encoding-version": "0.2.0",
    })


def write_concat_sparse(  # noqa: PLR0917
    datasets: Sequence[BaseCompressedSparseDataset],
    output_group: ZarrGroup | H5Group,
    output_path: ZarrGroup | H5Group,
    max_loaded_elems: int,
    axis: Literal[0, 1] = 0,
    reindexers: Reindexer | None = None,
    fill_value: Any = None,
):
    """
    Writes and concatenates sparse datasets into a single output dataset.

    Args:
        datasets (Sequence[BaseCompressedSparseDataset]): A sequence of BaseCompressedSparseDataset objects to be concatenated.
        output_group (Union[ZarrGroup, H5Group]): The output group where the concatenated dataset will be written.
        output_path (Union[ZarrGroup, H5Group]): The output path where the concatenated dataset will be written.
        max_loaded_elems (int): The maximum number of sparse elements to load at once.
        axis (Literal[0, 1], optional): The axis along which the datasets should be concatenated.
            Defaults to 0.
        reindexers (Reindexer, optional): A reindexer object that defines the reindexing operation to be applied.
            Defaults to None.
        fill_value (Any, optional): The fill value to use for missing elements. Defaults to None.
    """
    elems = None
    if all(ri.no_change for ri in reindexers):
        elems = iter(datasets)
    else:
        elems = _gen_slice_to_append(
            datasets, reindexers, max_loaded_elems, axis, fill_value
        )
    number_non_zero = sum(d.group["indices"].shape[0] for d in datasets)
    init_elem = next(elems)
    indptr_dtype = "int64" if number_non_zero >= np.iinfo(np.int32).max else "int32"
    write_elem(
        output_group,
        output_path,
        init_elem,
        dataset_kwargs=dict(indptr_dtype=indptr_dtype),
    )
    del init_elem
    out_dataset: BaseCompressedSparseDataset = read_as_backed(output_group[output_path])
    for temp_elem in elems:
        out_dataset.append(temp_elem)
        del temp_elem


def _write_concat_mappings(  # noqa: PLR0913, PLR0917
    mappings: Collection[dict],
    output_group: ZarrGroup | H5Group,
    keys: Collection[str],
    output_path: str | Path,
    max_loaded_elems: int,
    axis: Literal[0, 1] = 0,
    index: pd.Index = None,
    reindexers: list[Reindexer] | None = None,
    fill_value: Any = None,
):
    """
    Write a list of mappings to a zarr/h5 group.
    """
<<<<<<< HEAD
    mapping_group = output_group.create_group(output_path)
    mapping_group.attrs.update(
        {
            "encoding-type": "dict",
            "encoding-version": "0.1.0",
        }
    )
=======
    mapping_group = output_group.create_group(path)
    mapping_group.attrs.update({
        "encoding-type": "dict",
        "encoding-version": "0.1.0",
    })
>>>>>>> cb33f6c4
    for k in keys:
        elems = [m[k] for m in mappings]
        _write_concat_sequence(
            elems,
            output_group=mapping_group,
            output_path=k,
            axis=axis,
            index=index,
            reindexers=reindexers,
            fill_value=fill_value,
            max_loaded_elems=max_loaded_elems,
        )


def _write_concat_arrays(  # noqa: PLR0913, PLR0917
    arrays: Sequence[ZarrArray | H5Array | BaseCompressedSparseDataset],
    output_group: ZarrGroup | H5Group,
    output_path: str | Path,
    max_loaded_elems: int,
    axis: Literal[0, 1] = 0,
    reindexers: list[Reindexer] | None = None,
    fill_value: Any = None,
    join: Literal["inner", "outer"] = "inner",
):
    init_elem = arrays[0]
    init_type = type(init_elem)
    if not all(isinstance(a, init_type) for a in arrays):
        msg = f"All elements must be the same type instead got types: {[type(a) for a in arrays]}"
        raise NotImplementedError(msg)

    if reindexers is None:
        if join == "inner":
            reindexers = gen_inner_reindexers(arrays, new_index=None, axis=axis)
        else:
            msg = "Cannot reindex arrays with outer join."
            raise NotImplementedError(msg)

    if isinstance(init_elem, BaseCompressedSparseDataset):
        expected_sparse_fmt = ["csr", "csc"][axis]
        if all(a.format == expected_sparse_fmt for a in arrays):
            write_concat_sparse(
                arrays,
                output_group,
                output_path,
                max_loaded_elems,
                axis,
                reindexers,
                fill_value,
            )
        else:
            msg = f"Concat of following not supported: {[a.format for a in arrays]}"
            raise NotImplementedError(msg)
    else:
        write_concat_dense(
            arrays, output_group, output_path, axis, reindexers, fill_value
        )


def _write_concat_sequence(  # noqa: PLR0913, PLR0917
    arrays: Sequence[pd.DataFrame | BaseCompressedSparseDataset | H5Array | ZarrArray],
    output_group: ZarrGroup | H5Group,
    output_path: str | Path,
    max_loaded_elems: int,
    axis: Literal[0, 1] = 0,
    index: pd.Index = None,
    reindexers: list[Reindexer] | None = None,
    fill_value: Any = None,
    join: Literal["inner", "outer"] = "inner",
):
    """
    array, dataframe, csc_matrix, csc_matrix
    """
    if any(isinstance(a, pd.DataFrame) for a in arrays):
        if reindexers is None:
            if join == "inner":
                reindexers = gen_inner_reindexers(arrays, None, axis=axis)
            else:
                msg = "Cannot reindex dataframes with outer join."
                raise NotImplementedError(msg)
        if not all(
            isinstance(a, pd.DataFrame) or a is MissingVal or 0 in a.shape
            for a in arrays
        ):
            msg = "Cannot concatenate a dataframe with other array types."
            raise NotImplementedError(msg)
        df = concat_arrays(
            arrays=arrays,
            reindexers=reindexers,
            axis=axis,
            index=index,
            fill_value=fill_value,
        )
        write_elem(output_group, output_path, df)
    elif all(
        isinstance(a, pd.DataFrame | BaseCompressedSparseDataset | H5Array | ZarrArray)
        for a in arrays
    ):
        _write_concat_arrays(
            arrays,
            output_group,
            output_path,
            max_loaded_elems,
            axis,
            reindexers,
            fill_value,
            join,
        )
    else:
        msg = f"Concatenation of these types is not yet implemented: {[type(a) for a in arrays]} with axis={axis}."
        raise NotImplementedError(msg)


def _write_alt_mapping(
    groups: Collection[H5Group, ZarrGroup],
    output_group: ZarrGroup | H5Group,
    alt_axis_name: Literal["obs", "var"],
    merge: Callable,
    reindexers: list[Reindexer],
):
    alt_mapping = merge(
        [
            {
                k: r(read_elem(v), axis=0)
                for k, v in dict(g[f"{alt_axis_name}m"]).items()
            }
            for r, g in zip(reindexers, groups, strict=True)
        ]
    )
    write_elem(output_group, f"{alt_axis_name}m", alt_mapping)


def _write_alt_annot(
    groups: Collection[H5Group, ZarrGroup],
    output_group: ZarrGroup | H5Group,
    alt_axis_name: Literal["obs", "var"],
    alt_indices: pd.Index,
    merge: Callable,
):
    # Annotation for other axis
    alt_annot = merge_dataframes(
        [read_elem(g[alt_axis_name]) for g in groups], alt_indices, merge
    )
    write_elem(output_group, alt_axis_name, alt_annot)


def _write_axis_annot(  # noqa: PLR0917
    groups: Collection[H5Group, ZarrGroup],
    output_group: ZarrGroup | H5Group,
    axis_name: Literal["obs", "var"],
    concat_indices: pd.Index,
    label: str,
    label_col: str,
    join: Literal["inner", "outer"],
):
    concat_annot = pd.concat(
        unify_dtypes(read_elem(g[axis_name]) for g in groups),
        join=join,
        ignore_index=True,
    )
    concat_annot.index = concat_indices
    if label is not None:
        concat_annot[label] = label_col
    write_elem(output_group, axis_name, concat_annot)


def _write_uns(
    groups: Collection[H5Group, ZarrGroup], output_group: ZarrGroup | H5Group, merge
):
    uns = merge([read_elem(g["uns"]) for g in groups])
    write_elem(output_group, "uns", uns)


def _write_alt_pairwise(
    groups: Collection[H5Group, ZarrGroup],
    output_group: ZarrGroup | H5Group,
    alt_axis_name: Literal["obs", "var"],
    merge: Callable,
    reindexers: list[Reindexer],
):
    alt_pairwise = merge(
        [
            {
                k: r(r(read_elem(v), axis=0), axis=1)
                for k, v in dict(g[f"{alt_axis_name}p"]).items()
            }
            for r, g in zip(reindexers, groups, strict=True)
        ]
    )
    write_elem(output_group, f"{alt_axis_name}p", alt_pairwise)


def concat_on_disk(  # noqa: PLR0912, PLR0913, PLR0915
    in_files: Collection[PathLike[str] | str] | Mapping[str, PathLike[str] | str],
    out_file: PathLike[str] | str,
    *,
    max_loaded_elems: int = 100_000_000,
    axis: Literal["obs", 0, "var", 1] = 0,
    join: Literal["inner", "outer"] = "inner",
    merge: StrategiesLiteral | Callable[[Collection[Mapping]], Mapping] | None = None,
    uns_merge: (
        StrategiesLiteral | Callable[[Collection[Mapping]], Mapping] | None
    ) = None,
    label: str | None = None,
    keys: Collection[str] | None = None,
    index_unique: str | None = None,
    fill_value: Any | None = None,
    pairwise: bool = False,
) -> None:
    """\
    Concatenates multiple AnnData objects along a specified axis using their
    corresponding stores or paths, and writes the resulting AnnData object
    to a target location on disk.

    Unlike :func:`anndata.concat`, this method does not require
    loading the input AnnData objects into memory,
    making it a memory-efficient alternative for large datasets.
    The resulting object written to disk should be equivalent
    to the concatenation of the loaded AnnData objects using
    :func:`anndata.concat`.

    To adjust the maximum amount of data loaded in memory; for sparse
    arrays use the max_loaded_elems argument; for dense arrays
    see the Dask documentation, as the Dask concatenation function is used
    to concatenate dense arrays in this function

    Params
    ------
    in_files
        The corresponding stores or paths of AnnData objects to
        be concatenated. If a Mapping is passed, keys are used for the `keys`
        argument and values are concatenated.
    out_file
        The target path or store to write the result in.
    max_loaded_elems
        The maximum number of elements to load in memory when concatenating
        sparse arrays. Note that this number also includes the empty entries.
        Set to 100m by default meaning roughly 400mb will be loaded
        to memory simultaneously.
    axis
        Which axis to concatenate along.
    join
        How to align values when concatenating. If `"outer"`, the union of the other axis
        is taken. If `"inner"`, the intersection. See :doc:`concatenation <../concatenation>`
        for more.
    merge
        How elements not aligned to the axis being concatenated along are selected.
        Currently implemented strategies include:

        * `None`: No elements are kept.
        * `"same"`: Elements that are the same in each of the objects.
        * `"unique"`: Elements for which there is only one possible value.
        * `"first"`: The first element seen at each from each position.
        * `"only"`: Elements that show up in only one of the objects.
    uns_merge
        How the elements of `.uns` are selected. Uses the same set of strategies as
        the `merge` argument, except applied recursively.
    label
        Column in axis annotation (i.e. `.obs` or `.var`) to place batch information in.
        If it's None, no column is added.
    keys
        Names for each object being added. These values are used for column values for
        `label` or appended to the index if `index_unique` is not `None`. Defaults to
        incrementing integer labels.
    index_unique
        Whether to make the index unique by using the keys. If provided, this
        is the delimiter between `"{orig_idx}{index_unique}{key}"`. When `None`,
        the original indices are kept.
    fill_value
        When `join="outer"`, this is the value that will be used to fill the introduced
        indices. By default, sparse arrays are padded with zeros, while dense arrays and
        DataFrames are padded with missing values.
    pairwise
        Whether pairwise elements along the concatenated dimension should be included.
        This is False by default, since the resulting arrays are often not meaningful, and is ignored when True.
        If you are interested in this feature, please open an issue.

    Notes
    -----
    .. warning::
       If you use `join='outer'` this fills 0s for sparse data when
       variables are absent in a batch. Use this with care. Dense data is
       filled with `NaN`.

    Examples
    --------

    See :func:`anndata.concat` for the semantics.
    The following examples highlight the differences this function has.

    First, let’s get some “big” datasets with a compatible ``var`` axis:

    >>> import httpx
    >>> import scanpy as sc
    >>> base_url = "https://datasets.cellxgene.cziscience.com"
    >>> def get_cellxgene_data(id_: str):
    ...     out_path = sc.settings.datasetdir / f'{id_}.h5ad'
    ...     if out_path.exists():
    ...         return out_path
    ...     file_url = f"{base_url}/{id_}.h5ad"
    ...     sc.settings.datasetdir.mkdir(parents=True, exist_ok=True)
    ...     out_path.write_bytes(httpx.get(file_url).content)
    ...     return out_path
    >>> path_b_cells = get_cellxgene_data('a93eab58-3d82-4b61-8a2f-d7666dcdb7c4')
    >>> path_fetal = get_cellxgene_data('d170ff04-6da0-4156-a719-f8e1bbefbf53')

    Now we can concatenate them on-disk:

    >>> import anndata as ad
    >>> ad.experimental.concat_on_disk(
    ...     dict(b_cells=path_b_cells, fetal=path_fetal),
    ...     'merged.h5ad',
    ...     label='dataset',
    ... )
    >>> adata = ad.read_h5ad('merged.h5ad', backed=True)
    >>> adata.X
    CSRDataset: backend hdf5, shape (490, 15585), data_dtype float32
    >>> adata.obs['dataset'].value_counts()  # doctest: +SKIP
    dataset
    fetal      344
    b_cells    146
    Name: count, dtype: int64
    """
    if len(in_files) == 0:
        msg = "No objects to concatenate."
        raise ValueError(msg)

    # Argument normalization
    if pairwise:
        msg = "pairwise concatenation not yet implemented"
        raise NotImplementedError(msg)

    merge = resolve_merge_strategy(merge)
    uns_merge = resolve_merge_strategy(uns_merge)

    out_file = Path(out_file)
    if not out_file.parent.exists():
        msg = f"Parent directory of {out_file} does not exist."
        raise FileNotFoundError(msg)

    if isinstance(in_files, Mapping):
        if keys is not None:
            msg = (
                "Cannot specify categories in both mapping keys and using `keys`. "
                "Only specify this once."
            )
            raise TypeError(msg)
        keys, in_files = list(in_files.keys()), list(in_files.values())
    else:
        in_files = list(in_files)

    if len(in_files) == 1:
        shutil.copy2(in_files[0], out_file)
        return

    if keys is None:
        keys = np.arange(len(in_files)).astype(str)

    axis, axis_name = _resolve_axis(axis)
    _, alt_axis_name = _resolve_axis(1 - axis)

    output_group = as_group(out_file, mode="w")
    groups = [as_group(f, mode="r") for f in in_files]

    use_reindexing = False

    alt_idxs = [_df_index(g[alt_axis_name]) for g in groups]
    # All {axis_name}_names must be equal if reindexing not applied
    if not _indices_equal(alt_idxs):
        use_reindexing = True

    # All groups must be anndata
    if not all(g.attrs.get("encoding-type") == "anndata" for g in groups):
        msg = "All groups must be anndata"
        raise ValueError(msg)

    # Write metadata
    output_group.attrs.update({"encoding-type": "anndata", "encoding-version": "0.1.0"})

    # Read the backed objects of Xs
    Xs = [read_as_backed(g["X"]) for g in groups]

    # Label column
    label_col = pd.Categorical.from_codes(
        np.repeat(np.arange(len(groups)), [x.shape[axis] for x in Xs]),
        categories=keys,
    )

    # Combining indexes
    concat_indices = pd.concat(
        [pd.Series(_df_index(g[axis_name])) for g in groups], ignore_index=True
    )
    if index_unique is not None:
        concat_indices = concat_indices.str.cat(
            _map_cat_to_str(label_col), sep=index_unique
        )

    # Resulting indices for {axis_name} and {alt_axis_name}
    concat_indices = pd.Index(concat_indices)

    alt_index = merge_indices(alt_idxs, join=join)

    reindexers = None
    if use_reindexing:
        reindexers = [
            gen_reindexer(alt_index, alt_old_index) for alt_old_index in alt_idxs
        ]
    else:
        reindexers = [IdentityReindexer()] * len(groups)

    # Write {axis_name}
    _write_axis_annot(
        groups, output_group, axis_name, concat_indices, label, label_col, join
    )

    # Write {alt_axis_name}
    _write_alt_annot(groups, output_group, alt_axis_name, alt_index, merge)

    # Write {alt_axis_name}m
    _write_alt_mapping(groups, output_group, alt_axis_name, merge, reindexers)

    # Write {alt_axis_name}p
    _write_alt_pairwise(groups, output_group, alt_axis_name, merge, reindexers)

    # Write uns
    _write_uns(groups, output_group, uns_merge)

    # Write X

    _write_concat_arrays(
        arrays=Xs,
        output_group=output_group,
        output_path="X",
        axis=axis,
        reindexers=reindexers,
        fill_value=fill_value,
        max_loaded_elems=max_loaded_elems,
    )

    # Write Layers and {axis_name}m
    mapping_names = [
        (
            f"{axis_name}m",
            concat_indices,
            0,
            None if use_reindexing else [IdentityReindexer()] * len(groups),
        ),
        ("layers", None, axis, reindexers),
    ]
    for m, m_index, m_axis, m_reindexers in mapping_names:
        maps = [read_as_backed(g[m]) for g in groups]
        _write_concat_mappings(
            maps,
            output_group,
            intersect_keys(maps),
            m,
            max_loaded_elems=max_loaded_elems,
            axis=m_axis,
            index=m_index,
            reindexers=m_reindexers,
            fill_value=fill_value,
        )<|MERGE_RESOLUTION|>--- conflicted
+++ resolved
@@ -259,7 +259,6 @@
     """
     Write a list of mappings to a zarr/h5 group.
     """
-<<<<<<< HEAD
     mapping_group = output_group.create_group(output_path)
     mapping_group.attrs.update(
         {
@@ -267,13 +266,6 @@
             "encoding-version": "0.1.0",
         }
     )
-=======
-    mapping_group = output_group.create_group(path)
-    mapping_group.attrs.update({
-        "encoding-type": "dict",
-        "encoding-version": "0.1.0",
-    })
->>>>>>> cb33f6c4
     for k in keys:
         elems = [m[k] for m in mappings]
         _write_concat_sequence(

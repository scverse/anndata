--- conflicted
+++ resolved
@@ -169,45 +169,7 @@
         arguments for `AnnCollection` initialization.
     """
 
-<<<<<<< HEAD
     _base_cls = None
-=======
-    @old_positionals("batch_size", "shuffle", "use_default_converter", "use_cuda")
-    def __init__(
-        self,
-        adatas: Sequence[AnnData] | dict[str, AnnData],
-        *,
-        batch_size: int = 1,
-        shuffle: bool = False,
-        use_default_converter: bool = True,
-        use_cuda: bool = False,
-        **kwargs,
-    ):
-        if isinstance(adatas, AnnData):
-            adatas = [adatas]
-
-        if isinstance(adatas, list | tuple | dict):
-            join_obs = kwargs.pop("join_obs", "inner")
-            join_obsm = kwargs.pop("join_obsm", None)
-            label = kwargs.pop("label", None)
-            keys = kwargs.pop("keys", None)
-            index_unique = kwargs.pop("index_unique", None)
-            convert = kwargs.pop("convert", None)
-            harmonize_dtypes = kwargs.pop("harmonize_dtypes", True)
-            indices_strict = kwargs.pop("indices_strict", True)
-
-            dataset = AnnCollection(
-                adatas,
-                join_obs=join_obs,
-                join_obsm=join_obsm,
-                label=label,
-                keys=keys,
-                index_unique=index_unique,
-                convert=convert,
-                harmonize_dtypes=harmonize_dtypes,
-                indices_strict=indices_strict,
-            )
->>>>>>> 089ed929
 
     @classmethod
     def _create_real_loader_class(cls):
@@ -230,11 +192,7 @@
                 if isinstance(adatas, AnnData):
                     adatas = [adatas]
 
-                if (
-                    isinstance(adatas, list)
-                    or isinstance(adatas, tuple)
-                    or isinstance(adatas, dict)
-                ):
+                if isinstance(adatas, list | tuple | dict):
                     join_obs = kwargs.pop("join_obs", "inner")
                     join_obsm = kwargs.pop("join_obsm", None)
                     label = kwargs.pop("label", None)

from __future__ import annotations

from codecs import decode
from collections.abc import Mapping
from functools import cache, partial, singledispatch
from importlib.util import find_spec
from types import EllipsisType
from typing import TYPE_CHECKING, TypeVar
from warnings import warn

import h5py
import numpy as np
import pandas as pd
import scipy
from packaging.version import Version
from zarr import Array as ZarrArray  # noqa: F401
from zarr import Group as ZarrGroup

if TYPE_CHECKING:
    from typing import Any

#############################
# scipy sparse array comapt #
#############################


CSMatrix = scipy.sparse.csr_matrix | scipy.sparse.csc_matrix
CSArray = scipy.sparse.csr_array | scipy.sparse.csc_array


class Empty:
    pass


Index1D = slice | int | str | np.int64 | np.ndarray | pd.Series
IndexRest = Index1D | EllipsisType
Index = (
    IndexRest
    | tuple[Index1D, IndexRest]
    | tuple[IndexRest, Index1D]
    | tuple[Index1D, Index1D, EllipsisType]
    | tuple[EllipsisType, Index1D, Index1D]
    | tuple[Index1D, EllipsisType, Index1D]
    | CSMatrix
    | CSArray
)
H5Group = h5py.Group
H5Array = h5py.Dataset
H5File = h5py.File


#############################
# Optional deps
#############################
@cache
def is_zarr_v2() -> bool:
    import zarr
    from packaging.version import Version

    return Version(zarr.__version__) < Version("3.0.0")


if is_zarr_v2():
    msg = "anndata will no longer support zarr v2 in the near future. Please prepare to upgrade to zarr>=3."
    warn(msg, DeprecationWarning, stacklevel=2)


if find_spec("awkward") or TYPE_CHECKING:
    import awkward  # noqa: F401
    from awkward import Array as AwkArray
else:

    class AwkArray:
        @staticmethod
        def __repr__():
            return "mock awkward.highlevel.Array"


if find_spec("zappy") or TYPE_CHECKING:
    from zappy.base import ZappyArray
else:

    class ZappyArray:
        @staticmethod
        def __repr__():
            return "mock zappy.base.ZappyArray"


if TYPE_CHECKING:
    # type checkers are confused and can only see …core.Array
    from dask.array.core import Array as DaskArray
elif find_spec("dask"):
    from dask.array import Array as DaskArray
else:

    class DaskArray:
        @staticmethod
        def __repr__():
            return "mock dask.array.core.Array"


# https://github.com/scverse/anndata/issues/1749
def is_cupy_importable() -> bool:
    try:
        import cupy  # noqa: F401
    except ImportError:
        return False
    return True


if is_cupy_importable() or TYPE_CHECKING:
    from cupy import ndarray as CupyArray
    from cupyx.scipy.sparse import csc_matrix as CupyCSCMatrix
    from cupyx.scipy.sparse import csr_matrix as CupyCSRMatrix
    from cupyx.scipy.sparse import spmatrix as CupySparseMatrix

    try:
        import dask.array as da
    except ImportError:
        pass
    else:
        da.register_chunk_type(CupyCSRMatrix)
        da.register_chunk_type(CupyCSCMatrix)
else:

    class CupySparseMatrix:
        @staticmethod
        def __repr__():
            return "mock cupyx.scipy.sparse.spmatrix"

    class CupyCSRMatrix:
        @staticmethod
        def __repr__():
            return "mock cupyx.scipy.sparse.csr_matrix"

    class CupyCSCMatrix:
        @staticmethod
        def __repr__():
            return "mock cupyx.scipy.sparse.csc_matrix"

    class CupyArray:
        @staticmethod
        def __repr__():
            return "mock cupy.ndarray"


if find_spec("legacy_api_wrap") or TYPE_CHECKING:
    from legacy_api_wrap import legacy_api  # noqa: TID251

    old_positionals = partial(legacy_api, category=FutureWarning)
else:

    def old_positionals(*old_positionals):
        return lambda func: func


#############################
# IO helpers
#############################


@singledispatch
def _read_attr(attrs: Mapping, name: str, default: Any | None = Empty):
    if default is Empty:
        return attrs[name]
    else:
        return attrs.get(name, default=default)


@_read_attr.register(h5py.AttributeManager)
def _read_attr_hdf5(
    attrs: h5py.AttributeManager, name: str, default: Any | None = Empty
):
    """
    Read an HDF5 attribute and perform all necessary conversions.

    At the moment, this only implements conversions for string attributes, other types
    are passed through. String conversion is needed compatibility with other languages.
    For example Julia's HDF5.jl writes string attributes as fixed-size strings, which
    are read as bytes by h5py.
    """
    if name not in attrs and default is not Empty:
        return default
    attr = attrs[name]
    attr_id = attrs.get_id(name)
    dtype = h5py.check_string_dtype(attr_id.dtype)
    if dtype is None or dtype.length is None:  # variable-length string, no problem
        return attr
    elif len(attr_id.shape) == 0:  # Python bytestring
        return attr.decode("utf-8")
    else:  # NumPy array
        return [decode(s, "utf-8") for s in attr]


def _from_fixed_length_strings(value):
    """\
    Convert from fixed length strings to unicode.

    For backwards compatibility with older h5ad and zarr files.
    """
    new_dtype = []
    for dt in value.dtype.descr:
        dt_list = list(dt)
        dt_type = dt[1]
        # could probably match better
        is_annotated = isinstance(dt_type, tuple)
        if is_annotated:
            dt_type = dt_type[0]
        # Fixing issue introduced with h5py v2.10.0, see:
        # https://github.com/h5py/h5py/issues/1307
        if issubclass(np.dtype(dt_type).type, np.bytes_):
            dt_list[1] = f"U{int(dt_type[2:])}"
        elif is_annotated or np.issubdtype(np.dtype(dt_type), np.str_):
            dt_list[1] = "O"  # Assumption that it’s a vlen str
        new_dtype.append(tuple(dt_list))
    return value.astype(new_dtype)


def _decode_structured_array(
    arr: np.ndarray, *, dtype: np.dtype | None = None, copy: bool = False
) -> np.ndarray:
    """
    h5py 3.0 now reads all strings as bytes. There is a helper method which can convert these to strings,
    but there isn't anything for fields of structured dtypes.

    Params
    ------
    arr
        An array with structured dtype
    dtype
        dtype of the array. This is checked for h5py string data types.
        Passing this is allowed for cases where array may have been processed by another function before hand.
    """
    if copy:
        arr = arr.copy()
    if dtype is None:
        dtype = arr.dtype
    # codecs.decode is 2x slower than this lambda, go figure
    decode = np.frompyfunc(lambda x: x.decode("utf-8"), 1, 1)
    for k, (dt, _) in dtype.fields.items():
        check = h5py.check_string_dtype(dt)
        if check is not None and check.encoding == "utf-8":
            decode(arr[k], out=arr[k])
    return arr


def _to_fixed_length_strings(value: np.ndarray) -> np.ndarray:
    """\
    Convert variable length strings to fixed length.

    Currently a workaround for
    https://github.com/zarr-developers/zarr-python/pull/422
    """
    new_dtype = []
    for dt_name, (dt_type, dt_offset) in value.dtype.fields.items():
        if dt_type.kind == "O":
            #  Assuming the objects are str
            size = max(len(x.encode()) for x in value.getfield("O", dt_offset))
            new_dtype.append((dt_name, ("U", size)))
        else:
            new_dtype.append((dt_name, dt_type))
    return value.astype(new_dtype)


Group_T = TypeVar("Group_T", bound=ZarrGroup | h5py.Group)


# TODO: This is a workaround for https://github.com/scverse/anndata/issues/874
# See https://github.com/h5py/h5py/pull/2311#issuecomment-1734102238 for why this is done this way.
def _require_group_write_dataframe(
    f: Group_T, name: str, df: pd.DataFrame, *args, **kwargs
) -> Group_T:
    if len(df.columns) > 5_000 and isinstance(f, H5Group):
        # actually 64kb is the limit, but this should be a conservative estimate
        return f.create_group(name, *args, track_order=True, **kwargs)
    return f.require_group(name, *args, **kwargs)


#############################
# Dealing with uns
#############################


def _clean_uns(adata: AnnData):  # noqa: F821
    """
    Compat function for when categorical keys were stored in uns.
    This used to be buggy because when storing categorical columns in obs and var with
    the same column name, only one `<colname>_categories` is retained.
    """
    k_to_delete = set()
    for cats_name, cats in adata.uns.items():
        if not cats_name.endswith("_categories"):
            continue
        name = cats_name.replace("_categories", "")
        # fix categories with a single category
        if isinstance(cats, str | int):
            cats = [cats]
        for ann in [adata.obs, adata.var]:
            if name not in ann:
                continue
            codes: np.ndarray = ann[name].values
            # hack to maybe find the axis the categories were for
            if not np.all(codes < len(cats)):
                continue
            ann[name] = pd.Categorical.from_codes(codes, cats)
            k_to_delete.add(cats_name)
    for cats_name in k_to_delete:
        del adata.uns[cats_name]


def _move_adj_mtx(d):
    """
    Read-time fix for moving adjacency matrices from uns to obsp
    """
    n = d.get("uns", {}).get("neighbors", {})
    obsp = d.setdefault("obsp", {})

    for k in ("distances", "connectivities"):
        if (
            (k in n)
            and isinstance(n[k], scipy.sparse.spmatrix | np.ndarray)
            and len(n[k].shape) == 2
        ):
            msg = (
                f"Moving element from .uns['neighbors'][{k!r}] to .obsp[{k!r}].\n\n"
                "This is where adjacency matrices should go now."
            )
            # 4: caller -> 3: `AnnData.__init__` -> 2: `_init_as_actual` → 1: here
<<<<<<< HEAD
            warn(msg, FutureWarning, stacklevel=4)
=======
            warn(msg, FutureWarning)  # , stacklevel=4)
>>>>>>> 9fccaf5e
            obsp[k] = n.pop(k)


def _find_sparse_matrices(d: Mapping, n: int, keys: tuple, paths: list):
    """Find paths to sparse matrices with shape (n, n)."""
    for k, v in d.items():
        if isinstance(v, Mapping):
            _find_sparse_matrices(v, n, (*keys, k), paths)
        elif scipy.sparse.issparse(v) and v.shape == (n, n):
            paths.append((*keys, k))
    return paths


def _transpose_by_block(dask_array: DaskArray) -> DaskArray:
    import dask.array as da

    b = dask_array.blocks
    b_raveled = b.ravel()
    block_layout = np.zeros(b.shape, dtype=object)

    for i in range(block_layout.size):
        block_layout.flat[i] = b_raveled[i].map_blocks(
            lambda x: x.T, chunks=b_raveled[i].chunks[::-1]
        )

    return da.block(block_layout.T.tolist())


def _safe_transpose(x):
    """Safely transpose x

    This is a workaround for: https://github.com/scipy/scipy/issues/19161
    """

    if isinstance(x, DaskArray) and scipy.sparse.issparse(x._meta):
        return _transpose_by_block(x)
    else:
        return x.T


def _map_cat_to_str(cat: pd.Categorical) -> pd.Categorical:
    if Version(pd.__version__) >= Version("2.1"):
        # Argument added in pandas 2.1
        return cat.map(str, na_action="ignore")
    else:
        return cat.map(str)<|MERGE_RESOLUTION|>--- conflicted
+++ resolved
@@ -325,12 +325,9 @@
                 f"Moving element from .uns['neighbors'][{k!r}] to .obsp[{k!r}].\n\n"
                 "This is where adjacency matrices should go now."
             )
+            # TODO: tests fail if stacklevel is set here, needs to be fixed
             # 4: caller -> 3: `AnnData.__init__` -> 2: `_init_as_actual` → 1: here
-<<<<<<< HEAD
-            warn(msg, FutureWarning, stacklevel=4)
-=======
-            warn(msg, FutureWarning)  # , stacklevel=4)
->>>>>>> 9fccaf5e
+            warn(msg, FutureWarning)  # , stacklevel=4)  # noqa: B028
             obsp[k] = n.pop(k)
 
 

from __future__ import annotations

from codecs import decode
from collections.abc import Mapping, Sequence
from functools import cache, partial, singledispatch
from importlib.util import find_spec
from types import EllipsisType
from typing import TYPE_CHECKING, TypeVar
from warnings import warn

import h5py
import numpy as np
import pandas as pd
import scipy
<<<<<<< HEAD
from array_api_compat import get_namespace as array_api_get_namespace
=======
from numpy.typing import NDArray
>>>>>>> 8dbdbaf1
from packaging.version import Version
from zarr import Array as ZarrArray  # noqa: F401
from zarr import Group as ZarrGroup

if TYPE_CHECKING:
    from typing import Any


#############################
# scipy sparse array comapt #
#############################


CSMatrix = scipy.sparse.csr_matrix | scipy.sparse.csc_matrix
CSArray = scipy.sparse.csr_array | scipy.sparse.csc_array


class Empty:
    pass


Index1DNorm = slice | NDArray[np.bool_] | NDArray[np.integer]
# TODO: pd.Index[???]
Index1D = (
    # 0D index
    int
    | str
    | np.int64
    # normalized 1D idex
    | Index1DNorm
    # different containers for mask, obs/varnames, or numerical index
    | Sequence[int]
    | Sequence[str]
    | Sequence[bool]
    | pd.Series  # bool, int, str
    | pd.Index
    | NDArray[np.str_]
    | np.matrix  # bool
    | CSMatrix  # bool
    | CSArray  # bool
)
IndexRest = Index1D | EllipsisType
Index = (
    IndexRest
    | tuple[Index1D, IndexRest]
    | tuple[IndexRest, Index1D]
    | tuple[Index1D, Index1D, EllipsisType]
    | tuple[EllipsisType, Index1D, Index1D]
    | tuple[Index1D, EllipsisType, Index1D]
    | CSMatrix
    | CSArray
)
H5Group = h5py.Group
H5Array = h5py.Dataset
H5File = h5py.File


#############################
# Optional deps
#############################
@cache
def is_zarr_v2() -> bool:
    import zarr
    from packaging.version import Version

    return Version(zarr.__version__) < Version("3.0.0")


if is_zarr_v2():
    msg = "anndata will no longer support zarr v2 in the near future. Please prepare to upgrade to zarr>=3."
    warn(msg, DeprecationWarning, stacklevel=2)


if find_spec("awkward") or TYPE_CHECKING:
    import awkward  # noqa: F401
    from awkward import Array as AwkArray
else:

    class AwkArray:
        @staticmethod
        def __repr__():
            return "mock awkward.highlevel.Array"


if find_spec("zappy") or TYPE_CHECKING:
    from zappy.base import ZappyArray
else:

    class ZappyArray:
        @staticmethod
        def __repr__():
            return "mock zappy.base.ZappyArray"


if TYPE_CHECKING:
    # type checkers are confused and can only see …core.Array
    from dask.array.core import Array as DaskArray
elif find_spec("dask"):
    from dask.array import Array as DaskArray
else:

    class DaskArray:
        @staticmethod
        def __repr__():
            return "mock dask.array.core.Array"


if find_spec("xarray") or TYPE_CHECKING:
    import xarray
    from xarray import DataArray as XDataArray
    from xarray import Dataset as XDataset
    from xarray import Variable as XVariable
    from xarray.backends import BackendArray as XBackendArray
    from xarray.backends.zarr import ZarrArrayWrapper as XZarrArrayWrapper
else:
    xarray = None

    class XDataArray:
        def __repr__(self) -> str:
            return "mock DataArray"

    class XDataset:
        def __repr__(self) -> str:
            return "mock Dataset"

    class XVariable:
        def __repr__(self) -> str:
            return "mock Variable"

    class XZarrArrayWrapper:
        def __repr__(self) -> str:
            return "mock ZarrArrayWrapper"

    class XBackendArray:
        def __repr__(self) -> str:
            return "mock BackendArray"


# https://github.com/scverse/anndata/issues/1749
def is_cupy_importable() -> bool:
    try:
        import cupy  # noqa: F401
    except ImportError:
        return False
    return True


if is_cupy_importable() or TYPE_CHECKING:
    from cupy import ndarray as CupyArray
    from cupyx.scipy.sparse import csc_matrix as CupyCSCMatrix
    from cupyx.scipy.sparse import csr_matrix as CupyCSRMatrix
    from cupyx.scipy.sparse import spmatrix as CupySparseMatrix

    try:
        import dask.array as da
    except ImportError:
        pass
    else:
        da.register_chunk_type(CupyCSRMatrix)
        da.register_chunk_type(CupyCSCMatrix)
else:

    class CupySparseMatrix:
        @staticmethod
        def __repr__():
            return "mock cupyx.scipy.sparse.spmatrix"

    class CupyCSRMatrix:
        @staticmethod
        def __repr__():
            return "mock cupyx.scipy.sparse.csr_matrix"

    class CupyCSCMatrix:
        @staticmethod
        def __repr__():
            return "mock cupyx.scipy.sparse.csc_matrix"

    class CupyArray:
        @staticmethod
        def __repr__():
            return "mock cupy.ndarray"


if find_spec("legacy_api_wrap") or TYPE_CHECKING:
    from legacy_api_wrap import legacy_api  # noqa: TID251

    old_positionals = partial(legacy_api, category=FutureWarning)
else:

    def old_positionals(*old_positionals):
        return lambda func: func


#############################
# IO helpers
#############################


NULLABLE_NUMPY_STRING_TYPE = (
    np.dtype("O")
    if Version(np.__version__) < Version("2")
    else np.dtypes.StringDType(na_object=pd.NA)
)


@singledispatch
def _read_attr(attrs: Mapping, name: str, default: Any | None = Empty):
    if default is Empty:
        return attrs[name]
    else:
        return attrs.get(name, default=default)


@_read_attr.register(h5py.AttributeManager)
def _read_attr_hdf5(
    attrs: h5py.AttributeManager, name: str, default: Any | None = Empty
):
    """
    Read an HDF5 attribute and perform all necessary conversions.

    At the moment, this only implements conversions for string attributes, other types
    are passed through. String conversion is needed compatibility with other languages.
    For example Julia's HDF5.jl writes string attributes as fixed-size strings, which
    are read as bytes by h5py.
    """
    if name not in attrs and default is not Empty:
        return default
    attr = attrs[name]
    attr_id = attrs.get_id(name)
    dtype = h5py.check_string_dtype(attr_id.dtype)
    if dtype is None or dtype.length is None:  # variable-length string, no problem
        return attr
    elif len(attr_id.shape) == 0:  # Python bytestring
        return attr.decode("utf-8")
    else:  # NumPy array
        return [decode(s, "utf-8") for s in attr]


def _from_fixed_length_strings(value):
    """\
    Convert from fixed length strings to unicode.

    For backwards compatibility with older h5ad and zarr files.
    """
    new_dtype = []
    for dt in value.dtype.descr:
        dt_list = list(dt)
        dt_type = dt[1]
        # could probably match better
        is_annotated = isinstance(dt_type, tuple)
        if is_annotated:
            dt_type = dt_type[0]
        # Fixing issue introduced with h5py v2.10.0, see:
        # https://github.com/h5py/h5py/issues/1307
        if issubclass(np.dtype(dt_type).type, np.bytes_):
            dt_list[1] = f"U{int(dt_type[2:])}"
        elif is_annotated or np.issubdtype(np.dtype(dt_type), np.str_):
            dt_list[1] = "O"  # Assumption that it’s a vlen str
        new_dtype.append(tuple(dt_list))
    return value.astype(new_dtype)


def _decode_structured_array(
    arr: np.ndarray, *, dtype: np.dtype | None = None, copy: bool = False
) -> np.ndarray:
    """
    h5py 3.0 now reads all strings as bytes. There is a helper method which can convert these to strings,
    but there isn't anything for fields of structured dtypes.

    Params
    ------
    arr
        An array with structured dtype
    dtype
        dtype of the array. This is checked for h5py string data types.
        Passing this is allowed for cases where array may have been processed by another function before hand.
    """
    if copy:
        arr = arr.copy()
    if dtype is None:
        dtype = arr.dtype
    # codecs.decode is 2x slower than this lambda, go figure
    decode = np.frompyfunc(lambda x: x.decode("utf-8"), 1, 1)
    for k, (dt, _) in dtype.fields.items():
        check = h5py.check_string_dtype(dt)
        if check is not None and check.encoding == "utf-8":
            decode(arr[k], out=arr[k])
    return arr


def _to_fixed_length_strings(value: np.ndarray) -> np.ndarray:
    """\
    Convert variable length strings to fixed length.

    Formerly a workaround for
    https://github.com/zarr-developers/zarr-python/pull/422,
    resolved in https://github.com/zarr-developers/zarr-python/pull/813.

    But if we didn't do this conversion, we would have to use a special codec in v2
    for objects and v3 doesn't support objects at all.  So we leave this function as-is.
    """
    new_dtype = []
    for dt_name, (dt_type, dt_offset) in value.dtype.fields.items():
        if dt_type.kind == "O":
            #  Assuming the objects are str
            size = max(len(x.encode()) for x in value.getfield("O", dt_offset))
            new_dtype.append((dt_name, ("U", size)))
        else:
            new_dtype.append((dt_name, dt_type))
    return value.astype(new_dtype)


Group_T = TypeVar("Group_T", bound=ZarrGroup | h5py.Group)


# TODO: This is a workaround for https://github.com/scverse/anndata/issues/874
# See https://github.com/h5py/h5py/pull/2311#issuecomment-1734102238 for why this is done this way.
def _require_group_write_dataframe(
    f: Group_T, name: str, df: pd.DataFrame, *args, **kwargs
) -> Group_T:
    if len(df.columns) > 5_000 and isinstance(f, H5Group):
        # actually 64kb is the limit, but this should be a conservative estimate
        return f.create_group(name, *args, track_order=True, **kwargs)
    return f.require_group(name, *args, **kwargs)


#############################
# Dealing with uns
#############################


def _clean_uns(adata: AnnData):  # noqa: F821
    """
    Compat function for when categorical keys were stored in uns.
    This used to be buggy because when storing categorical columns in obs and var with
    the same column name, only one `<colname>_categories` is retained.
    """
    k_to_delete = set()
    for cats_name, cats in adata.uns.items():
        if not cats_name.endswith("_categories"):
            continue
        name = cats_name.replace("_categories", "")
        # fix categories with a single category
        if isinstance(cats, str | int):
            cats = [cats]
        for ann in [adata.obs, adata.var]:
            if name not in ann:
                continue
            codes: np.ndarray = ann[name].values
            # hack to maybe find the axis the categories were for
            if not np.all(codes < len(cats)):
                continue
            ann[name] = pd.Categorical.from_codes(codes, cats)
            k_to_delete.add(cats_name)
    for cats_name in k_to_delete:
        del adata.uns[cats_name]


def _move_adj_mtx(d):
    """
    Read-time fix for moving adjacency matrices from uns to obsp
    """
    n = d.get("uns", {}).get("neighbors", {})
    obsp = d.setdefault("obsp", {})

    for k in ("distances", "connectivities"):
        if (
            (k in n)
            and isinstance(n[k], scipy.sparse.spmatrix | np.ndarray)
            and len(n[k].shape) == 2
        ):
            msg = (
                f"Moving element from .uns['neighbors'][{k!r}] to .obsp[{k!r}].\n\n"
                "This is where adjacency matrices should go now."
            )
            # 5: caller -> 4: legacy_api_wrap -> 3: `AnnData.__init__` -> 2: `_init_as_actual` → 1: here
            warn(msg, FutureWarning, stacklevel=5)
            obsp[k] = n.pop(k)


def _find_sparse_matrices(d: Mapping, n: int, keys: tuple, paths: list):
    """Find paths to sparse matrices with shape (n, n)."""
    for k, v in d.items():
        if isinstance(v, Mapping):
            _find_sparse_matrices(v, n, (*keys, k), paths)
        elif scipy.sparse.issparse(v) and v.shape == (n, n):
            paths.append((*keys, k))
    return paths


def _transpose_by_block(dask_array: DaskArray) -> DaskArray:
    import dask.array as da

    b = dask_array.blocks
    b_raveled = b.ravel()
    block_layout = np.zeros(b.shape, dtype=object)

    for i in range(block_layout.size):
        block_layout.flat[i] = b_raveled[i].map_blocks(
            lambda x: x.T, chunks=b_raveled[i].chunks[::-1]
        )

    return da.block(block_layout.T.tolist())


def _safe_transpose(x):
    """Safely transpose x

    This is a workaround for: https://github.com/scipy/scipy/issues/19161
    """

    if isinstance(x, DaskArray) and scipy.sparse.issparse(x._meta):
        return _transpose_by_block(x)
    else:
        return x.T


def _map_cat_to_str(cat: pd.Categorical) -> pd.Categorical:
    if Version(pd.__version__) >= Version("2.1"):
        # Argument added in pandas 2.1
        return cat.map(str, na_action="ignore")
    else:
        return cat.map(str)


def has_xp(mod):
    try:
        array_api_get_namespace(mod)
        return True
    except TypeError:
        return False<|MERGE_RESOLUTION|>--- conflicted
+++ resolved
@@ -12,11 +12,8 @@
 import numpy as np
 import pandas as pd
 import scipy
-<<<<<<< HEAD
 from array_api_compat import get_namespace as array_api_get_namespace
-=======
 from numpy.typing import NDArray
->>>>>>> 8dbdbaf1
 from packaging.version import Version
 from zarr import Array as ZarrArray  # noqa: F401
 from zarr import Group as ZarrGroup

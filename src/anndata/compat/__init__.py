from __future__ import annotations

from codecs import decode
from collections.abc import Mapping, Sequence
from functools import cache, partial, singledispatch
from importlib.metadata import version
from importlib.util import find_spec
from types import EllipsisType
from typing import TYPE_CHECKING

import h5py
import numpy as np
import pandas as pd
import scipy.sparse
<<<<<<< HEAD
from array_api_compat import get_namespace as array_api_get_namespace
=======
from legacy_api_wrap import legacy_api  # noqa: TID251
>>>>>>> 7eecfa7f
from numpy.typing import NDArray
from packaging.version import Version
from zarr import Array as ZarrArray  # noqa: F401
from zarr import Group as ZarrGroup

from .._warnings import warn

if TYPE_CHECKING:
    from typing import Any


#############################
# scipy sparse array comapt #
#############################


CSMatrix = scipy.sparse.csr_matrix | scipy.sparse.csc_matrix
CSArray = scipy.sparse.csr_array | scipy.sparse.csc_array


class Empty:
    pass


Index1DNorm = slice | NDArray[np.bool_] | NDArray[np.integer]
# TODO: pd.Index[???]
Index1D = (
    # 0D index
    int
    | str
    | np.int64
    # normalized 1D idex
    | Index1DNorm
    # different containers for mask, obs/varnames, or numerical index
    | Sequence[int]
    | Sequence[str]
    | Sequence[bool]
    | pd.Series  # bool, int, str
    | pd.Index
    | NDArray[np.str_]
    | np.matrix  # bool
    | CSMatrix  # bool
    | CSArray  # bool
)
IndexRest = Index1D | EllipsisType
Index = (
    IndexRest
    | tuple[Index1D, IndexRest]
    | tuple[IndexRest, Index1D]
    | tuple[Index1D, Index1D, EllipsisType]
    | tuple[EllipsisType, Index1D, Index1D]
    | tuple[Index1D, EllipsisType, Index1D]
    | CSMatrix
    | CSArray
)
H5Group = h5py.Group
H5Array = h5py.Dataset
H5File = h5py.File


#############################
# Optional deps
#############################
@cache
def is_zarr_v2() -> bool:
    from packaging.version import Version

    return Version(version("zarr")) < Version("3.0.0")


if is_zarr_v2():
    msg = "anndata will no longer support zarr v2 in the near future. Please prepare to upgrade to zarr>=3."
    warn(msg, DeprecationWarning)


if find_spec("awkward") or TYPE_CHECKING:
    import awkward  # noqa: F401
    from awkward import Array as AwkArray
else:

    class AwkArray:
        @staticmethod
        def __repr__():
            return "mock awkward.highlevel.Array"


if find_spec("zappy") or TYPE_CHECKING:
    from zappy.base import ZappyArray
else:

    class ZappyArray:
        @staticmethod
        def __repr__():
            return "mock zappy.base.ZappyArray"


if TYPE_CHECKING:
    # type checkers are confused and can only see …core.Array
    from dask.array.core import Array as DaskArray
elif find_spec("dask"):
    from dask.array import Array as DaskArray
else:

    class DaskArray:
        @staticmethod
        def __repr__():
            return "mock dask.array.core.Array"


if find_spec("xarray") or TYPE_CHECKING:
    import xarray
    from xarray import DataArray as XDataArray
    from xarray import Dataset as XDataset
    from xarray import Variable as XVariable
    from xarray.backends import BackendArray as XBackendArray
    from xarray.backends.zarr import ZarrArrayWrapper as XZarrArrayWrapper
else:
    xarray = None

    class XDataArray:
        def __repr__(self) -> str:
            return "mock DataArray"

    class XDataset:
        def __repr__(self) -> str:
            return "mock Dataset"

    class XVariable:
        def __repr__(self) -> str:
            return "mock Variable"

    class XZarrArrayWrapper:
        def __repr__(self) -> str:
            return "mock ZarrArrayWrapper"

    class XBackendArray:
        def __repr__(self) -> str:
            return "mock BackendArray"


# https://github.com/scverse/anndata/issues/1749
def is_cupy_importable() -> bool:
    try:
        import cupy  # noqa: F401
    except ImportError:
        return False
    return True


if is_cupy_importable() or TYPE_CHECKING:
    from cupy import ndarray as CupyArray
    from cupyx.scipy.sparse import csc_matrix as CupyCSCMatrix
    from cupyx.scipy.sparse import csr_matrix as CupyCSRMatrix
    from cupyx.scipy.sparse import spmatrix as CupySparseMatrix

    try:
        import dask.array as da
    except ImportError:
        pass
    else:
        da.register_chunk_type(CupyCSRMatrix)
        da.register_chunk_type(CupyCSCMatrix)
else:

    class CupySparseMatrix:
        @staticmethod
        def __repr__():
            return "mock cupyx.scipy.sparse.spmatrix"

    class CupyCSRMatrix:
        @staticmethod
        def __repr__():
            return "mock cupyx.scipy.sparse.csr_matrix"

    class CupyCSCMatrix:
        @staticmethod
        def __repr__():
            return "mock cupyx.scipy.sparse.csc_matrix"

    class CupyArray:
        @staticmethod
        def __repr__():
            return "mock cupy.ndarray"


old_positionals = partial(legacy_api, category=FutureWarning)


#############################
# IO helpers
#############################


NULLABLE_NUMPY_STRING_TYPE = (
    np.dtype("O")
    if Version(version("numpy")) < Version("2")
    else np.dtypes.StringDType(na_object=pd.NA)
)


@singledispatch
def _read_attr(attrs: Mapping, name: str, default: Any | None = Empty):
    if default is Empty:
        return attrs[name]
    else:
        return attrs.get(name, default=default)


@_read_attr.register(h5py.AttributeManager)
def _read_attr_hdf5(
    attrs: h5py.AttributeManager, name: str, default: Any | None = Empty
):
    """
    Read an HDF5 attribute and perform all necessary conversions.

    At the moment, this only implements conversions for string attributes, other types
    are passed through. String conversion is needed compatibility with other languages.
    For example Julia's HDF5.jl writes string attributes as fixed-size strings, which
    are read as bytes by h5py.
    """
    if name not in attrs and default is not Empty:
        return default
    attr = attrs[name]
    attr_id = attrs.get_id(name)
    dtype = h5py.check_string_dtype(attr_id.dtype)
    if dtype is None or dtype.length is None:  # variable-length string, no problem
        return attr
    elif len(attr_id.shape) == 0:  # Python bytestring
        return attr.decode("utf-8")
    else:  # NumPy array
        return [decode(s, "utf-8") for s in attr]


def _from_fixed_length_strings(value):
    """\
    Convert from fixed length strings to unicode.

    For backwards compatibility with older h5ad and zarr files.
    """
    new_dtype = []
    for dt in value.dtype.descr:
        dt_list = list(dt)
        dt_type = dt[1]
        # could probably match better
        is_annotated = isinstance(dt_type, tuple)
        if is_annotated:
            dt_type = dt_type[0]
        # Fixing issue introduced with h5py v2.10.0, see:
        # https://github.com/h5py/h5py/issues/1307
        if issubclass(np.dtype(dt_type).type, np.bytes_):
            dt_list[1] = f"U{int(dt_type[2:])}"
        elif is_annotated or np.issubdtype(np.dtype(dt_type), np.str_):
            dt_list[1] = "O"  # Assumption that it’s a vlen str
        new_dtype.append(tuple(dt_list))
    return value.astype(new_dtype)


def _decode_structured_array(
    arr: np.ndarray, *, dtype: np.dtype | None = None, copy: bool = False
) -> np.ndarray:
    """
    h5py 3.0 now reads all strings as bytes. There is a helper method which can convert these to strings,
    but there isn't anything for fields of structured dtypes.

    Params
    ------
    arr
        An array with structured dtype
    dtype
        dtype of the array. This is checked for h5py string data types.
        Passing this is allowed for cases where array may have been processed by another function before hand.
    """
    if copy:
        arr = arr.copy()
    if dtype is None:
        dtype = arr.dtype
    # codecs.decode is 2x slower than this lambda, go figure
    decode = np.frompyfunc(lambda x: x.decode("utf-8"), 1, 1)
    for k, (dt, _) in dtype.fields.items():
        check = h5py.check_string_dtype(dt)
        if check is not None and check.encoding == "utf-8":
            decode(arr[k], out=arr[k])
    return arr


def _to_fixed_length_strings(value: np.ndarray) -> np.ndarray:
    """\
    Convert variable length strings to fixed length.

    Formerly a workaround for
    https://github.com/zarr-developers/zarr-python/pull/422,
    resolved in https://github.com/zarr-developers/zarr-python/pull/813.

    But if we didn't do this conversion, we would have to use a special codec in v2
    for objects and v3 doesn't support objects at all.  So we leave this function as-is.
    """
    new_dtype = []
    for dt_name, (dt_type, dt_offset) in value.dtype.fields.items():
        if dt_type.kind == "O":
            #  Assuming the objects are str
            size = max(len(x.encode()) for x in value.getfield("O", dt_offset))
            new_dtype.append((dt_name, ("U", size)))
        else:
            new_dtype.append((dt_name, dt_type))
    return value.astype(new_dtype)


# TODO: This is a workaround for https://github.com/scverse/anndata/issues/874
# See https://github.com/h5py/h5py/pull/2311#issuecomment-1734102238 for why this is done this way.
def _require_group_write_dataframe[Group_T: ZarrGroup | h5py.Group](
    f: Group_T, name: str, df: pd.DataFrame, *args, **kwargs
) -> Group_T:
    if len(df.columns) > 5_000 and isinstance(f, H5Group):
        # actually 64kb is the limit, but this should be a conservative estimate
        return f.create_group(name, *args, track_order=True, **kwargs)
    return f.require_group(name, *args, **kwargs)


#############################
# Dealing with uns
#############################


def _clean_uns(adata: AnnData):  # noqa: F821
    """
    Compat function for when categorical keys were stored in uns.
    This used to be buggy because when storing categorical columns in obs and var with
    the same column name, only one `<colname>_categories` is retained.
    """
    k_to_delete = set()
    for cats_name, cats in adata.uns.items():
        if not cats_name.endswith("_categories"):
            continue
        name = cats_name.replace("_categories", "")
        # fix categories with a single category
        if isinstance(cats, str | int):
            cats = [cats]
        for ann in [adata.obs, adata.var]:
            if name not in ann:
                continue
            codes: np.ndarray = ann[name].values
            # hack to maybe find the axis the categories were for
            if not np.all(codes < len(cats)):
                continue
            ann[name] = pd.Categorical.from_codes(codes, cats)
            k_to_delete.add(cats_name)
    for cats_name in k_to_delete:
        del adata.uns[cats_name]


def _move_adj_mtx(d) -> None:
    """Read-time fix for moving adjacency matrices from uns to obsp."""
    n = d.get("uns", {}).get("neighbors", {})
    obsp = d.setdefault("obsp", {})

    for k in ("distances", "connectivities"):
        if (
            (k in n)
            and isinstance(n[k], scipy.sparse.spmatrix | np.ndarray)
            and len(n[k].shape) == 2
        ):
            msg = (
                f"Moving element from .uns['neighbors'][{k!r}] to .obsp[{k!r}].\n\n"
                "This is where adjacency matrices should go now."
            )
            warn(msg, FutureWarning)
            obsp[k] = n.pop(k)


def _find_sparse_matrices(d: Mapping, n: int, keys: tuple, paths: list):
    """Find paths to sparse matrices with shape (n, n)."""
    for k, v in d.items():
        if isinstance(v, Mapping):
            _find_sparse_matrices(v, n, (*keys, k), paths)
        elif scipy.sparse.issparse(v) and v.shape == (n, n):
            paths.append((*keys, k))
    return paths


def _transpose_by_block(dask_array: DaskArray) -> DaskArray:
    import dask.array as da

    b = dask_array.blocks
    b_raveled = b.ravel()
    block_layout = np.zeros(b.shape, dtype=object)

    for i in range(block_layout.size):
        block_layout.flat[i] = b_raveled[i].map_blocks(
            lambda x: x.T, chunks=b_raveled[i].chunks[::-1]
        )

    return da.block(block_layout.T.tolist())


def _safe_transpose(x):
    """Safely transpose x

    This is a workaround for: https://github.com/scipy/scipy/issues/19161
    """

    if isinstance(x, DaskArray) and scipy.sparse.issparse(x._meta):
        return _transpose_by_block(x)
    else:
        return x.T


def has_xp(mod):
    try:
        array_api_get_namespace(mod)
        return True
    except TypeError:
        return False<|MERGE_RESOLUTION|>--- conflicted
+++ resolved
@@ -12,11 +12,8 @@
 import numpy as np
 import pandas as pd
 import scipy.sparse
-<<<<<<< HEAD
 from array_api_compat import get_namespace as array_api_get_namespace
-=======
 from legacy_api_wrap import legacy_api  # noqa: TID251
->>>>>>> 7eecfa7f
 from numpy.typing import NDArray
 from packaging.version import Version
 from zarr import Array as ZarrArray  # noqa: F401

--- conflicted
+++ resolved
@@ -403,12 +403,6 @@
 validate_int = gen_validator(int)
 
 
-def validate_int(val: Any) -> None:
-    if not isinstance(val, int) or isinstance(val, bool):
-        msg = f"{val} not valid integer"
-        raise TypeError(msg)
-
-
 settings.register(
     "remove_unused_categories",
     default_value=True,
@@ -436,8 +430,6 @@
 )
 
 
-<<<<<<< HEAD
-=======
 def validate_zarr_write_format(format: int):
     validate_int(format)
     if format != 2:
@@ -463,7 +455,6 @@
     validate_bool(val)
 
 
->>>>>>> 540c9573
 settings.register(
     "use_sparse_array_on_read",
     default_value=False,

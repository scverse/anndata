from __future__ import annotations

import inspect
import os
import textwrap
import warnings
from collections import OrderedDict
from collections.abc import Iterable
from contextlib import contextmanager
from dataclasses import dataclass, field, fields
from enum import Enum
from functools import partial
from inspect import Parameter, signature
from types import GenericAlias
from typing import TYPE_CHECKING, NamedTuple, cast

from .compat import is_zarr_v2, old_positionals

if TYPE_CHECKING:
    from collections.abc import Callable, Sequence
    from typing import Any, Self, TypeGuard


class DeprecatedOption(NamedTuple):
    option: str
    message: str | None
    removal_version: str | None


def _is_plain_type(obj: object) -> TypeGuard[type]:
    return isinstance(obj, type) and not isinstance(obj, GenericAlias)


def describe(self: RegisteredOption, *, as_rst: bool = False) -> str:
    type_str = self.type.__name__ if _is_plain_type(self.type) else str(self.type)
    if as_rst:
        default_str = repr(self.default_value).replace("\\", "\\\\")
        doc = f"""\
        .. attribute:: settings.{self.option}
           :type: {type_str}
           :value: {default_str}

           {self.description}
        """
    else:
        doc = f"""\
        {self.option}: `{type_str}`
            {self.description} (default: `{self.default_value!r}`).
        """
    return textwrap.dedent(doc)


class RegisteredOption[T](NamedTuple):
    option: str
    default_value: T
    description: str
    validate: Callable[[T, SettingsManager], None]
    type: object

    describe = describe


def check_and_get_environ_var[T](
    key: str,
    default_value: str,
    allowed_values: Sequence[str] | None = None,
    cast: Callable[[Any], T] | type[Enum] = lambda x: x,
) -> T:
    """Get the environment variable and return it is a (potentially) non-string, usable value.

    Parameters
    ----------
    key
        The environment variable name.
    default_value
        The default value for `os.environ.get`.
    allowed_values
        Allowable string values., by default None
    cast
        Casting from the string to a (potentially different) python object, by default lambdax:x

    Returns
    -------
    The casted value.
    """
    environ_value_or_default_value = os.environ.get(key, default_value)
    if (
        allowed_values is not None
        and environ_value_or_default_value not in allowed_values
    ):
        msg = (
            f"Value {environ_value_or_default_value!r} is not in allowed {allowed_values} for environment variable {key}. "
            f"Default {default_value} will be used."
        )
        warnings.warn(msg, UserWarning, stacklevel=3)
        environ_value_or_default_value = default_value
    return (
        cast(environ_value_or_default_value)
        if not isinstance(cast, type(Enum))
        else cast[environ_value_or_default_value]
    )


def check_and_get_bool(option, default_value):
    return check_and_get_environ_var(
        f"ANNDATA_{option.upper()}",
        str(int(default_value)),
        ["0", "1"],
        lambda x: bool(int(x)),
    )


def check_and_get_int(option, default_value):
    return check_and_get_environ_var(
        f"ANNDATA_{option.upper()}",
        str(int(default_value)),
        None,
        lambda x: int(x),
    )


_docstring = """
This manager allows users to customize settings for the anndata package.
Settings here will generally be for advanced use-cases and should be used with caution.

The following options are available:

{options_description}

For setting an option please use :func:`~anndata.settings.override` (local) or set the above attributes directly (global) i.e., `anndata.settings.my_setting = foo`.
For assignment by environment variable, use the variable name in all caps with `ANNDATA_` as the prefix before import of :mod:`anndata`.
For boolean environment variable setting, use 1 for `True` and 0 for `False`.
"""


@dataclass
class SettingsManager:
    _registered_options: OrderedDict[str, RegisteredOption] = field(
        default_factory=OrderedDict
    )
    _deprecated_options: OrderedDict[str, DeprecatedOption] = field(
        default_factory=OrderedDict
    )
    _config: OrderedDict[str, object] = field(default_factory=OrderedDict)
    __doc_tmpl__: str = _docstring

    def describe(
        self,
        option: str | Iterable[str] | None = None,
        *,
        should_print_description: bool = True,
        as_rst: bool = False,
    ) -> str:
        """Print and/or return a (string) description of the option(s).

        Parameters
        ----------
        option
            Option(s) to be described, by default None (i.e., do all option)
        should_print_description
            Whether or not to print the description in addition to returning it.

        Returns
        -------
        The description.
        """
        describe = partial(
            self.describe,
            should_print_description=should_print_description,
            as_rst=as_rst,
        )
        if option is None:
            return describe(self._registered_options.keys())
        if isinstance(option, Iterable) and not isinstance(option, str):
            return "\n".join([describe(k) for k in option])
        registered_option = self._registered_options[option]
        doc = registered_option.describe(as_rst=as_rst).rstrip("\n")
        if option in self._deprecated_options:
            opt = self._deprecated_options[option]
            if opt.message is not None:
                doc += f" *{opt.message}"
            doc += f" {option} will be removed in {opt.removal_version}.*"
        if should_print_description:
            print(doc)
        return doc

    def deprecate(
        self, option: str, removal_version: str, message: str | None = None
    ) -> None:
        """Deprecate options with a message at a version.

        Parameters
        ----------
        option
            Which option should be deprecated.
        removal_version
            The version targeted for removal.
        message
            A custom message.
        """
        self._deprecated_options[option] = DeprecatedOption(
            option, message, removal_version
        )

    @old_positionals("default_value", "description", "validate", "option_type")
    def register[T](
        self,
        option: str,
        *,
        default_value: T,
        description: str,
        validate: Callable[[T, Self], None],
        option_type: object | None = None,
        get_from_env: Callable[[str, T], T] = lambda x, y: y,
    ) -> None:
        """Register an option so it can be set/described etc. by end-users

        Parameters
        ----------
        option
            Option to be set.
        default_value
            Default value with which to set the option.
        description
            Description to be used in the docstring.
        validate
            A function which raises a `ValueError` or `TypeError` if the value is invalid.
        option_type
            Optional override for the option type to be displayed.  Otherwise `type(default_value)`.
        get_from_env
            An optional function which takes as arguments the name of the option and a default value and returns the value from the environment variable `ANNDATA_CAPS_OPTION` (or default if not present).
            Default behavior is to return `default_value` without checking the environment.
        """
        try:
            validate(default_value, self)
        except (ValueError, TypeError) as e:
            e.add_note(f"for option {option!r}")
            raise e
        option_type = type(default_value) if option_type is None else option_type
        self._registered_options[option] = RegisteredOption(
            option, default_value, description, validate, option_type
        )
        self._config[option] = get_from_env(option, default_value)
        self._update_override_function_for_new_option(option)

    def _update_override_function_for_new_option(
        self,
        option: str,
    ):
        """This function updates the keyword arguments, docstring, and annotations of the `SettingsManager.override` function as the `SettingsManager.register` method is called.

        Parameters
        ----------
        option
            The option being registered for which the override function needs updating.
        """
        option_type = self._registered_options[option].type
        # Update annotations for type checking.
        self.override.__annotations__[option] = option_type
        # __signature__ needs to be updated for tab autocompletion in IPython.
        # See https://github.com/ipython/ipython/issues/11624 for inspiration.
        self.override.__func__.__signature__ = signature(self.override).replace(
            parameters=[
                Parameter(name="self", kind=Parameter.POSITIONAL_ONLY),
                *[
                    Parameter(
                        name=k,
                        annotation=option_type,
                        kind=Parameter.KEYWORD_ONLY,
                    )
                    for k in self._registered_options
                ],
            ]
        )
        # Update docstring for `SettingsManager.override` as well.
        doc = cast("str", self.override.__doc__)
        insert_index = doc.find("\n        Yields")
        option_docstring = "\t" + "\t".join(
            self.describe(option, should_print_description=False).splitlines(
                keepends=True
            )
        )
        self.override.__func__.__doc__ = (
            f"{doc[:insert_index]}\n{option_docstring}{doc[insert_index:]}"
        )

    def __setattr__(self, option: str, val: object) -> None:
        """
        Set an option to a value.  To see the allowed option to be set and their description,
        use describe_option.

        Parameters
        ----------
        option
            Option to be set.
        val
            Value with which to set the option.

        Raises
        ------
        AttributeError
            If the option has not been registered, this function will raise an error.
        """
        if option in {f.name for f in fields(self)}:
            return super().__setattr__(option, val)
        elif option not in self._registered_options:
            msg = (
                f"{option} is not an available option for anndata. "
                "Please open an issue if you believe this is a mistake."
            )
            raise AttributeError(msg)
        registered_option = self._registered_options[option]
        registered_option.validate(val, self)
        self._config[option] = val

    def __getattr__(self, option: str) -> object:
        """
        Gets the option's value.

        Parameters
        ----------
        option
            Option to be got.

        Returns
        -------
        Value of the option.
        """
        if option in self._deprecated_options:
            deprecated = self._deprecated_options[option]
            msg = f"{option!r} will be removed in {deprecated.removal_version}. {deprecated.message}"
            warnings.warn(msg, FutureWarning, stacklevel=2)
        if option in self._config:
            return self._config[option]
        msg = f"{option} not found."
        raise AttributeError(msg)

    def __dir__(self) -> Iterable[str]:
        return sorted((*super().__dir__(), *self._config.keys()))

    def reset(self, option: Iterable[str] | str) -> None:
        """
        Resets option(s) to its (their) default value(s).

        Parameters
        ----------
        option
            The option(s) to be reset.
        """
        if isinstance(option, Iterable) and not isinstance(option, str):
            for opt in option:
                self.reset(opt)
        else:
            self._config[option] = self._registered_options[option].default_value

    @contextmanager
    def override(self, **overrides):
        """
        Provides local override via keyword arguments as a context manager.

        Parameters
        ----------

        Yields
        ------
        None
        """
        restore = {a: getattr(self, a) for a in overrides}
        try:
            # Preserve order so that settings that depend on each other can be overridden together i.e., always override zarr version before sharding
            for k in self._config:
                if v := overrides.get(k, False):
                    setattr(self, k, v)
            yield None
        finally:
            # TODO: does the order need to be preserved when restoring?
            for attr, value in restore.items():
                setattr(self, attr, value)

    def __repr__(self) -> str:
        params = "".join(f"\t{k}={v!r},\n" for k, v in self._config.items())
        return f"{type(self).__name__}(\n{params}\n)"

    @property
    def __doc__(self):
        in_sphinx = any("/sphinx/" in frame.filename for frame in inspect.stack())
        options_description = self.describe(
            should_print_description=False, as_rst=in_sphinx
        )
        return self.__doc_tmpl__.format(
            options_description=options_description,
        )


settings = SettingsManager()

##################################################################################
# PLACE REGISTERED SETTINGS HERE SO THEY CAN BE PICKED UP FOR DOCSTRING CREATION #
##################################################################################


<<<<<<< HEAD
def gen_validator(_type: type[V]) -> Callable[[V, SettingsManager], None]:
    def validate_type(val: V, settings: SettingsManager) -> None:
=======
def gen_validator[V](_type: type[V]) -> Callable[[V], None]:
    def validate_type(val: V) -> None:
>>>>>>> 470db9cc
        if not isinstance(val, _type):
            msg = f"{val} not valid {_type}"
            raise TypeError(msg)

    return validate_type


validate_bool = gen_validator(bool)
validate_int = gen_validator(int)


settings.register(
    "remove_unused_categories",
    default_value=True,
    description="Whether or not to remove unused categories with :class:`~pandas.Categorical`.",
    validate=validate_bool,
    get_from_env=check_and_get_bool,
)

settings.register(
    "check_uniqueness",
    default_value=True,
    description=(
        "Whether or not to check uniqueness of the `obs` indices on `__init__` of :class:`~anndata.AnnData`."
    ),
    validate=validate_bool,
    get_from_env=check_and_get_bool,
)

settings.register(
    "allow_write_nullable_strings",
    default_value=False,
    description="Whether or not to allow writing of `pd.arrays.StringArray`.",
    validate=validate_bool,
    get_from_env=check_and_get_bool,
)


def validate_zarr_write_format(format: int, settings: SettingsManager):
    validate_int(format, settings)
    if format not in {2, 3}:
        msg = "non-v2 zarr on-disk format not supported"
        raise ValueError(msg)
    if format == 3 and is_zarr_v2():
        msg = "Cannot write v3 format against v2 package"
        raise ValueError(msg)
    if format == 2 and getattr(settings, "auto_shard_zarr_v3", False):
        msg = "Cannot set `zarr_write_format` to 2 with autosharding on.  Please set to `False` `anndata.settings.auto_shard_zarr_v3`"
        raise ValueError(msg)


def validate_zarr_sharding(auto_shard: bool, settings: SettingsManager):  # noqa: FBT001
    validate_bool(auto_shard, settings)
    if auto_shard:
        if is_zarr_v2():
            msg = "Cannot use sharding with `zarr-python<3`. Please upgrade package and set `anndata.settings.zarr_write_format` to 3."
            raise ValueError(msg)
        if settings.zarr_write_format == 2:
            msg = "Cannot shard v2 format data. Please set `anndata.settings.zarr_write_format` to 3."
            raise ValueError(msg)


settings.register(
    "zarr_write_format",
    default_value=2,
    description="Which version of zarr to write to when anndata must internally open a write-able zarr group.",
    validate=validate_zarr_write_format,
    get_from_env=lambda name, default: check_and_get_environ_var(
        f"ANNDATA_{name.upper()}",
        str(default),
        ["2", "3"],
        lambda x: int(x),
    ),
)


def validate_sparse_settings(val: Any, remove_unused_categories) -> None:
    validate_bool(val, remove_unused_categories)


settings.register(
    "use_sparse_array_on_read",
    default_value=False,
    description="Whether or not to use :class:`scipy.sparse.sparray` as the default class when reading in data",
    validate=validate_bool,
    get_from_env=check_and_get_bool,
)

settings.register(
    "min_rows_for_chunked_h5_copy",
    default_value=1000,
    description="Minimum number of rows at a time to copy when writing out an H5 Dataset to a new location",
    validate=validate_int,
    get_from_env=check_and_get_int,
)

settings.register(
    "disallow_forward_slash_in_h5ad",
    default_value=False,
    description="Whether or not to disallow the `/` character in keys for h5ad files",
    validate=validate_bool,
    get_from_env=check_and_get_bool,
)

settings.register(
    "auto_shard_zarr_v3",
    default_value=False,
    description="Whether or not to use zarr's auto computation of sharding for v3.  For v2 this setting will be ignored. The setting will apply to all calls to anndata's writing mechanism (write_zarr / write_elem) and will **not** override any user-defined kwargs for shards.",
    validate=validate_zarr_sharding,
    get_from_env=check_and_get_bool,
)


##################################################################################
##################################################################################<|MERGE_RESOLUTION|>--- conflicted
+++ resolved
@@ -399,13 +399,8 @@
 ##################################################################################
 
 
-<<<<<<< HEAD
-def gen_validator(_type: type[V]) -> Callable[[V, SettingsManager], None]:
+def gen_validator[V](_type: type[V]) -> Callable[[V, SettingsManager], None]:
     def validate_type(val: V, settings: SettingsManager) -> None:
-=======
-def gen_validator[V](_type: type[V]) -> Callable[[V], None]:
-    def validate_type(val: V) -> None:
->>>>>>> 470db9cc
         if not isinstance(val, _type):
             msg = f"{val} not valid {_type}"
             raise TypeError(msg)

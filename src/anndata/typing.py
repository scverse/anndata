--- conflicted
+++ resolved
@@ -31,21 +31,11 @@
 Index = _Index
 """1D or 2D index an :class:`~anndata.AnnData` object can be sliced with."""
 
-<<<<<<< HEAD
 XDataType: TypeAlias = (
-    np.ndarray
-    | ma.MaskedArray
-    | sparse.csr_matrix
-    | sparse.csc_matrix
-    | SpArray
-=======
-ArrayDataStructureType: TypeAlias = (
     np.ndarray
     | ma.MaskedArray
     | CSMatrix
     | CSArray
-    | AwkArray
->>>>>>> 3a088928
     | H5Array
     | ZarrArray
     | ZappyArray
@@ -55,11 +45,11 @@
     | CupyArray
     | CupySparseMatrix
 )
-ArrayDataStructureType: TypeAlias = XDataType | AwkArray
+ArrayDataStructureTypes: TypeAlias = XDataType | AwkArray
 
 
 InMemoryArrayOrScalarType: TypeAlias = (
-    pd.DataFrame | np.number | str | ArrayDataStructureType
+    pd.DataFrame | np.number | str | ArrayDataStructureTypes
 )
 
 

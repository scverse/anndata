from __future__ import annotations

import warnings
from typing import TYPE_CHECKING, get_args

import numpy as np
import pandas as pd

from anndata.compat import SpArray

from .._warnings import ImplicitModificationWarning
from ..compat import SpMatrix
from ..utils import (
    ensure_df_homogeneous,
    join_english,
    raise_value_error_if_multiindex_columns,
)

if TYPE_CHECKING:
    from typing import Any


def coerce_array(
    value: Any,
    *,
    name: str,
    allow_df: bool = False,
    allow_array_like: bool = False,
):
    """Coerce arrays stored in layers/X, and aligned arrays ({obs,var}{m,p})."""
    from ..typing import ArrayDataStructureType

    # If value is a scalar and we allow that, return it
    if allow_array_like and np.isscalar(value):
        return value
    # If value is one of the allowed types, return it
    array_data_structure_types = get_args(ArrayDataStructureType)
    if isinstance(value, array_data_structure_types):
        if isinstance(value, np.matrix):
            msg = f"{name} should not be a np.matrix, use np.ndarray instead."
            warnings.warn(msg, ImplicitModificationWarning)
            value = value.A
        return value
<<<<<<< HEAD
    elif isinstance(value, SpMatrix):
        msg = (
            f"AnnData previously had undefined behavior around matrices of type {type(value)}."
            "In 0.12, passing in this type will throw an error. Please convert to a supported type."
            "Continue using for this minor version at your own risk."
        )
        warnings.warn(msg, FutureWarning)
        return value
=======
    is_non_csc_r_array_or_matrix = (
        (isinstance(value, base) and not isinstance(value, csr_c_format))
        for base, csr_c_format in [
            (sparse.spmatrix, sparse.csr_matrix | sparse.csc_matrix),
            (SpArray, sparse.csr_array | sparse.csc_array),
        ]
    )
    if any(is_non_csc_r_array_or_matrix):
        msg = f"Only CSR and CSC {'matrices' if isinstance(value, sparse.spmatrix) else 'arrays'} are supported."
        raise ValueError(msg)
>>>>>>> 3d0105bb
    if isinstance(value, pd.DataFrame):
        if allow_df:
            raise_value_error_if_multiindex_columns(value, name)
        return value if allow_df else ensure_df_homogeneous(value, name)
    # if value is an array-like object, try to convert it
    e = None
    if allow_array_like:
        try:
            # TODO: asarray? asanyarray?
            return np.array(value)
        except (ValueError, TypeError) as _e:
            e = _e
    # if value isn’t the right type or convertible, raise an error
    msg = f"{name} needs to be of one of {join_english(map(str, array_data_structure_types))}, not {type(value)}."
    if e is not None:
        msg += " (Failed to convert it to an array, see above for details.)"
    raise ValueError(msg) from e<|MERGE_RESOLUTION|>--- conflicted
+++ resolved
@@ -5,11 +5,11 @@
 
 import numpy as np
 import pandas as pd
+from scipy import sparse
 
 from anndata.compat import SpArray
 
 from .._warnings import ImplicitModificationWarning
-from ..compat import SpMatrix
 from ..utils import (
     ensure_df_homogeneous,
     join_english,
@@ -41,16 +41,6 @@
             warnings.warn(msg, ImplicitModificationWarning)
             value = value.A
         return value
-<<<<<<< HEAD
-    elif isinstance(value, SpMatrix):
-        msg = (
-            f"AnnData previously had undefined behavior around matrices of type {type(value)}."
-            "In 0.12, passing in this type will throw an error. Please convert to a supported type."
-            "Continue using for this minor version at your own risk."
-        )
-        warnings.warn(msg, FutureWarning)
-        return value
-=======
     is_non_csc_r_array_or_matrix = (
         (isinstance(value, base) and not isinstance(value, csr_c_format))
         for base, csr_c_format in [
@@ -61,7 +51,6 @@
     if any(is_non_csc_r_array_or_matrix):
         msg = f"Only CSR and CSC {'matrices' if isinstance(value, sparse.spmatrix) else 'arrays'} are supported."
         raise ValueError(msg)
->>>>>>> 3d0105bb
     if isinstance(value, pd.DataFrame):
         if allow_df:
             raise_value_error_if_multiindex_columns(value, name)

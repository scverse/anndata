"""
Code for merging/ concatenating AnnData objects.
"""

from __future__ import annotations

import uuid
from collections import OrderedDict
from collections.abc import Callable, Mapping, MutableSet
from contextlib import suppress
from functools import partial, reduce, singledispatch
from itertools import repeat
from operator import and_, or_, sub
from typing import TYPE_CHECKING, Literal, cast

import numpy as np
from array_api_compat import get_namespace

# Enable DLPack interop for JAX, CuPy, etc., only if installed
with suppress(ImportError):
    pass
import pandas as pd
import pandas.api.types as pdf
from natsort import natsorted
from scipy import sparse

from anndata._core.file_backing import to_memory
from anndata._warnings import ExperimentalFeatureWarning

from ..compat import (
    AwkArray,
    CSArray,
    CSMatrix,
    CupyArray,
    CupyCSRMatrix,
    CupySparseMatrix,
    DaskArray,
)
from ..utils import asarray, axis_len, warn, warn_once
from .anndata import AnnData
from .index import _subset, make_slice
from .xarray import Dataset2D

if TYPE_CHECKING:
    from collections.abc import Collection, Generator, Iterable, Sequence
    from typing import Any

    from numpy.typing import NDArray
    from pandas.api.extensions import ExtensionDtype

    from anndata._types import Join_T

    from ..compat import XDataArray, XDataset


###################
# Utilities
###################


# Pretty much just for maintaining order of keys
class OrderedSet(MutableSet):
    # custom set that maintains insertion order. Used when merging keys of dicts
    def __init__(self, vals=()):
        self.dict = OrderedDict(zip(vals, repeat(None)))

    def __contains__(self, val):
        return val in self.dict

    def __iter__(self):
        return iter(self.dict)

    def __len__(self):
        return len(self.dict)

    def __repr__(self):
        return "OrderedSet: {" + ", ".join(map(str, self)) + "}"

    def copy(self):
        return OrderedSet(self.dict.copy())

    def add(self, val):
        self.dict[val] = None

    def union(self, *vals) -> OrderedSet:
        return reduce(or_, vals, self)

    def discard(self, val):
        if val in self:
            del self.dict[val]

    def difference(self, *vals) -> OrderedSet:
        return reduce(sub, vals, self)


def union_keys(ds: Collection) -> OrderedSet:
    # return union of all keys in a collection of dict-like objects
    return reduce(or_, ds, OrderedSet())


def intersect_keys(ds: Collection) -> OrderedSet:
    # return intersection of all keys in a collection of dict-like objects
    return reduce(and_, map(OrderedSet, ds))


class MissingVal:
    """Represents a missing value."""

    # used in merging to represent missing values


def is_missing(v) -> bool:
    return v is MissingVal


def not_missing(v) -> bool:
    return v is not MissingVal


def _same_backend(x, y, *, copy: bool = True):
    # TODO: convert it so that I could also use it to convert one array to another
    # for merge implementation
    # Makes sure two arrays are from the same array backend.
    # If not, uses from_dlpack() to convert `y` to `x`'s backend.
    try:
        # Get the array API "namespace" (i.e., backend) of `x` and `y`.
        # This tells us whether we are dealing with NumPy, JAX, Cubed, etc.
        xp_x = get_namespace(x)
        xp_y = get_namespace(y)
    except AttributeError as err:
        # if either x or y does not support __array_namespace__, we cannot do backend detection
        msg = "Both arrays must support __array_namespace__ for backend detection."
        raise TypeError(msg) from err

    # Special-case: Dask cannot be converted via DLPack
    # if is_dask_collection(x) or is_dask_collection(y):
    if isinstance(x, DaskArray) or isinstance(y, DaskArray):
        return x, y

    # if two arrays use different backends, convert y to x's backend using DLPack
    if xp_x is not xp_y:
        try:
            y = xp_x.from_dlpack(y, copy=copy, device=getattr(x, "device", None))
        except AttributeError as err:
            msg = "Cannot convert: from_dlpack not supported by source array."
            raise RuntimeError(msg) from err
        except ValueError as e:
            msg = f"Backend conversion failed: {e}"
            raise RuntimeError(msg) from e

    return x, y


# We need to be able to check for equality of arrays to know which are the same.
# Unfortunately equality of arrays is poorly defined.
# * `np.array_equal` does not work for sparse arrays
# * `np.array_equal(..., equal_nan=True)` does not work for null values at the moment
#   (see https://github.com/numpy/numpy/issues/16377)
# So we have to define it ourselves with these two issues in mind.
# TODO: Hopefully this will stop being an issue in the future and this code can be removed.
@singledispatch
def equal(a, b) -> bool:
    # compares arrays, dataframes, series, sparse arrays, awkward arrays, dask arrays
    # even if they are of different types
    a = asarray(a)
    b = asarray(b)
    if a.ndim == b.ndim == 0:
        return bool(a == b)
    a_na = (
        pd.isna(a) if a.dtype.names is None else np.False_
    )  # pd.isna doesn't work for record arrays
    b_na = pd.isna(b) if b.dtype.names is None else np.False_
    return np.array_equal(a_na, b_na) and np.array_equal(a[~a_na], b[~b_na])


@equal.register(pd.DataFrame)
@equal.register(Dataset2D)
@equal.register(pd.Series)
def equal_dataframe(a, b) -> bool:
    return a.equals(b)


@equal.register(DaskArray)
def equal_dask_array(a, b) -> bool:
    import dask.array as da
    from dask.base import tokenize

    if a is b:
        return True
    if a.shape != b.shape:
        return False
    if isinstance(b, DaskArray) and tokenize(a) == tokenize(b):
        return True
    if isinstance(a._meta, np.ndarray):
        return da.equal(a, b, where=~(da.isnan(a) & da.isnan(b))).all().compute()
    if a.chunksize == b.chunksize and isinstance(
        a._meta, CupySparseMatrix | CSMatrix | CSArray
    ):
        # TODO: Maybe also do this in the other case?
        return da.map_blocks(equal, a, b, drop_axis=(0, 1)).all()
    msg = "Misaligned chunks detected when checking for merge equality of dask arrays.  Reading full arrays into memory."
    warn(msg, UserWarning)
    return equal(a.compute(), b.compute())


@equal.register(np.ndarray)
def equal_array(a, b) -> bool:
    # Reshaping allows us to compare inputs with >2 dimensions
    # We cast to pandas since it will still work with non-numeric types
    b = asarray(b)
    if a.shape != b.shape:
        return False

    return equal(pd.DataFrame(a.reshape(-1)), pd.DataFrame(b.reshape(-1)))


@equal.register(CupyArray)
def equal_cupyarray(a, b) -> bool:
    import cupy as cp

    return bool(cp.array_equal(a, b, equal_nan=True))


@equal.register(CSMatrix)
@equal.register(CSArray)
@equal.register(CupySparseMatrix)
def equal_sparse(a, b) -> bool:
    # It's a weird api, don't blame me
    import array_api_compat

    xp = array_api_compat.array_namespace(a.data)

    if isinstance(b, CupySparseMatrix | CSMatrix | CSArray):
        if isinstance(a, CupySparseMatrix):
            # Comparison broken for CSC matrices
            # https://github.com/cupy/cupy/issues/7757
            a, b = CupyCSRMatrix(a), CupyCSRMatrix(b)
        comp = a != b
        if isinstance(comp, bool):
            return not comp
        if isinstance(comp, CupySparseMatrix):
            # https://github.com/cupy/cupy/issues/7751
            comp = comp.get()
        # fmt: off
        return (
            (len(comp.data) == 0)
            or (
                xp.isnan(a[comp]).all()
                and xp.isnan(b[comp]).all()
            )
        )
        # fmt: on
    else:
        return False


@equal.register(AwkArray)
def equal_awkward(a, b) -> bool:
    from ..compat import awkward as ak

    return ak.almost_equal(a, b)


def as_sparse(x, *, use_sparse_array: bool = False) -> CSMatrix | CSArray:
    # makes sure array is scipy sparse array, converting from other types if needed
    if not isinstance(x, CSMatrix | CSArray):
        in_memory_array_class = (
            sparse.csr_array if use_sparse_array else sparse.csr_matrix
        )
        if isinstance(x, DaskArray):
            x = x.map_blocks(
                sparse.csr_matrix,
                meta=sparse.csr_matrix(x._meta),
                dtype=x.dtype,
            ).compute()
        return in_memory_array_class(x)
    return x


def as_cp_sparse(x) -> CupySparseMatrix:
    # makes sure array is cupy sparse array, converting from other types/dense if needed
    import cupyx.scipy.sparse as cpsparse

    if isinstance(x, cpsparse.spmatrix):
        return x
    elif isinstance(x, np.ndarray):
        return cpsparse.csr_matrix(as_sparse(x))
    else:
        return cpsparse.csr_matrix(x)


def unify_dtypes(
    dfs: Iterable[pd.DataFrame | Dataset2D],
) -> list[pd.DataFrame | Dataset2D]:
    """Attempt to unify datatypes from multiple dataframes.

    For catching cases where pandas would convert to object dtype.
    """
    # Basically tries to unify column dtypes across dataframes, if possible.
    dfs = list(dfs)
    # Get shared categorical columns
    df_dtypes = [
        cast("pd.Series[ExtensionDtype]", df.dtypes).to_dict()
        if isinstance(df, pd.DataFrame)
        else df.dtypes
        for df in dfs
    ]
    columns = reduce(lambda x, y: x.union(y), [df.columns for df in dfs])
    dtypes = {
        col: (
            [df[col] for df in df_dtypes if col in df],
            any(col not in df for df in df_dtypes),
        )
        for col in columns
    }
    if len(dtypes) == 0:
        return dfs

    new_dtypes = {
        col: target_dtype
        for col, (dts, has_missing) in dtypes.items()
        if (target_dtype := try_unifying_dtype(dts, has_missing=has_missing))
        is not None
    }

    dfs = [df.copy(deep=False) for df in dfs]
    for df in dfs:
        for col, dtype in new_dtypes.items():
            if col in df:
                df[col] = df[col].astype(dtype)
    return dfs


def try_unifying_dtype(
    dtypes: Sequence[np.dtype | ExtensionDtype], *, has_missing: bool
) -> ExtensionDtype | type[object] | None:
    """Determine unified dtype if possible.

    Returns None if they can’t be unified, or if we can expect pandas to unify them for us.

    Params
    ------
    dtypes
        A list of dtypes to unify. Can be numpy or pandas dtypes
    has_missing
        Whether the result needs to accommodate missing values
    """
<<<<<<< HEAD
    # decides if list of dtype can be safely coerced to a shared dtype
    dtypes: set[pd.CategoricalDtype] = set()
=======
>>>>>>> 532386c3
    # Categorical
    if any(isinstance(dtype, pd.CategoricalDtype) for dtype in dtypes):
        if not all(isinstance(dtype, pd.CategoricalDtype) for dtype in dtypes):
            return None
        if TYPE_CHECKING:
            dtypes = cast("Sequence[pd.CategoricalDtype]", dtypes)

        all_categories = reduce(
            lambda x, y: x.union(y), (dtype.categories for dtype in dtypes)
        )
        if not any(dtype.ordered for dtype in dtypes):
            return pd.CategoricalDtype(natsorted(all_categories), ordered=False)

        dtypes_with_categories = [
            dtype for dtype in dtypes if len(dtype.categories) > 0
        ]
        if dtypes_with_categories and all(
            len(dtype.categories) == len(all_categories)
            and dtype.ordered
            and np.all(all_categories == dtype.categories)
            for dtype in dtypes_with_categories
        ):
            return dtypes_with_categories[0]

        return object

    # Boolean
    if all(pd.api.types.is_bool_dtype(dtype) for dtype in dtypes) and has_missing:
        return pd.BooleanDtype()

    return None


def check_combinable_cols(cols: list[pd.Index], join: Join_T):
    """Given columns for a set of dataframes, checks if the can be combined.

    Looks for if there are duplicated column names that would show up in the result.
    """
    repeated_cols = reduce(lambda x, y: x.union(y[y.duplicated()]), cols, set())
    if join == "inner":
        intersecting_cols = intersect_keys(cols)
        problem_cols = repeated_cols.intersection(intersecting_cols)
    elif join == "outer":
        problem_cols = repeated_cols
    else:
        raise ValueError()

    if len(problem_cols) > 0:
        problem_cols = list(problem_cols)
        msg = (
            f"Cannot combine dataframes as some contained duplicated column names - "
            "causing ambiguity.\n\n"
            f"The problem columns are: {problem_cols}"
        )
        raise pd.errors.InvalidIndexError(msg)


# TODO: open PR or feature request to cupy
def _cp_block_diag(mats, format=None, dtype=None):
    """
    Modified version of scipy.sparse.block_diag for cupy sparse.
    """
    # used for stacking pairwise matrices
    import cupy as cp
    from cupyx.scipy import sparse as cpsparse

    row = []
    col = []
    data = []
    r_idx = 0
    c_idx = 0
    for a in mats:
        # if isinstance(a, (list, numbers.Number)):
        #     a = cpsparse.coo_matrix(a)
        nrows, ncols = a.shape
        if cpsparse.issparse(a):
            a = a.tocoo()
            row.append(a.row + r_idx)
            col.append(a.col + c_idx)
            data.append(a.data)
        else:
            a_row, a_col = cp.divmod(cp.arange(nrows * ncols), ncols)
            row.append(a_row + r_idx)
            col.append(a_col + c_idx)
            data.append(a.reshape(-1))
        r_idx += nrows
        c_idx += ncols
    row = cp.concatenate(row)
    col = cp.concatenate(col)
    data = cp.concatenate(data)
    return cpsparse.coo_matrix(
        (data, (row, col)), shape=(r_idx, c_idx), dtype=dtype
    ).asformat(format)


def _dask_block_diag(mats):
    # same as _cp_block_diag but for dask arrays
    from itertools import permutations

    import dask.array as da

    blocks = np.zeros((len(mats), len(mats)), dtype=object)
    for i, j in permutations(range(len(mats)), 2):
        blocks[i, j] = da.from_array(
            sparse.csr_matrix((mats[i].shape[0], mats[j].shape[1]))
        )
    for i, x in enumerate(mats):
        if not isinstance(x._meta, sparse.csr_matrix):
            x = x.map_blocks(sparse.csr_matrix)
        blocks[i, i] = x

    return da.block(blocks.tolist())


###################
# Per element logic
###################


def unique_value[T](vals: Collection[T]) -> T | MissingVal:
    """
    Given a collection vals, returns the unique value (if one exists), otherwise
    returns MissingValue.
    """
    unique_val = vals[0]
    for v in vals[1:]:
        if not equal(v, unique_val):
            return MissingVal
    return unique_val


def first[T](vals: Collection[T]) -> T | MissingVal:
    """
    Given a collection of vals, return the first non-missing one. If they're all missing,
    return MissingVal.
    """
    for val in vals:
        if not_missing(val):
            return val
    return MissingVal


def only[T](vals: Collection[T]) -> T | MissingVal:
    """Return the only value in the collection, otherwise MissingVal."""
    if len(vals) == 1:
        return vals[0]
    else:
        return MissingVal


###################
# Merging
###################


def merge_nested(ds: Collection[Mapping], keys_join: Callable, value_join: Callable):
    # generic recursive merge for nested dicts
    out = {}
    for k in keys_join(ds):
        v = _merge_nested(ds, k, keys_join, value_join)
        if not_missing(v):
            out[k] = v
    return out


def _merge_nested(
    ds: Collection[Mapping], k, keys_join: Callable, value_join: Callable
):
    vals = [d[k] for d in ds if k in d]
    if len(vals) == 0:
        return MissingVal
    elif all(isinstance(v, Mapping) and not isinstance(v, Dataset2D) for v in vals):
        new_map = merge_nested(vals, keys_join, value_join)
        if len(new_map) == 0:
            return MissingVal
        else:
            return new_map
    else:
        return value_join(vals)


def merge_unique(ds: Collection[Mapping]) -> Mapping:
    return merge_nested(ds, union_keys, unique_value)


def merge_same(ds: Collection[Mapping]) -> Mapping:
    return merge_nested(ds, intersect_keys, unique_value)


def merge_first(ds: Collection[Mapping]) -> Mapping:
    return merge_nested(ds, union_keys, first)


def merge_only(ds: Collection[Mapping]) -> Mapping:
    return merge_nested(ds, union_keys, only)


###################
# Interface
###################

MERGE_STRATEGIES = {
    None: lambda x: {},
    "same": merge_same,
    "unique": merge_unique,
    "first": merge_first,
    "only": merge_only,
}

StrategiesLiteral = Literal["same", "unique", "first", "only"]


def resolve_merge_strategy(
    strategy: str | Callable | None,
) -> Callable[[Collection[Mapping]], Mapping]:
    # turning user input into an actual callable merge function
    if not isinstance(strategy, Callable):
        strategy = MERGE_STRATEGIES[strategy]
    return strategy


# def safe_to_numpy(x):
#     """Convert to numpy array, handling JAX/Cupy arrays."""
#     if isinstance(x, pd.Series | pd.Index) or (
#         hasattr(x, "dtype") and is_extension_array_dtype(x.dtype)
#     ):
#         return x
#     return np.asarray(x)


def _is_pandas(x):
    return isinstance(x, pd.Series | pd.Index) or (
        hasattr(x, "dtype") and pdf.is_extension_array_dtype(x.dtype)
    )


def _is_array_api_compatible(x):
    # not sure if it is needed but kept it for the future
    try:
        get_namespace(x)
        return True
    except TypeError:
        return False


def _dlpack_to_numpy(x):
    try:
        return np.from_dlpack(x)
    except TypeError:
        return np.asarray(x)


def _dlpack_from_numpy(x_np, original_xp):
    # TODO: cubed and other array later elif
    if hasattr(original_xp, "from_dlpack"):
        try:
            return original_xp.from_dlpack(x_np)
        except Exception as e:
            msg = f"Failed to call from_dlpack on backend {original_xp.__name__}: {e}"
            raise TypeError(msg) from e

    msg = f"DLPack back-conversion not implemented for backend {original_xp.__name__}"
    raise TypeError(msg)


#####################
# Concatenation
#####################


class Reindexer:
    # class builds mappings to reorder/reindex an array to align with new tows or columns
    # supports numpy, pandas, cupy, awkward, dask, sparse arrays
    # missing values are filled with fill_value
    """
    Indexing to be applied to axis of 2d array orthogonal to the axis being concatenated.

    Attrs
    -----
    old_idx
        Original index
    new_idx
        Target index
    old_pos
        Indices of original index which will be kept
    new_pos
        Indices of new index which data from old_pos will be placed in.
        Together with `old_pos` this forms a mapping.
    """

    def __init__(self, old_idx: pd.Index, new_idx: pd.Index) -> None:
        self.old_idx = old_idx
        self.new_idx = new_idx
        self.no_change = new_idx.equals(old_idx)

        new_pos = new_idx.get_indexer(old_idx)
        old_pos = np.arange(len(new_pos))

        mask = new_pos != -1

        self.new_pos = new_pos[mask]
        self.old_pos = old_pos[mask]

    def __call__(self, el, *, axis=1, fill_value=None):
        return self.apply(el, axis=axis, fill_value=fill_value)

    def apply(self, el, *, axis, fill_value=None):  # noqa: PLR0911
        """
        Reindex element so el[axis] is aligned to self.new_idx.

        Missing values are to be replaced with `fill_value`.
        """
        if self.no_change and (axis_len(el, axis) == len(self.old_idx)):
            return el
        if isinstance(el, pd.DataFrame | Dataset2D):
            return self._apply_to_df_like(el, axis=axis, fill_value=fill_value)
        elif isinstance(el, CSMatrix | CSArray | CupySparseMatrix):
            return self._apply_to_sparse(el, axis=axis, fill_value=fill_value)
        elif isinstance(el, AwkArray):
            return self._apply_to_awkward(el, axis=axis, fill_value=fill_value)
        elif isinstance(el, DaskArray):
            return self._apply_to_dask_array(el, axis=axis, fill_value=fill_value)
        elif isinstance(el, CupyArray):
            return self._apply_to_cupy_array(el, axis=axis, fill_value=fill_value)
        elif _is_array_api_compatible(el):
            return self._apply_to_array_api(el, axis=axis, fill_value=fill_value)
        else:
            msg = "Cannot reindex element of unsupported type."
            raise TypeError(msg)

    def _apply_to_df_like(self, el: pd.DataFrame | Dataset2D, *, axis, fill_value=None):
        if fill_value is None:
            fill_value = np.nan
        return el.reindex(self.new_idx, axis=axis, fill_value=fill_value)

    def _apply_to_dask_array(self, el: DaskArray, *, axis, fill_value=None):
        import dask.array as da

        if fill_value is None:
            fill_value = default_fill_value([el])
        shape = list(el.shape)
        if el.shape[axis] == 0:
            # Presumably faster since it won't allocate the full array
            shape[axis] = len(self.new_idx)
            return da.broadcast_to(fill_value, tuple(shape))

        indexer = self.idx
        sub_el = _subset(el, make_slice(indexer, axis, len(shape)))

        if any(indexer == -1):
            # TODO: Remove this condition once https://github.com/dask/dask/pull/12078 is released
            if isinstance(sub_el._meta, CSArray | CSMatrix) and np.isscalar(fill_value):
                fill_value = np.array([[fill_value]])
            sub_el[make_slice(indexer == -1, axis, len(shape))] = fill_value

        return sub_el

    def _apply_to_cupy_array(self, el, *, axis, fill_value=None):
        import cupy as cp

        if fill_value is None:
            fill_value = default_fill_value([el])
        if el.shape[axis] == 0:
            # Presumably faster since it won't allocate the full array
            shape = list(el.shape)
            shape[axis] = len(self.new_idx)
            return cp.broadcast_to(cp.asarray(fill_value), tuple(shape))

        old_idx_tuple = [slice(None)] * len(el.shape)
        old_idx_tuple[axis] = self.old_pos
        old_idx_tuple = tuple(old_idx_tuple)
        new_idx_tuple = [slice(None)] * len(el.shape)
        new_idx_tuple[axis] = self.new_pos
        new_idx_tuple = tuple(new_idx_tuple)

        out_shape = list(el.shape)
        out_shape[axis] = len(self.new_idx)

        out = cp.full(tuple(out_shape), fill_value)
        out[new_idx_tuple] = el[old_idx_tuple]

        return out

    def _apply_to_array_api(self, el, *, axis, fill_value=None):
        if fill_value is None:
            fill_value = default_fill_value([el])
        xp = get_namespace(el)
        indexer = xp.asarray(self.idx)

        # Handling edge case to mimic pandas behavior
        if el.shape[axis] == 0:
            shape = list(el.shape)
            shape[axis] = indexer.shape[0]
            # convert fill_value to the same type as el - to keep everything in the same dtype
            # fv = xp.asarray(fill_value, dtype=getattr(el, "dtype", None))
            fv = xp.asarray(fill_value)
            return xp.broadcast_to(fv, shape)
        # marking which positions are missing, so we could use fill_value
        missing_mask = indexer == -1
        safe_indexer = xp.where(missing_mask, 0, indexer)
        taken = xp.take(el, safe_indexer, axis=axis)
        # Expand mask so we can apply xp.where along the right axis
        shape = [1] * taken.ndim
        shape[axis] = missing_mask.shape[0]
        mask = missing_mask.reshape(shape)
        # if mask.shape[1] == taken.shape[0]:
        #     return taken
        if not xp.any(missing_mask):
            return taken

        # fv = xp.asarray(fill_value, dtype=getattr(el, "dtype", None))
        fv = xp.asarray(fill_value)
        fv_broadcast = xp.broadcast_to(fv, taken.shape)

        return xp.where(mask, fv_broadcast, taken)

    def _apply_to_sparse(  # noqa: PLR0912
        self, el: CSMatrix | CSArray, *, axis, fill_value=None
    ) -> CSMatrix:
        if isinstance(el, CupySparseMatrix):
            from cupyx.scipy import sparse
        else:
            from scipy import sparse
        import array_api_compat

        xp = array_api_compat.array_namespace(el.data)

        if fill_value is None:
            fill_value = default_fill_value([el])
        if fill_value != 0:
            to_fill = self.new_idx.get_indexer(self.new_idx.difference(self.old_idx))
        else:
            to_fill = xp.array([])

        # Fixing outer indexing for missing values
        if el.shape[axis] == 0:
            shape = list(el.shape)
            shape[axis] = len(self.new_idx)
            shape = tuple(shape)
            if fill_value == 0:
                if isinstance(el, CSArray):
                    memory_class = sparse.csr_array
                else:
                    memory_class = sparse.csr_matrix
                return memory_class(shape)
            else:
                return type(el)(xp.broadcast_to(xp.asarray(fill_value), shape))

        fill_idxer = None

        if len(to_fill) > 0 or isinstance(el, CupySparseMatrix):
            idxmtx_dtype = xp.promote_types(el.dtype, xp.array(fill_value).dtype)
        else:
            idxmtx_dtype = bool
        if isinstance(el, CSArray):
            memory_class = sparse.coo_array
        else:
            memory_class = sparse.coo_matrix
        if axis == 1:
            idxmtx = memory_class(
                (
                    xp.ones(len(self.new_pos), dtype=idxmtx_dtype),
                    (xp.asarray(self.old_pos), xp.asarray(self.new_pos)),
                ),
                shape=(len(self.old_idx), len(self.new_idx)),
                dtype=idxmtx_dtype,
            )
            out = el @ idxmtx

            if len(to_fill) > 0:
                out = out.tocsc()
                fill_idxer = (slice(None), to_fill)
        elif axis == 0:
            idxmtx = memory_class(
                (
                    xp.ones(len(self.new_pos), dtype=idxmtx_dtype),
                    (xp.asarray(self.new_pos), xp.asarray(self.old_pos)),
                ),
                shape=(len(self.new_idx), len(self.old_idx)),
                dtype=idxmtx_dtype,
            )
            out = idxmtx @ el

            if len(to_fill) > 0:
                out = out.tocsr()
                fill_idxer = (to_fill, slice(None))

        if fill_idxer is not None:
            out[fill_idxer] = fill_value

        return out

    def _apply_to_awkward(self, el: AwkArray, *, axis, fill_value=None):
        import awkward as ak

        if self.no_change:
            return el
        elif axis == 1:  # Indexing by field
            if self.new_idx.isin(self.old_idx).all():  # inner join
                return el[self.new_idx]
            else:  # outer join
                # TODO: this code isn't actually hit, we should refactor
                msg = "This should be unreachable, please open an issue."
                raise Exception(msg)
        else:
            if len(self.new_idx) > len(self.old_idx):
                el = ak.pad_none(el, 1, axis=axis)  # axis == 0
            return el[self.idx]

    @property
    def idx(self) -> NDArray[np.intp]:
        return self.old_idx.get_indexer(self.new_idx)


def merge_indices(inds: Iterable[pd.Index], join: Join_T) -> pd.Index:
    # either union or intersection of indices
    if join == "inner":
        return reduce(lambda x, y: x.intersection(y), inds)
    elif join == "outer":
        return reduce(lambda x, y: x.union(y), inds)
    else:
        msg = f"`join` must be one of 'inner' or 'outer', got {join!r}"
        raise ValueError(msg)


def default_fill_value(els):
    """Given some arrays, returns what the default fill value should be.

    This is largely due to backwards compat, and might not be the ideal solution.
    """
    if any(
        isinstance(el, CSMatrix | CSArray)
        or (isinstance(el, DaskArray) and isinstance(el._meta, CSMatrix | CSArray))
        for el in els
    ):
        return 0
    else:
        return np.nan


def gen_reindexer(new_var: pd.Index, cur_var: pd.Index) -> Reindexer:
    """
    Given a new set of var_names, and a current set, generates a function which will reindex
    a matrix to be aligned with the new set.

    Usage
    -----

    >>> a = AnnData(sparse.eye(3, format="csr"), var=pd.DataFrame(index=list("abc")))
    >>> b = AnnData(sparse.eye(2, format="csr"), var=pd.DataFrame(index=list("ba")))
    >>> reindexer = gen_reindexer(a.var_names, b.var_names)
    >>> sparse.vstack([a.X, reindexer(b.X)]).toarray()
    array([[1., 0., 0.],
           [0., 1., 0.],
           [0., 0., 1.],
           [0., 1., 0.],
           [1., 0., 0.]])
    """
    return Reindexer(cur_var, new_var)


def np_bool_to_pd_bool_array(df: pd.DataFrame):
    # fixes issue where pandas converts bool to object dtype when there are missing values
    for col_name, col_type in dict(df.dtypes).items():
        if col_type is np.dtype(bool):
            df[col_name] = pd.array(df[col_name].values)
    return df


def concat_arrays(  # noqa: PLR0911, PLR0912
    arrays, reindexers, axis=0, index=None, fill_value=None, *, force_lazy: bool = False
):
    # figuring out what kind of arrays are in the input
    # converts compatible types using helper functions
    # uses appropriate stacking methods
    from anndata.experimental.backed._compat import Dataset2D

    arrays = list(arrays)
    if fill_value is None:
        fill_value = default_fill_value(arrays)

    if any(isinstance(a, Dataset2D) for a in arrays):
        if any(isinstance(a, pd.DataFrame) for a in arrays):
            arrays = [to_memory(a) if isinstance(a, Dataset2D) else a for a in arrays]
        elif not all(isinstance(a, Dataset2D) for a in arrays):
            msg = f"Cannot concatenate a Dataset2D with other array types {[type(a) for a in arrays if not isinstance(a, Dataset2D)]}."
            raise ValueError(msg)
        else:
            return concat_dataset2d_on_annot_axis(
                arrays, join="outer", force_lazy=force_lazy
            )
    if any(isinstance(a, pd.DataFrame) for a in arrays):
        # TODO: This is hacky, 0 is a sentinel for outer_concat_aligned_mapping
        if not all(
            isinstance(a, pd.DataFrame) or a is MissingVal or 0 in a.shape
            for a in arrays
        ):
            msg = "Cannot concatenate a dataframe with other array types."
            raise NotImplementedError(msg)
        # TODO: behaviour here should be chosen through a merge strategy
        df = pd.concat(
            unify_dtypes(f(x) for f, x in zip(reindexers, arrays, strict=True)),
            axis=axis,
            ignore_index=True,
        )
        df.index = index
        return df
    elif any(isinstance(a, AwkArray) for a in arrays):
        from ..compat import awkward as ak

        if not all(
            isinstance(a, AwkArray) or a is MissingVal or 0 in a.shape for a in arrays
        ):
            msg = "Cannot concatenate an AwkwardArray with other array types."
            raise NotImplementedError(msg)

        return ak.concatenate(
            [f(a) for f, a in zip(reindexers, arrays, strict=True)], axis=axis
        )
    elif any(isinstance(a, CupySparseMatrix) for a in arrays):
        import cupyx.scipy.sparse as cpsparse

        if not all(
            isinstance(a, CupySparseMatrix | CupyArray) or 0 in a.shape for a in arrays
        ):
            msg = "Cannot concatenate a cupy array with other array types."
            raise NotImplementedError(msg)
        sparse_stack = (cpsparse.vstack, cpsparse.hstack)[axis]
        return sparse_stack(
            [
                f(as_cp_sparse(a), axis=1 - axis, fill_value=fill_value)
                for f, a in zip(reindexers, arrays, strict=True)
            ],
            format="csr",
        )
    elif any(isinstance(a, CupyArray) for a in arrays):
        import cupy as cp

        if not all(isinstance(a, CupyArray) or 0 in a.shape for a in arrays):
            msg = "Cannot concatenate a cupy array with other array types."
            raise NotImplementedError(msg)
        return cp.concatenate(
            [
                f(cp.asarray(x), fill_value=fill_value, axis=1 - axis)
                for f, x in zip(reindexers, arrays, strict=True)
            ],
            axis=axis,
        )
    elif any(isinstance(a, CSMatrix | CSArray) for a in arrays):
        sparse_stack = (sparse.vstack, sparse.hstack)[axis]
        use_sparse_array = any(issubclass(type(a), CSArray) for a in arrays)
        mat = sparse_stack(
            [
                f(
                    as_sparse(a, use_sparse_array=use_sparse_array),
                    axis=1 - axis,
                    fill_value=fill_value,
                )
                for f, a in zip(reindexers, arrays, strict=True)
            ],
            format="csr",
        )
        return mat

    elif all(hasattr(a, "__array_namespace__") for a in arrays):
        # All arrays are array-api compatible

        # use first as a reference to check if all of the arrays are the same type
        try:
            xp = get_namespace(arrays[0])
        except TypeError as err:
            msg = "Cannot concatenate array-api arrays from different backends."
            raise ValueError(msg) from err

        return xp.concatenate(
            [
                f(x, fill_value=fill_value, axis=1 - axis)
                for f, x in zip(reindexers, arrays, strict=True)
            ],
            axis=axis,
        )
    else:
        return np.concatenate(
            [
                f(x, fill_value=fill_value, axis=1 - axis)
                for f, x in zip(reindexers, arrays, strict=True)
            ],
            axis=axis,
        )


def inner_concat_aligned_mapping(
    mappings,
    *,
    reindexers=None,
    index=None,
    axis=0,
    concat_axis=None,
    force_lazy: bool = False,
):
    # concatenate elements across objects that share intersecting keys
    if concat_axis is None:
        concat_axis = axis
    result = {}

    for k in intersect_keys(mappings):
        els = [m[k] for m in mappings]
        if reindexers is None:
            cur_reindexers = gen_inner_reindexers(
                els, new_index=index, axis=concat_axis
            )
        else:
            cur_reindexers = reindexers

        result[k] = concat_arrays(
            els, cur_reindexers, index=index, axis=concat_axis, force_lazy=force_lazy
        )
    return result


def gen_inner_reindexers(els, new_index, axis: Literal[0, 1] = 0) -> list[Reindexer]:
    alt_axis = 1 - axis
    if axis == 0:
        df_indices = lambda x: x.columns
    elif axis == 1:
        df_indices = lambda x: x.indices

    if all(isinstance(el, pd.DataFrame) for el in els if not_missing(el)):
        common_ind = reduce(
            lambda x, y: x.intersection(y), (df_indices(el) for el in els)
        )
        reindexers = [Reindexer(df_indices(el), common_ind) for el in els]
    elif any(isinstance(el, AwkArray) for el in els if not_missing(el)):
        if not all(isinstance(el, AwkArray) for el in els if not_missing(el)):
            msg = "Cannot concatenate an AwkwardArray with other array types."
            raise NotImplementedError(msg)
        common_keys = intersect_keys(el.fields for el in els)
        # TODO: replace dtype=object once this is fixed: https://github.com/scikit-hep/awkward/issues/3730
        reindexers = [
            Reindexer(
                pd.Index(el.fields, dtype=object),
                pd.Index(list(common_keys), dtype=object),
            )
            for el in els
        ]
    else:
        min_ind = min(el.shape[alt_axis] for el in els)
        reindexers = [
            gen_reindexer(pd.RangeIndex(min_ind), pd.RangeIndex(el.shape[alt_axis]))
            for el in els
        ]
    return reindexers


def gen_outer_reindexers(els, shapes, new_index: pd.Index, *, axis=0):
    # reindexers for outer join
    if all(isinstance(el, pd.DataFrame) for el in els if not_missing(el)):
        reindexers = [
            (lambda x: x)
            if not_missing(el)
            else (lambda _, shape=shape: pd.DataFrame(index=range(shape)))
            for el, shape in zip(els, shapes, strict=True)
        ]
    elif any(isinstance(el, AwkArray) for el in els if not_missing(el)):
        import awkward as ak

        if not all(isinstance(el, AwkArray) for el in els if not_missing(el)):
            msg = "Cannot concatenate an AwkwardArray with other array types."
            raise NotImplementedError(msg)
        msg = (
            "Outer joins on awkward.Arrays will have different return values in the future. "
            "For details, and to offer input, please see:\n\n\t"
            "https://github.com/scverse/anndata/issues/898"
        )
        warn_once(msg, ExperimentalFeatureWarning)
        # all_keys = union_keys(el.fields for el in els if not_missing(el))
        reindexers = []
        for el in els:
            if not_missing(el):
                reindexers.append(lambda x: x)
            else:
                reindexers.append(
                    lambda x: ak.pad_none(
                        ak.Array([]),
                        len(x),
                        0,
                    )
                )
    else:
        max_col = max(el.shape[1] for el in els if not_missing(el))
        orig_cols = [el.shape[1] if not_missing(el) else 0 for el in els]
        reindexers = [
            gen_reindexer(pd.RangeIndex(max_col), pd.RangeIndex(n)) for n in orig_cols
        ]
    return reindexers


def missing_element(
    n: int,
    els: list[CSArray | CSMatrix | np.ndarray | DaskArray],
    axis: Literal[0, 1] = 0,
    fill_value: Any | None = None,
    off_axis_size: int = 0,
) -> NDArray[np.bool_] | DaskArray:
    """Generates value to use when there is a missing element."""
    should_return_dask = any(isinstance(el, DaskArray) for el in els)
    # 0 sized array for in-memory prevents allocating unnecessary memory while preserving broadcasting.
    shape = (n, off_axis_size) if axis == 0 else (off_axis_size, n)
    if should_return_dask:
        import dask.array as da

        return da.full(
            shape, default_fill_value(els) if fill_value is None else fill_value
        )
    return np.zeros(shape, dtype=bool)


def outer_concat_aligned_mapping(
    mappings,
    *,
    reindexers=None,
    index=None,
    axis=0,
    concat_axis=None,
    fill_value=None,
    force_lazy: bool = False,
):
    if concat_axis is None:
        concat_axis = axis
    result = {}
    ns = [m.parent.shape[axis] for m in mappings]

    for k in union_keys(mappings):
        els = [m.get(k, MissingVal) for m in mappings]
        if reindexers is None:
            cur_reindexers = gen_outer_reindexers(
                els, ns, new_index=index, axis=concat_axis
            )
        else:
            cur_reindexers = reindexers

        # Dask needs to create a full array and can't do the size-0 trick
        off_axis_size = 0
        if any(isinstance(e, DaskArray) for e in els):
            if not isinstance(cur_reindexers[0], Reindexer):  # pragma: no cover
                msg = "Cannot re-index a dask array without a Reindexer"
                raise ValueError(msg)
            off_axis_size = cur_reindexers[0].idx.shape[0]
        # Handling of missing values here is hacky for dataframes
        # We should probably just handle missing elements for all types
        result[k] = concat_arrays(
            [
                el
                if not_missing(el)
                else missing_element(
                    n,
                    axis=concat_axis,
                    els=els,
                    fill_value=fill_value,
                    off_axis_size=off_axis_size,
                )
                for el, n in zip(els, ns, strict=True)
            ],
            cur_reindexers,
            axis=concat_axis,
            index=index,
            fill_value=fill_value,
            force_lazy=force_lazy,
        )
    return result


def concat_pairwise_mapping(
    mappings: Collection[Mapping], shapes: Collection[int], join_keys=intersect_keys
):
    result = {}
    if any(any(isinstance(v, CSArray) for v in m.values()) for m in mappings):
        sparse_class = sparse.csr_array
    else:
        sparse_class = sparse.csr_matrix

    for k in join_keys(mappings):
        els = [
            m.get(k, sparse_class((s, s), dtype=bool))
            for m, s in zip(mappings, shapes, strict=True)
        ]
        if all(isinstance(el, CupySparseMatrix | CupyArray) for el in els):
            result[k] = _cp_block_diag(els, format="csr")
        elif all(isinstance(el, DaskArray) for el in els):
            result[k] = _dask_block_diag(els)
        else:
            result[k] = sparse.block_diag(els, format="csr")
    return result


def merge_dataframes(
    dfs: Iterable[pd.DataFrame], new_index, merge_strategy=merge_unique
) -> pd.DataFrame:
    dfs = [df.reindex(index=new_index) for df in dfs]
    # New dataframe with all shared data
    new_df = pd.DataFrame(merge_strategy(dfs), index=new_index)
    return new_df


def merge_outer(mappings, batch_keys, *, join_index="-", merge=merge_unique):
    """
    Combine elements of two mappings, such that non-overlapping entries are added with their batch-key appended.

    Note: this currently does NOT work for nested mappings. Additionally, values are not promised to be unique, and may be overwritten.
    """
    all_keys = union_keys(mappings)
    out = merge(mappings)
    for key in all_keys.difference(out.keys()):
        for b, m in zip(batch_keys, mappings, strict=True):
            val = m.get(key, None)
            if val is not None:
                out[f"{key}{join_index}{b}"] = val
    return out


def _resolve_axis(
    axis: Literal["obs", 0, "var", 1],
) -> tuple[Literal[0], Literal["obs"]] | tuple[Literal[1], Literal["var"]]:
    if axis in {0, "obs"}:
        return (0, "obs")
    if axis in {1, "var"}:
        return (1, "var")
    msg = f"`axis` must be either 0, 1, 'obs', or 'var', was {axis}"
    raise ValueError(msg)


def axis_indices(adata: AnnData, axis: Literal["obs", 0, "var", 1]) -> pd.Index:
    """Helper function to get adata.{dim}_names."""
    _, axis_name = _resolve_axis(axis)
    attr = getattr(adata, axis_name)
    if isinstance(attr, Dataset2D):
        return attr.true_index
    else:
        return attr.index


# TODO: Resolve https://github.com/scverse/anndata/issues/678 and remove this function
def concat_Xs(adatas, reindexers, axis, fill_value):
    """
    Shimy until support for some missing X's is implemented.

    Basically just checks if it's one of the two supported cases, or throws an error.

    This is not done inline in `concat` because we don't want to maintain references
    to the values of a.X.
    """
    Xs = [a.X for a in adatas]
    if all(X is None for X in Xs):
        return None
    elif any(X is None for X in Xs):
        msg = (
            "Some (but not all) of the AnnData's to be concatenated had no .X value. "
            "Concatenation is currently only implemented for cases where all or none of"
            " the AnnData's have .X assigned."
        )
        raise NotImplementedError(msg)
    else:
        return concat_arrays(Xs, reindexers, axis=axis, fill_value=fill_value)


def make_dask_col_from_extension_dtype(
    col: XDataArray, *, use_only_object_dtype: bool = False
) -> DaskArray:
    """
    Creates dask arrays from :class:`pandas.api.extensions.ExtensionArray` dtype :class:`xarray.DataArray`s.

    Parameters
    ----------
    col
        The columns to be converted
    use_only_object_dtype
        Whether or not to cast all :class:`pandas.api.extensions.ExtensionArray` dtypes to `object` type, by default False

    Returns
    -------
    A :class:`dask.Array`: representation of the column.
    """
    import dask.array as da
    import xarray as xr
    from xarray.core.indexing import LazilyIndexedArray

    from anndata._io.specs.lazy_methods import (
        compute_chunk_layout_for_axis_size,
        get_chunksize,
        maybe_open_h5,
    )
    from anndata.compat import XDataArray
    from anndata.experimental import read_elem_lazy

    base_path_or_zarr_group = col.attrs.get("base_path_or_zarr_group")
    elem_name = col.attrs.get("elem_name")
    if (
        base_path_or_zarr_group is not None and elem_name is not None
    ):  # lazy, backed by store
        dims = col.dims
        coords = col.coords.copy()
        with maybe_open_h5(base_path_or_zarr_group, elem_name) as f:
            maybe_chunk_size = get_chunksize(read_elem_lazy(f))
            chunk_size = (
                compute_chunk_layout_for_axis_size(
                    1000 if maybe_chunk_size is None else maybe_chunk_size[0],
                    col.shape[0],
                ),
            )

        def get_chunk(block_info=None):
            # reopening is important to get around h5py's unserializable lock in processes
            with maybe_open_h5(base_path_or_zarr_group, elem_name) as f:
                v = read_elem_lazy(f)
                variable = xr.Variable(data=LazilyIndexedArray(v), dims=dims)
                data_array = XDataArray(
                    variable,
                    coords=coords,
                    dims=dims,
                )
                idx = tuple(
                    slice(start, stop)
                    for start, stop in block_info[None]["array-location"]
                )
                chunk = np.array(data_array.data[idx])
            return chunk

        if col.dtype == "category" or col.dtype == "string" or use_only_object_dtype:  # noqa PLR1714
            dtype = "object"
        else:
            dtype = col.dtype.numpy_dtype
        return da.map_blocks(
            get_chunk,
            chunks=chunk_size,
            meta=np.array([], dtype=dtype),
            dtype=dtype,
            name=f"{uuid.uuid4()}/{base_path_or_zarr_group}/{elem_name}-{dtype}",
        )

    return da.from_array(col.values, chunks=-1)  # in-memory


def make_xarray_extension_dtypes_dask(
    annotations: Iterable[Dataset2D], *, use_only_object_dtype: bool = False
) -> Generator[XDataset, None, None]:
    """
    Creates a generator of Dataset2D objects with dask arrays in place of :class:`pandas.api.extensions.ExtensionArray` dtype columns.

    Parameters
    ----------
    annotations
        The datasets to be altered
    use_only_object_dtype
        Whether or not to cast all :class:`pandas.api.extensions.ExtensionArray` dtypes to `object` type, by default False

    Yields
    ------
    An altered dataset.
    """
    for a in annotations:
        extension_cols = {
            col for col in a.columns if pd.api.types.is_extension_array_dtype(a[col])
        }

        yield a.copy(
            data={
                name: (
                    make_dask_col_from_extension_dtype(
                        col, use_only_object_dtype=use_only_object_dtype
                    )
                    if name in extension_cols
                    else col
                )
                for name, col in a._items()
            }
        )


DS_CONCAT_DUMMY_INDEX_NAME = "concat_index"


def concat_dataset2d_on_annot_axis(
    annotations: Iterable[Dataset2D],
    join: Join_T,
    *,
    force_lazy: bool,
    concat_indices: pd.Index | None = None,
) -> Dataset2D:
    """Create a concatenate dataset from a list of :class:`~anndata.experimental.backed.Dataset2D` objects.
    The goal of this function is to mimic `pd.concat(..., ignore_index=True)` so has some complicated logic
    for handling the "index" to ensure (a) nothing is loaded into memory and (b) the true index is always tracked.

    Parameters
    ----------
    annotations
        The :class:`~anndata.experimental.backed.Dataset2D` objects to be concatenated.
    join
        Type of join operation
    force_lazy
        Whether to lazily concatenate elements using dask even when eager concatenation is possible.
    concat_indices
        Already calculated indices to be used as the index on the concatenated object.

    Returns
    -------
    Concatenated :class:`~anndata.experimental.backed.Dataset2D`
    """
    import xarray as xr

    from anndata._core.xarray import Dataset2D
    from anndata._io.specs.lazy_methods import DUMMY_RANGE_INDEX_KEY

    annotations_re_indexed = []
    have_backed = any(a.is_backed for a in annotations)
    if have_backed or force_lazy:
        annotations = make_xarray_extension_dtypes_dask(annotations)
    else:
        annotations = unify_dtypes(annotations)
    for a in annotations:
        old_key = a.index_dim
        is_fake_index = old_key != a.true_index_dim
        # First create a dummy index
        a.ds.coords[DS_CONCAT_DUMMY_INDEX_NAME] = (
            old_key,
            pd.RangeIndex(a.shape[0]),
        )
        # Set all the dimensions to this new dummy index
        ds_swapped = a.ds.swap_dims({old_key: DS_CONCAT_DUMMY_INDEX_NAME})
        # Move the old coordinate into a variable
        old_coord = ds_swapped.coords[old_key]
        del ds_swapped.coords[old_key]
        ds_swapped[old_key] = old_coord
        a = Dataset2D(ds_swapped)
        if not is_fake_index:
            a.true_index_dim = old_key
        annotations_re_indexed.append(a)
    # Concat along the dummy index
    ds_concat = xr.concat(
        [a.ds for a in annotations_re_indexed],
        join=join,
        dim=DS_CONCAT_DUMMY_INDEX_NAME,
    )
    ds_concat.attrs.pop("indexing_key", None)
    # Wrapping allows us to use the Dataset2D methods
    # directly for setting certain attrs/coords without duplicating here.
    ds_concat_2d = Dataset2D(ds_concat)
    ds_concat_2d.is_backed = have_backed
    if concat_indices is not None:
        concat_indices.name = DS_CONCAT_DUMMY_INDEX_NAME
        ds_concat_2d.index = concat_indices
        ds_concat = ds_concat_2d.ds
    else:
        ds_concat.coords[DS_CONCAT_DUMMY_INDEX_NAME] = pd.RangeIndex(
            ds_concat.coords[DS_CONCAT_DUMMY_INDEX_NAME].shape[0]
        )
    # Drop any lingering dimensions (swap doesn't delete)
    ds_concat = ds_concat.drop_dims(
        d for d in ds_concat.dims if d != DS_CONCAT_DUMMY_INDEX_NAME
    )
    # Create a new true index and then delete the columns resulting from the concatenation for each index.
    # This includes the dummy column (which is neither a dimension nor a true indexing column)
    if concat_indices is None:
        index = xr.concat(
            [a.true_xr_index for a in annotations_re_indexed],
            dim=DS_CONCAT_DUMMY_INDEX_NAME,
        )
        # prevent duplicate values
        index.coords[DS_CONCAT_DUMMY_INDEX_NAME] = ds_concat.coords[
            DS_CONCAT_DUMMY_INDEX_NAME
        ]
        ds_concat.coords[DS_CONCAT_DUMMY_INDEX_NAME] = index
    for key in {
        true_index
        for a in annotations_re_indexed
        if (true_index := a.true_index_dim) != a.index_dim
    }:
        del ds_concat[key]
    if DUMMY_RANGE_INDEX_KEY in ds_concat:
        del ds_concat[DUMMY_RANGE_INDEX_KEY]
    ds_concat_2d = Dataset2D(ds_concat)
    return ds_concat_2d


def concat(  # noqa: PLR0912, PLR0913, PLR0915
    adatas: Collection[AnnData] | Mapping[str, AnnData],
    *,
    axis: Literal["obs", 0, "var", 1] = "obs",
    join: Join_T = "inner",
    merge: StrategiesLiteral | Callable | None = None,
    uns_merge: StrategiesLiteral | Callable | None = None,
    label: str | None = None,
    keys: Collection | None = None,
    index_unique: str | None = None,
    fill_value: Any | None = None,
    pairwise: bool = False,
    force_lazy: bool = False,
) -> AnnData:
    """Concatenates AnnData objects along an axis.

    See the :doc:`concatenation <../concatenation>` section in the docs for a more in-depth description.

    Params
    ------
    adatas
        The objects to be concatenated. If a Mapping is passed, keys are used for the `keys`
        argument and values are concatenated.
    axis
        Which axis to concatenate along.
    join
        How to align values when concatenating. If "outer", the union of the other axis
        is taken. If "inner", the intersection. See :doc:`concatenation <../concatenation>`
        for more.
    merge
        How elements not aligned to the axis being concatenated along are selected.
        Currently implemented strategies include:

        * `None`: No elements are kept.
        * `"same"`: Elements that are the same in each of the objects.
        * `"unique"`: Elements for which there is only one possible value.
        * `"first"`: The first element seen at each from each position.
        * `"only"`: Elements that show up in only one of the objects.

        For :class:`xarray.Dataset` objects, we use their :func:`xarray.merge` with `override` to stay lazy.
    uns_merge
        How the elements of `.uns` are selected. Uses the same set of strategies as
        the `merge` argument, except applied recursively.
    label
        Column in axis annotation (i.e. `.obs` or `.var`) to place batch information in.
        If it's None, no column is added.
    keys
        Names for each object being added. These values are used for column values for
        `label` or appended to the index if `index_unique` is not `None`. Defaults to
        incrementing integer labels.
    index_unique
        Whether to make the index unique by using the keys. If provided, this
        is the delimiter between "{orig_idx}{index_unique}{key}". When `None`,
        the original indices are kept.
    fill_value
        When `join="outer"`, this is the value that will be used to fill the introduced
        indices. By default, sparse arrays are padded with zeros, while dense arrays and
        DataFrames are padded with missing values.
    pairwise
        Whether pairwise elements along the concatenated dimension should be included.
        This is False by default, since the resulting arrays are often not meaningful.
    force_lazy
        Whether to lazily concatenate elements using dask even when eager concatenation is possible.
        At the moment, this only affects obs/var and elements of obsm/varm that are xarray Datasets.

    Notes
    -----

    .. warning::

        If you use `join='outer'` this fills 0s for sparse data when
        variables are absent in a batch. Use this with care. Dense data is
        filled with `NaN`.

    Examples
    --------

    Preparing example objects

    >>> import anndata as ad, pandas as pd, numpy as np
    >>> from scipy import sparse
    >>> a = ad.AnnData(
    ...     X=sparse.csr_matrix(np.array([[0, 1], [2, 3]])),
    ...     obs=pd.DataFrame({"group": ["a", "b"]}, index=["s1", "s2"]),
    ...     var=pd.DataFrame(index=["var1", "var2"]),
    ...     varm={
    ...         "ones": np.ones((2, 5)),
    ...         "rand": np.random.randn(2, 3),
    ...         "zeros": np.zeros((2, 5)),
    ...     },
    ...     uns={"a": 1, "b": 2, "c": {"c.a": 3, "c.b": 4}},
    ... )
    >>> b = ad.AnnData(
    ...     X=sparse.csr_matrix(np.array([[4, 5, 6], [7, 8, 9]])),
    ...     obs=pd.DataFrame(
    ...         {"group": ["b", "c"], "measure": [1.2, 4.3]}, index=["s3", "s4"]
    ...     ),
    ...     var=pd.DataFrame(index=["var1", "var2", "var3"]),
    ...     varm={"ones": np.ones((3, 5)), "rand": np.random.randn(3, 5)},
    ...     uns={"a": 1, "b": 3, "c": {"c.b": 4}},
    ... )
    >>> c = ad.AnnData(
    ...     X=sparse.csr_matrix(np.array([[10, 11], [12, 13]])),
    ...     obs=pd.DataFrame({"group": ["a", "b"]}, index=["s1", "s2"]),
    ...     var=pd.DataFrame(index=["var3", "var4"]),
    ...     uns={"a": 1, "b": 4, "c": {"c.a": 3, "c.b": 4, "c.c": 5}},
    ... )

    Concatenating along different axes

    >>> ad.concat([a, b]).to_df()
        var1  var2
    s1     0     1
    s2     2     3
    s3     4     5
    s4     7     8
    >>> ad.concat([a, c], axis="var").to_df()
        var1  var2  var3  var4
    s1     0     1    10    11
    s2     2     3    12    13

    Inner and outer joins

    >>> inner = ad.concat([a, b])  # Joining on intersection of variables
    >>> inner
    AnnData object with n_obs × n_vars = 4 × 2
        obs: 'group'
    >>> (
    ...     inner.obs_names.astype("string"),
    ...     inner.var_names.astype("string"),
    ... )  # doctest: +NORMALIZE_WHITESPACE
    (Index(['s1', 's2', 's3', 's4'], dtype='string'),
    Index(['var1', 'var2'], dtype='string'))
    >>> outer = ad.concat([a, b], join="outer")  # Joining on union of variables
    >>> outer
    AnnData object with n_obs × n_vars = 4 × 3
        obs: 'group', 'measure'
    >>> outer.var_names.astype("string")
    Index(['var1', 'var2', 'var3'], dtype='string')
    >>> outer.to_df()  # Sparse arrays are padded with zeroes by default
        var1  var2  var3
    s1     0     1     0
    s2     2     3     0
    s3     4     5     6
    s4     7     8     9

    Using the axis’ index instead of its name

    >>> ad.concat([a, b], axis=0).to_df()  # Equivalent to axis="obs"
        var1  var2
    s1     0     1
    s2     2     3
    s3     4     5
    s4     7     8
    >>> ad.concat([a, c], axis=1).to_df()  # Equivalent to axis="var"
        var1  var2  var3  var4
    s1     0     1    10    11
    s2     2     3    12    13

    Keeping track of source objects

    >>> ad.concat({"a": a, "b": b}, label="batch").obs
       group batch
    s1     a     a
    s2     b     a
    s3     b     b
    s4     c     b
    >>> ad.concat([a, b], label="batch", keys=["a", "b"]).obs  # Equivalent to previous
       group batch
    s1     a     a
    s2     b     a
    s3     b     b
    s4     c     b
    >>> ad.concat({"a": a, "b": b}, index_unique="-").obs
         group
    s1-a     a
    s2-a     b
    s3-b     b
    s4-b     c

    Combining values not aligned to axis of concatenation

    >>> ad.concat([a, b], merge="same")
    AnnData object with n_obs × n_vars = 4 × 2
        obs: 'group'
        varm: 'ones'
    >>> ad.concat([a, b], merge="unique")
    AnnData object with n_obs × n_vars = 4 × 2
        obs: 'group'
        varm: 'ones', 'zeros'
    >>> ad.concat([a, b], merge="first")
    AnnData object with n_obs × n_vars = 4 × 2
        obs: 'group'
        varm: 'ones', 'rand', 'zeros'
    >>> ad.concat([a, b], merge="only")
    AnnData object with n_obs × n_vars = 4 × 2
        obs: 'group'
        varm: 'zeros'

    The same merge strategies can be used for elements in `.uns`

    >>> dict(ad.concat([a, b, c], uns_merge="same").uns)
    {'a': 1, 'c': {'c.b': 4}}
    >>> dict(ad.concat([a, b, c], uns_merge="unique").uns)
    {'a': 1, 'c': {'c.a': 3, 'c.b': 4, 'c.c': 5}}
    >>> dict(ad.concat([a, b, c], uns_merge="only").uns)
    {'c': {'c.c': 5}}
    >>> dict(ad.concat([a, b, c], uns_merge="first").uns)
    {'a': 1, 'b': 2, 'c': {'c.a': 3, 'c.b': 4, 'c.c': 5}}
    """

    from anndata._core.xarray import Dataset2D
    from anndata.compat import xarray as xr

    # Argument normalization
    merge = resolve_merge_strategy(merge)
    uns_merge = resolve_merge_strategy(uns_merge)

    if isinstance(adatas, Mapping):
        if keys is not None:
            msg = (
                "Cannot specify categories in both mapping keys and using `keys`. "
                "Only specify this once."
            )
            raise TypeError(msg)
        keys, adatas = list(adatas.keys()), list(adatas.values())
    else:
        adatas = list(adatas)

    if keys is None:
        keys = np.arange(len(adatas)).astype(str)

    axis, axis_name = _resolve_axis(axis)
    alt_axis, alt_axis_name = _resolve_axis(axis=1 - axis)

    # Label column
    label_col = pd.Categorical.from_codes(
        np.repeat(np.arange(len(adatas)), [a.shape[axis] for a in adatas]),
        categories=keys,
    )

    # Combining indexes
    concat_indices = pd.concat(
        [axis_indices(a, axis=axis).to_series() for a in adatas], ignore_index=True
    )
    if index_unique is not None:
        concat_indices = concat_indices.str.cat(
            label_col.map(str, na_action="ignore"), sep=index_unique
        )
    concat_indices = pd.Index(concat_indices)

    alt_indices = merge_indices(
        [axis_indices(a, axis=alt_axis) for a in adatas], join=join
    )
    reindexers = [
        gen_reindexer(alt_indices, axis_indices(a, axis=alt_axis)) for a in adatas
    ]

    # Annotation for concatenation axis
    check_combinable_cols([getattr(a, axis_name).columns for a in adatas], join=join)
    annotations = [getattr(a, axis_name) for a in adatas]
    are_any_annotations_dataframes = any(
        isinstance(a, pd.DataFrame) for a in annotations
    )
    if are_any_annotations_dataframes:
        annotations_in_memory = (
            to_memory(a) if isinstance(a, Dataset2D) else a for a in annotations
        )
        concat_annot = pd.concat(
            unify_dtypes(annotations_in_memory),
            join=join,
            ignore_index=True,
        )
        concat_annot.index = concat_indices
    else:
        concat_annot = concat_dataset2d_on_annot_axis(
            annotations,
            join,
            force_lazy=force_lazy,
            concat_indices=concat_indices,
        )
    if label is not None:
        concat_annot[label] = label_col

    # Annotation for other axis
    alt_annotations = [getattr(a, alt_axis_name) for a in adatas]
    are_any_alt_annotations_dataframes = any(
        isinstance(a, pd.DataFrame) for a in alt_annotations
    )
    if are_any_alt_annotations_dataframes:
        alt_annotations_in_memory = [
            to_memory(a) if isinstance(a, Dataset2D) else a for a in alt_annotations
        ]
        alt_annot = merge_dataframes(alt_annotations_in_memory, alt_indices, merge)
    else:
        # TODO: figure out mapping of our merge to theirs instead of just taking first, although this appears to be
        # the only "lazy" setting so I'm not sure we really want that.
        # Because of xarray's merge upcasting, it's safest to simply assume that all dtypes are objects.
        annotations_with_only_dask = list(
            make_xarray_extension_dtypes_dask(
                alt_annotations, use_only_object_dtype=True
            )
        )
        annotations_with_only_dask = [
            a.ds.rename({a.true_index_dim: "merge_index"})
            for a in annotations_with_only_dask
        ]
        alt_annot = Dataset2D(
            xr.merge(annotations_with_only_dask, join=join, compat="override")
        )
        alt_annot.true_index_dim = "merge_index"

    X = concat_Xs(adatas, reindexers, axis=axis, fill_value=fill_value)
    # Due to the initial way, which used as a quick shape check to skip filling easily miss real missing values
    # Had to introduce this hacky check to convert initially placed -1 to np.nan

    # Convert -1 to np.nan if .X is integer type and contains -1
    if (
        isinstance(X, np.ndarray)
        and np.issubdtype(X.dtype, np.integer)
        and (X == -1).any()
    ):
        X = X.astype(float)
        X[X == -1] = np.nan

    if join == "inner":
        concat_aligned_mapping = inner_concat_aligned_mapping
        join_keys = intersect_keys
    elif join == "outer":
        concat_aligned_mapping = partial(
            outer_concat_aligned_mapping, fill_value=fill_value
        )
        join_keys = union_keys
    else:
        msg = f"{join=} should have been validated above by pd.concat"
        raise AssertionError(msg)

    layers = concat_aligned_mapping(
        [a.layers for a in adatas], axis=axis, reindexers=reindexers
    )
    concat_mapping = concat_aligned_mapping(
        [getattr(a, f"{axis_name}m") for a in adatas],
        axis=axis,
        concat_axis=0,
        index=concat_indices,
        force_lazy=force_lazy,
    )
    if pairwise:
        concat_pairwise = concat_pairwise_mapping(
            mappings=[getattr(a, f"{axis_name}p") for a in adatas],
            shapes=[a.shape[axis] for a in adatas],
            join_keys=join_keys,
        )
    else:
        concat_pairwise = {}

    # TODO: Reindex lazily, so we don't have to make those copies until we're sure we need the element
    alt_mapping = merge(
        [
            {k: r(v, axis=0) for k, v in getattr(a, f"{alt_axis_name}m").items()}
            for r, a in zip(reindexers, adatas, strict=True)
        ],
    )
    alt_pairwise = merge([
        {k: r(r(v, axis=0), axis=1) for k, v in getattr(a, f"{alt_axis_name}p").items()}
        for r, a in zip(reindexers, adatas, strict=True)
    ])
    uns = uns_merge([a.uns for a in adatas])

    raw = None
    has_raw = [a.raw is not None for a in adatas]
    if all(has_raw):
        raw = concat(
            [
                AnnData(
                    X=a.raw.X,
                    obs=pd.DataFrame(index=a.obs_names),
                    var=a.raw.var,
                    varm=a.raw.varm,
                )
                for a in adatas
            ],
            join=join,
            label=label,
            keys=keys,
            index_unique=index_unique,
            fill_value=fill_value,
            axis=axis,
        )
    elif any(has_raw):
        msg = (
            "Only some AnnData objects have `.raw` attribute, "
            "not concatenating `.raw` attributes."
        )
        warn(msg, UserWarning)
    return AnnData(**{
        "X": X,
        "layers": layers,
        axis_name: concat_annot,
        alt_axis_name: alt_annot,
        f"{axis_name}m": concat_mapping,
        f"{alt_axis_name}m": alt_mapping,
        f"{axis_name}p": concat_pairwise,
        f"{alt_axis_name}p": alt_pairwise,
        "uns": uns,
        "raw": raw,
    })<|MERGE_RESOLUTION|>--- conflicted
+++ resolved
@@ -345,11 +345,6 @@
     has_missing
         Whether the result needs to accommodate missing values
     """
-<<<<<<< HEAD
-    # decides if list of dtype can be safely coerced to a shared dtype
-    dtypes: set[pd.CategoricalDtype] = set()
-=======
->>>>>>> 532386c3
     # Categorical
     if any(isinstance(dtype, pd.CategoricalDtype) for dtype in dtypes):
         if not all(isinstance(dtype, pd.CategoricalDtype) for dtype in dtypes):

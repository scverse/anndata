--- conflicted
+++ resolved
@@ -571,11 +571,7 @@
             shape[axis] = len(self.new_idx)
             return da.broadcast_to(fill_value, tuple(shape))
 
-<<<<<<< HEAD
-        indexer = self.get_new_idx_from_old_idx()
-=======
         indexer = self.idx
->>>>>>> 9838253a
         sub_el = _subset(el, make_slice(indexer, axis, len(shape)))
 
         if any(indexer == -1):
@@ -618,11 +614,7 @@
             shape[axis] = len(self.new_idx)
             return np.broadcast_to(fill_value, tuple(shape))
 
-<<<<<<< HEAD
-        indexer = self.get_new_idx_from_old_idx()
-=======
         indexer = self.idx
->>>>>>> 9838253a
 
         # Indexes real fast, and does outer indexing
         return pd.api.extensions.take(
@@ -720,16 +712,10 @@
         else:
             if len(self.new_idx) > len(self.old_idx):
                 el = ak.pad_none(el, 1, axis=axis)  # axis == 0
-<<<<<<< HEAD
-            return el[self.get_new_idx_from_old_idx()]
-
-    def get_new_idx_from_old_idx(self):
-=======
             return el[self.idx]
 
     @property
     def idx(self):
->>>>>>> 9838253a
         return self.old_idx.get_indexer(self.new_idx)
 
 
@@ -1004,17 +990,10 @@
         # Dask needs to create a full array and can't do the size-0 trick
         off_axis_size = 0
         if any(isinstance(e, DaskArray) for e in els):
-<<<<<<< HEAD
-            if not isinstance(cur_reindexers[0], Reindexer):
-                msg = "Cannot re-index a dask array without a Reindexer"
-                raise ValueError(msg)
-            off_axis_size = cur_reindexers[0].get_new_idx_from_old_idx().shape[0]
-=======
             if not isinstance(cur_reindexers[0], Reindexer):  # pragma: no cover
                 msg = "Cannot re-index a dask array without a Reindexer"
                 raise ValueError(msg)
             off_axis_size = cur_reindexers[0].idx.shape[0]
->>>>>>> 9838253a
         # Handling of missing values here is hacky for dataframes
         # We should probably just handle missing elements for all types
         result[k] = concat_arrays(

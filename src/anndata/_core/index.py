--- conflicted
+++ resolved
@@ -63,9 +63,9 @@
         return indexer
     elif isinstance(indexer, str):
         return index.get_loc(indexer)  # int
-<<<<<<< HEAD
     elif (use_xp := has_xp(indexer)) or isinstance(
-        indexer, Sequence | pd.Index | CSMatrix | np.matrix | CSArray
+        indexer,
+        Sequence | pd.api.extensions.ExtensionArray | CSMatrix | np.matrix | CSArray,
     ):
         # convert to the 1D if it's accidentally 2D column/row vector
         # convert sparse into dense arrays if needed
@@ -78,25 +78,10 @@
                 indexer = indexer.toarray()
             indexer = xp.ravel(indexer)
         # if it is something else, convert it to numpy
-        if not (is_pandas := isinstance(indexer, pd.Index)) and not use_xp:
-=======
-    elif isinstance(
-        indexer,
-        Sequence
-        | np.ndarray
-        | pd.api.extensions.ExtensionArray
-        | CSMatrix
-        | np.matrix
-        | CSArray,
-    ):
-        if (shape := getattr(indexer, "shape", None)) is not None and (
-            shape == (index.shape[0], 1) or shape == (1, index.shape[0])
+        if (
+            not (is_pandas := isinstance(indexer, pd.api.extensions.ExtensionArray))
+            and not use_xp
         ):
-            if isinstance(indexer, CSMatrix | CSArray):
-                indexer = indexer.toarray()
-            indexer = np.ravel(indexer)
-        if not isinstance(indexer, np.ndarray):
->>>>>>> f3cced00
             indexer = np.array(indexer)
             use_xp = True
             if len(indexer) == 0:

--- conflicted
+++ resolved
@@ -13,10 +13,6 @@
 from __future__ import annotations
 
 import asyncio
-<<<<<<< HEAD
-=======
-import warnings
->>>>>>> e31cd32f
 from abc import ABC
 from collections.abc import Iterable, Sequence
 from dataclasses import dataclass
@@ -653,29 +649,7 @@
         return mtx
 
     async def to_memory_async(self) -> CSMatrix | CSArray:
-        format_class = get_memory_class(
-            self.format, use_sparray_in_io=settings.use_sparse_array_on_read
-        )
-        mtx = format_class(self.shape, dtype=self.dtype)
-        mtx.indptr = self._indptr
-        if isinstance(self._data, ZarrArray) and not is_zarr_v2():
-            await asyncio.gather(
-                *(
-                    self.set_memory_async_from_zarr(mtx, attr)
-                    for attr in ["data", "indices"]
-                )
-            )
-        else:
-            mtx.data = self._data[...]
-            mtx.indices = self._indices[...]
-        return mtx
-
-    async def set_memory_async_from_zarr(
-        self, mtx: CSMatrix | CSArray, attr: Literal["indptr", "data", "indices"]
-    ) -> None:
-        setattr(
-            mtx, attr, await getattr(self, f"_{attr}")._async_array.getitem(())
-        )  # TODO: better way to asyncify
+        return await self.getitem(())
 
 
 class _CSRDataset(BaseCompressedSparseDataset, abc.CSRDataset):

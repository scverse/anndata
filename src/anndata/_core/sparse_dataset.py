"""\
This module implements on disk sparse datasets.

This code is based on and uses the conventions of h5sparse_ by `Appier Inc.`_.
See the copyright and license note in this directory source code.

.. _h5sparse: https://github.com/appier/h5sparse
.. _Appier Inc.: https://www.appier.com/
"""

# TODO:
# - think about supporting the COO format
from __future__ import annotations

import warnings
from abc import ABC
from collections.abc import Iterable
from functools import cached_property
from itertools import accumulate, chain, pairwise
from math import floor
from pathlib import Path
from typing import TYPE_CHECKING, NamedTuple

import h5py
import numpy as np
import scipy
import scipy.sparse as ss
from packaging.version import Version
from scipy.sparse import _sparsetools

from .. import abc
from .._settings import settings
from ..compat import H5Group, SpArray, ZarrArray, ZarrGroup, _read_attr, is_zarr_v2
from .index import _fix_slice_bounds, _subset, unpack_index

if TYPE_CHECKING:
    from collections.abc import Sequence
    from typing import Literal

    from scipy.sparse._compressed import _cs_matrix

    from .._types import GroupStorageType
    from ..compat import H5Array
    from .index import Index, Index1D
else:
    from scipy.sparse import spmatrix as _cs_matrix


SCIPY_1_15 = Version(scipy.__version__) >= Version("1.15rc0")


class BackedFormat(NamedTuple):
    format: Literal["csr", "csc"]
    backed_type: type[BackedSparseMatrix]
    memory_type: type[_cs_matrix]


class BackedSparseMatrix(_cs_matrix):
    """\
    Mixin class for backed sparse matrices.

    Largely needed for the case `backed_sparse_csr(...)[:]`,
    since that calls copy on `.data`, `.indices`, and `.indptr`.
    """

    data: GroupStorageType
    indices: GroupStorageType
    indptr: np.ndarray

    def copy(self) -> ss.csr_matrix | ss.csc_matrix:
        if isinstance(self.data, h5py.Dataset):
            return sparse_dataset(self.data.parent).to_memory()
        if isinstance(self.data, ZarrArray):
            import zarr

            if is_zarr_v2():
                sparse_group = zarr.open(
                    store=self.data.store,
                    mode="r",
                    chunk_store=self.data.chunk_store,  # chunk_store is needed, not clear why
                )[Path(self.data.path).parent]
            else:
                anndata_group = zarr.open_group(store=self.data.store, mode="r")
                sparse_group = anndata_group[
                    str(
                        Path(str(self.data.store_path))
                        .relative_to(str(anndata_group.store_path))
                        .parent
                    )
                ]
            return sparse_dataset(sparse_group).to_memory()
        return super().copy()

    def _set_many(self, i: Iterable[int], j: Iterable[int], x):
        """\
        Sets value at each (i, j) to x

        Here (i,j) index major and minor respectively,
        and must not contain duplicate entries.
        """
        # Scipy 1.3+ compat
        n_samples = 1 if np.isscalar(x) else len(x)
        offsets = self._offsets(i, j, n_samples)

        if -1 not in offsets:
            # make a list for interaction with h5py
            offsets = list(offsets)
            # only affects existing non-zero cells
            self.data[offsets] = x
            return

        else:
            msg = "You cannot change the sparsity structure of a SparseDataset."
            raise ValueError(msg)
            # replace where possible
            # mask = offsets > -1
            # # offsets[mask]
            # bool_data_mask = np.zeros(len(self.data), dtype=bool)
            # bool_data_mask[offsets[mask]] = True
            # self.data[bool_data_mask] = x[mask]
            # # self.data[offsets[mask]] = x[mask]
            # # only insertions remain
            # mask = ~mask
            # i = i[mask]
            # i[i < 0] += M
            # j = j[mask]
            # j[j < 0] += N
            # self._insert_many(i, j, x[mask])

    def _zero_many(self, i: Sequence[int], j: Sequence[int]):
        """\
        Sets value at each (i, j) to zero, preserving sparsity structure.

        Here (i,j) index major and minor respectively.
        """
        offsets = self._offsets(i, j, len(i))

        # only assign zeros to the existing sparsity structure
        self.data[list(offsets[offsets > -1])] = 0

    def _offsets(
        self, i: Iterable[int], j: Iterable[int], n_samples: int
    ) -> np.ndarray:
        i, j, M, N = self._prepare_indices(i, j)
        offsets = np.empty(n_samples, dtype=self.indices.dtype)
        ret = _sparsetools.csr_sample_offsets(
            M, N, self.indptr, self.indices, n_samples, i, j, offsets
        )
        if ret == 1:
            # rinse and repeat
            self.sum_duplicates()
            _sparsetools.csr_sample_offsets(
                M, N, self.indptr, self.indices, n_samples, i, j, offsets
            )
        return offsets

    def _get_contiguous_compressed_slice(
        self, s: slice
    ) -> tuple[np.ndarray, np.ndarray, np.ndarray]:
        new_indptr = self.indptr[s.start : s.stop + 1].copy()

        start = new_indptr[0]
        stop = new_indptr[-1]

        new_indptr -= start

        new_data = self.data[start:stop]
        new_indices = self.indices[start:stop]

        return new_data, new_indices, new_indptr


class backed_csr_matrix(BackedSparseMatrix, ss.csr_matrix):
    def _get_intXslice(self, row: int, col: slice) -> ss.csr_matrix:
        return ss.csr_matrix(
            get_compressed_vector(self, row), shape=(1, self.shape[1])
        )[:, col]

    def _get_sliceXslice(self, row: slice, col: slice) -> ss.csr_matrix:
        row = _fix_slice_bounds(row, self.shape[0])
        col = _fix_slice_bounds(col, self.shape[1])

        out_shape = (
            slice_len(row, self.shape[0]),
            slice_len(col, self.shape[1]),
        )
        if out_shape[0] == 1:
            return self._get_intXslice(slice_as_int(row, self.shape[0]), col)
        if row.step != 1:
            return self._get_arrayXslice(np.arange(*row.indices(self.shape[0])), col)
        res = ss.csr_matrix(
            self._get_contiguous_compressed_slice(row),
            shape=(out_shape[0], self.shape[1]),
        )
        return res if out_shape[1] == self.shape[1] else res[:, col]

    def _get_arrayXslice(self, row: Sequence[int], col: slice) -> ss.csr_matrix:
        idxs = np.asarray(row)
        if len(idxs) == 0:
            return ss.csr_matrix((0, self.shape[1]))
        if idxs.dtype == bool:
            idxs = np.where(idxs)
        return ss.csr_matrix(
            get_compressed_vectors(self, idxs), shape=(len(idxs), self.shape[1])
        )[:, col]


class backed_csc_matrix(BackedSparseMatrix, ss.csc_matrix):
    def _get_sliceXint(self, row: slice, col: int) -> ss.csc_matrix:
        return ss.csc_matrix(
            get_compressed_vector(self, col), shape=(self.shape[0], 1)
        )[row, :]

    def _get_sliceXslice(self, row: slice, col: slice) -> ss.csc_matrix:
        row = _fix_slice_bounds(row, self.shape[0])
        col = _fix_slice_bounds(col, self.shape[1])

        out_shape = (
            slice_len(row, self.shape[0]),
            slice_len(col, self.shape[1]),
        )
        if out_shape[1] == 1:
            return self._get_sliceXint(row, slice_as_int(col, self.shape[1]))
        if col.step != 1:
            return self._get_sliceXarray(row, np.arange(*col.indices(self.shape[1])))
        res = ss.csc_matrix(
            self._get_contiguous_compressed_slice(col),
            shape=(self.shape[0], out_shape[1]),
        )
        return res if out_shape[0] == self.shape[0] else res[row, :]

    def _get_sliceXarray(self, row: slice, col: Sequence[int]) -> ss.csc_matrix:
        idxs = np.asarray(col)
        if len(idxs) == 0:
            return ss.csc_matrix((self.shape[0], 0))
        if idxs.dtype == bool:
            idxs = np.where(idxs)
        return ss.csc_matrix(
            get_compressed_vectors(self, idxs), shape=(self.shape[0], len(idxs))
        )[row, :]


FORMATS = [
    BackedFormat("csr", backed_csr_matrix, ss.csr_matrix),
    BackedFormat("csc", backed_csc_matrix, ss.csc_matrix),
    BackedFormat("csr", backed_csr_matrix, ss.csr_array),
    BackedFormat("csc", backed_csc_matrix, ss.csc_array),
]


def slice_len(s: slice, l: int) -> int:
    """Returns length of `a[s]` where `len(a) == l`."""
    return len(range(*s.indices(l)))


def slice_as_int(s: slice, l: int) -> int:
    """Converts slices of length 1 to the integer index they’ll access."""
    out = list(range(*s.indices(l)))
    assert len(out) == 1
    return out[0]


def get_compressed_vectors(
    x: BackedSparseMatrix, row_idxs: Iterable[int]
) -> tuple[Sequence, Sequence, Sequence]:
    indptr_slices = [slice(*(x.indptr[i : i + 2])) for i in row_idxs]
    # HDF5 cannot handle out-of-order integer indexing
    if isinstance(x.data, ZarrArray):
        as_np_indptr = np.concatenate(
            [np.arange(s.start, s.stop) for s in indptr_slices]
        )
        data = x.data[as_np_indptr]
        indices = x.indices[as_np_indptr]
    else:
        data = np.concatenate([x.data[s] for s in indptr_slices])
        indices = np.concatenate([x.indices[s] for s in indptr_slices])
    indptr = list(accumulate(chain((0,), (s.stop - s.start for s in indptr_slices))))
    return data, indices, indptr


def get_compressed_vectors_for_slices(
    x: BackedSparseMatrix, slices: Iterable[slice]
) -> tuple[Sequence, Sequence, Sequence]:
    indptr_indices = [x.indptr[slice(s.start, s.stop + 1)] for s in slices]
    indptr_limits = [slice(i[0], i[-1]) for i in indptr_indices]
    # HDF5 cannot handle out-of-order integer indexing
    if isinstance(x.data, ZarrArray):
        indptr_int = np.concatenate([np.arange(s.start, s.stop) for s in indptr_limits])
        data = x.data[indptr_int]
        indices = x.indices[indptr_int]
    else:
        data = np.concatenate([x.data[s] for s in indptr_limits])
        indices = np.concatenate([x.indices[s] for s in indptr_limits])
    # Need to track the size of the gaps in the slices to each indptr subselection
    gaps = (s1.start - s0.stop for s0, s1 in pairwise(indptr_limits))
    offsets = accumulate(chain([indptr_limits[0].start], gaps))
    start_indptr = indptr_indices[0] - next(offsets)
    if len(slices) < 2:  # there is only one slice so no need to concatenate
        return data, indices, start_indptr
    end_indptr = np.concatenate(
        [s[1:] - o for s, o in zip(indptr_indices[1:], offsets)]
    )
    indptr = np.concatenate([start_indptr, end_indptr])
    return data, indices, indptr


def get_compressed_vector(
    x: BackedSparseMatrix, idx: int
) -> tuple[Sequence, Sequence, Sequence]:
    s = slice(*(x.indptr[idx : idx + 2]))
    data = x.data[s]
    indices = x.indices[s]
    indptr = [0, len(data)]
    return data, indices, indptr


def subset_by_major_axis_mask(
    mtx: _cs_matrix, mask: np.ndarray
) -> tuple[np.ndarray, np.ndarray, np.ndarray]:
    slices = np.ma.extras._ezclump(mask)

    def mean_slice_length(slices):
        return floor(sum(s.stop - s.start for s in slices) / len(slices))

    # heuristic for whether slicing should be optimized
    if len(slices) > 0:
        if mean_slice_length(slices) <= 7:
            return get_compressed_vectors(mtx, np.where(mask)[0])
        else:
            return get_compressed_vectors_for_slices(mtx, slices)
    return [], [], [0]


def get_memory_class(
    format: Literal["csr", "csc"], *, use_sparray_in_io: bool = False
) -> type[_cs_matrix]:
    for fmt, _, memory_class in FORMATS:
        if format == fmt:
            if use_sparray_in_io and issubclass(memory_class, SpArray):
                return memory_class
            elif not use_sparray_in_io and issubclass(memory_class, ss.spmatrix):
                return memory_class
    msg = f"Format string {format} is not supported."
    raise ValueError(msg)


def get_backed_class(
    format: Literal["csr", "csc"], *, use_sparray_in_io: bool = False
) -> type[BackedSparseMatrix]:
    for fmt, backed_class, _ in FORMATS:
        if format == fmt:
            if use_sparray_in_io and issubclass(backed_class, SpArray):
                return backed_class
            elif not use_sparray_in_io and issubclass(backed_class, ss.spmatrix):
                return backed_class
    msg = f"Format string {format} is not supported."
    raise ValueError(msg)


def _get_group_format(group: GroupStorageType) -> str:
    if "h5sparse_format" in group.attrs:
        # TODO: Warn about an old format
        # If this is only just going to be public, I could insist it's not like this
        return _read_attr(group.attrs, "h5sparse_format")
    else:
        # Should this be an extra field?
        return _read_attr(group.attrs, "encoding-type").replace("_matrix", "")


# Check for the overridden few methods above in our BackedSparseMatrix subclasses
def is_sparse_indexing_overridden(
    format: Literal["csr", "csc"], row: Index1D, col: Index1D
):
    major_indexer, minor_indexer = (row, col) if format == "csr" else (col, row)
    return isinstance(minor_indexer, slice) and (
        (isinstance(major_indexer, int | np.integer))
        or (isinstance(major_indexer, slice))
        or (isinstance(major_indexer, np.ndarray) and major_indexer.ndim == 1)
    )


def validate_indices(
    mtx: BackedSparseMatrix, indices: tuple[Index1D, Index1D]
) -> tuple[Index1D, Index1D]:
    res = mtx._validate_indices(indices)
    return res[0] if SCIPY_1_15 else res


class BaseCompressedSparseDataset(abc._AbstractCSDataset, ABC):
    _group: GroupStorageType

    def __init__(self, group: GroupStorageType):
        type(self)._check_group_format(group)
        self._group = group

    @property
    def group(self) -> GroupStorageType:
        """The group underlying the backed matrix."""
        return self._group

    @group.setter
    def group(self, val):
        msg = f"Do not reset group on a {type(self)} with {val}.  Instead use `sparse_dataset` to make a new class."
        raise AttributeError(msg)

    @property
    def backend(self) -> Literal["zarr", "hdf5"]:
        """Which file type is used on-disk."""
        if isinstance(self.group, ZarrGroup):
            return "zarr"
        elif isinstance(self.group, H5Group):
            return "hdf5"
        else:
            msg = f"Unknown group type {type(self.group)}"
            raise ValueError(msg)

    @property
    def dtype(self) -> np.dtype:
        """The :class:`numpy.dtype` of the `data` attribute of the sparse matrix."""
        return self._data.dtype

    @classmethod
    def _check_group_format(cls, group):
        group_format = _get_group_format(group)
        assert group_format == cls.format

    @property
    def _name(self) -> str:
        """Name of the group."""
        return self.group.name

    @property
    def shape(self) -> tuple[int, int]:
        """Shape of the matrix read off disk."""
        shape = _read_attr(self.group.attrs, "shape", None)
        if shape is None:
            # TODO warn
            shape = self.group.attrs.get("h5sparse_shape")
        return tuple(map(int, shape))

    def __repr__(self) -> str:
        name = type(self).__name__.removeprefix("_")
        return f"{name}: backend {self.backend}, shape {self.shape}, data_dtype {self.dtype}"

    def __getitem__(
        self, index: Index | tuple[()]
    ) -> float | ss.csr_matrix | ss.csc_matrix | SpArray:
        indices = self._normalize_index(index)
        row, col = indices
        mtx = self._to_backed()
        row_sp_matrix_validated, col_sp_matrix_validated = validate_indices(
            mtx, indices
        )

        # Handle masked indexing along major axis
        if self.format == "csr" and np.array(row).dtype == bool:
            sub = ss.csr_matrix(
                subset_by_major_axis_mask(mtx, row), shape=(row.sum(), mtx.shape[1])
            )[:, col]
        elif self.format == "csc" and np.array(col).dtype == bool:
            sub = ss.csc_matrix(
                subset_by_major_axis_mask(mtx, col), shape=(mtx.shape[0], col.sum())
            )[row, :]
        # read into memory data if we do not override access methods
        elif not is_sparse_indexing_overridden(
            self.format, row_sp_matrix_validated, col_sp_matrix_validated
        ):
            sub = self.to_memory()[row_sp_matrix_validated, col_sp_matrix_validated]
        else:
            sub = mtx[row, col]

        # If indexing is array x array it returns a backed_sparse_matrix
        # Not sure what the performance is on that operation
        # Also need to check if memory format is not matrix
        mtx_fmt = get_memory_class(
            self.format, use_sparray_in_io=settings.use_sparse_array_on_read
        )
        must_convert_to_array = issubclass(mtx_fmt, SpArray) and not isinstance(
            sub, SpArray
        )
        if isinstance(sub, BackedSparseMatrix) or must_convert_to_array:
            return mtx_fmt(sub)
        else:
            return sub

    def _normalize_index(
        self, index: Index | tuple[()]
    ) -> tuple[np.ndarray, np.ndarray]:
        if isinstance(index, tuple) and not len(index):
            index = slice(None)
        row, col = unpack_index(index)
        if all(isinstance(x, Iterable) for x in (row, col)):
            row, col = np.ix_(row, col)
        return row, col

    def __setitem__(self, index: Index | tuple[()], value) -> None:
        warnings.warn(
            "__setitem__ will likely be removed in the near future. We do not recommend relying on its stability.",
            PendingDeprecationWarning,
        )
        row, col = self._normalize_index(index)
        mock_matrix = self._to_backed()
        mock_matrix[row, col] = value

    # TODO: split to other classes?
    def append(self, sparse_matrix: ss.csr_matrix | ss.csc_matrix | SpArray) -> None:
        """Append an in-memory or on-disk sparse matrix to the current object's store.

        Parameters
        ----------
        sparse_matrix
            The matrix to append.

        Raises
        ------
        NotImplementedError
            If the matrix to append is not one of :class:`~scipy.sparse.csr_array`, :class:`~scipy.sparse.csc_array`, :class:`~scipy.sparse.csr_matrix`, or :class:`~scipy.sparse.csc_matrix`.
        ValueError
            If both the on-disk and to-append matrices are not of the same format i.e., `csr` or `csc`.
        OverflowError
            If the underlying data store has a 32 bit indptr, and the new matrix is too large to fit in it i.e., would cause a 64 bit `indptr` to be written.
        AssertionError
            If the on-disk data does not have `csc` or `csr` format.
        """
        # Prep variables
        shape = self.shape
        if isinstance(sparse_matrix, BaseCompressedSparseDataset):
            sparse_matrix = sparse_matrix._to_backed()

        # Check input
        if not ss.issparse(sparse_matrix):
            msg = (
                "Currently, only sparse matrices of equivalent format can be "
                "appended to a SparseDataset."
            )
            raise NotImplementedError(msg)
        if self.format not in {"csr", "csc"}:
<<<<<<< HEAD
            raise NotImplementedError(
                f"The append method for format {self.format} is not implemented."
            )
=======
            msg = f"The append method for format {self.format} is not implemented."
            raise NotImplementedError(msg)
>>>>>>> 9120c4db
        if self.format != sparse_matrix.format:
            msg = (
                f"Matrices must have same format. Currently are "
                f"{self.format!r} and {sparse_matrix.format!r}"
            )
<<<<<<< HEAD
        [indptr_offset] = self.group["indices"].shape
=======
            raise ValueError(msg)
        indptr_offset = len(self.group["indices"])
>>>>>>> 9120c4db
        if self.group["indptr"].dtype == np.int32:
            new_nnz = indptr_offset + sparse_matrix.indices.shape[0]
            if new_nnz >= np.iinfo(np.int32).max:
                msg = (
                    "This array was written with a 32 bit intptr, but is now large "
                    "enough to require 64 bit values. Please recreate the array with "
                    "a 64 bit indptr."
                )
                raise OverflowError(msg)

        # shape
        if self.format == "csr":
            assert shape[1] == sparse_matrix.shape[1], (
                "CSR matrices must have same size of dimension 1 to be appended."
            )
            new_shape = (shape[0] + sparse_matrix.shape[0], shape[1])
        elif self.format == "csc":
            assert shape[0] == sparse_matrix.shape[0], (
                "CSC matrices must have same size of dimension 0 to be appended."
            )
            new_shape = (shape[0], shape[1] + sparse_matrix.shape[1])
        else:
            msg = "We forgot to update this branching to a new format"
            raise AssertionError(msg)
        if "h5sparse_shape" in self.group.attrs:
            del self.group.attrs["h5sparse_shape"]
        self.group.attrs["shape"] = new_shape

        # data
        data = self.group["data"]
        orig_data_size = data.shape[0]
        data.resize((orig_data_size + sparse_matrix.data.shape[0],))
        # see https://github.com/zarr-developers/zarr-python/discussions/2712 for why we need to read first
        append_data = sparse_matrix.data
        append_indices = sparse_matrix.indices
        if isinstance(sparse_matrix.data, ZarrArray) and not is_zarr_v2():
            append_data = append_data[...]
            append_indices = append_indices[...]
        data[orig_data_size:] = append_data

        # indptr
        indptr = self.group["indptr"]
        orig_data_size = indptr.shape[0]
        indptr.resize((orig_data_size + sparse_matrix.indptr.shape[0] - 1,))
        indptr[orig_data_size:] = (
            sparse_matrix.indptr[1:].astype(np.int64) + indptr_offset
        )

        # indices
        indices = self.group["indices"]
        orig_data_size = indices.shape[0]
        indices.resize((orig_data_size + sparse_matrix.indices.shape[0],))
        indices[orig_data_size:] = append_indices

        # Clear cached property
        for attr in ["_indptr", "_indices", "_data"]:
            if hasattr(self, attr):
                delattr(self, attr)

    @cached_property
    def _indptr(self) -> np.ndarray:
        """\
        Other than `data` and `indices`, this is only as long as the major axis

        It should therefore fit into memory, so we cache it for faster access.
        """
        arr = self.group["indptr"][...]
        return arr

    @cached_property
    def _indices(self) -> H5Array | ZarrArray:
        """\
        Cache access to the indices to prevent unnecessary reads of the zarray
        """
        return self.group["indices"]

    @cached_property
    def _data(self) -> H5Array | ZarrArray:
        """\
        Cache access to the data to prevent unnecessary reads of the zarray
        """
        return self.group["data"]

    def _to_backed(self) -> BackedSparseMatrix:
        format_class = get_backed_class(self.format)
        mtx = format_class(self.shape, dtype=self.dtype)
        mtx.data = self._data
        mtx.indices = self._indices
        mtx.indptr = self._indptr
        return mtx

    def to_memory(self) -> ss.csr_matrix | ss.csc_matrix | SpArray:
        format_class = get_memory_class(
            self.format, use_sparray_in_io=settings.use_sparse_array_on_read
        )
        mtx = format_class(self.shape, dtype=self.dtype)
        mtx.data = self._data[...]
        mtx.indices = self._indices[...]
        mtx.indptr = self._indptr
        return mtx


class _CSRDataset(BaseCompressedSparseDataset, abc.CSRDataset):
    """Internal concrete version of :class:`anndata.abc.CSRDataset`."""


class _CSCDataset(BaseCompressedSparseDataset, abc.CSCDataset):
    """Internal concrete version of :class:`anndata.abc.CSRDataset`."""


def sparse_dataset(group: GroupStorageType) -> abc.CSRDataset | abc.CSCDataset:
    """Generates a backed mode-compatible sparse dataset class.

    Parameters
    ----------
    group
        The backing group store.

    Returns
    -------
        Sparse dataset class.

    Example
    -------

    First we'll need a stored dataset:

    >>> import scanpy as sc
    >>> import h5py
    >>> from anndata.io import sparse_dataset
    >>> from anndata.io import read_elem
    >>> sc.datasets.pbmc68k_reduced().raw.to_adata().write_h5ad("pbmc.h5ad")

    Initialize a sparse dataset from storage

    >>> f = h5py.File("pbmc.h5ad")
    >>> X = sparse_dataset(f["X"])
    >>> X
    CSRDataset: backend hdf5, shape (700, 765), data_dtype float32

    Indexing returns sparse matrices

    >>> X[100:200]  # doctest: +ELLIPSIS
    <...sparse matrix of...float32...with 25003 stored elements...>

    These can also be used inside of an AnnData object, no need for backed mode

    >>> from anndata import AnnData
    >>> adata = AnnData(
    ...     layers={"backed": X}, obs=read_elem(f["obs"]), var=read_elem(f["var"])
    ... )
    >>> adata.layers["backed"]
    CSRDataset: backend hdf5, shape (700, 765), data_dtype float32

    Indexing access (i.e., from views) brings selection into memory

    >>> adata[adata.obs["bulk_labels"] == "CD56+ NK"].layers[
    ...     "backed"
    ... ]  # doctest: +ELLIPSIS
    <...sparse matrix of...float32...with 7340 stored elements...>
    """
    encoding_type = _get_group_format(group)
    if encoding_type == "csr":
        return _CSRDataset(group)
    elif encoding_type == "csc":
        return _CSCDataset(group)
    msg = f"Unknown encoding type {encoding_type}"
    raise ValueError(msg)


@_subset.register(BaseCompressedSparseDataset)
def subset_sparsedataset(d, subset_idx):
    return d[subset_idx]<|MERGE_RESOLUTION|>--- conflicted
+++ resolved
@@ -535,25 +535,15 @@
             )
             raise NotImplementedError(msg)
         if self.format not in {"csr", "csc"}:
-<<<<<<< HEAD
-            raise NotImplementedError(
-                f"The append method for format {self.format} is not implemented."
-            )
-=======
             msg = f"The append method for format {self.format} is not implemented."
             raise NotImplementedError(msg)
->>>>>>> 9120c4db
         if self.format != sparse_matrix.format:
             msg = (
                 f"Matrices must have same format. Currently are "
                 f"{self.format!r} and {sparse_matrix.format!r}"
             )
-<<<<<<< HEAD
+            raise ValueError(msg)
         [indptr_offset] = self.group["indices"].shape
-=======
-            raise ValueError(msg)
-        indptr_offset = len(self.group["indices"])
->>>>>>> 9120c4db
         if self.group["indptr"].dtype == np.int32:
             new_nnz = indptr_offset + sparse_matrix.indices.shape[0]
             if new_nnz >= np.iinfo(np.int32).max:

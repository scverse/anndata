--- conflicted
+++ resolved
@@ -28,12 +28,8 @@
 
 from anndata._core.index import _fix_slice_bounds
 
-<<<<<<< HEAD
+from .._settings import settings
 from ..compat import H5Group, SpArray, ZarrArray, ZarrGroup, _read_attr
-=======
-from .._settings import settings
-from ..compat import SpArray, _read_attr
->>>>>>> 2e3ab38e
 
 try:
     # Not really important, just for IDEs to be more helpful

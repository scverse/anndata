--- conflicted
+++ resolved
@@ -1,11 +1,8 @@
 from __future__ import annotations
 
-<<<<<<< HEAD
 from functools import wraps
 from typing import TYPE_CHECKING
-=======
 import warnings
->>>>>>> 8eee1a69
 
 import pandas as pd
 

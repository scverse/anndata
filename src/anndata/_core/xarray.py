from __future__ import annotations

import warnings
<<<<<<< HEAD
from collections.abc import Hashable, Mapping
from typing import TYPE_CHECKING, overload
=======
from functools import wraps
>>>>>>> a6123c06

import numpy as np
import pandas as pd

from ..compat import XDataArray, XDataset, XVariable

if TYPE_CHECKING:
    from collections.abc import Iterable, Iterator
    from typing import Any, Literal

<<<<<<< HEAD

# See https://github.com/pydata/xarray/blob/main/xarray/core/dataset.py#L194 for typing
class Dataset2D(Mapping[Hashable, "XDataArray | Dataset2D"]):
    r"""

    Bases :class:`~collections.abc.Mapping`\ [:class:`~collections.abc.Hashable`, :class:`~xarray.DataArray` | :class:`~anndata.experimental.backed.Dataset2D`\ ]

    A wrapper class meant to enable working with lazy dataframe data according to
    :class:`~anndata.AnnData`'s internal API.  This class ensures that "dataframe-invariants"
    are respected, namely that there is only one 1d dim and coord with the same name i.e.,
    like a :class:`pandas.DataFrame`.

    You should not have to initiate this class yourself.  Setting an :class:`xarray.Dataset`
    into a relevant part of the :class:`~anndata.AnnData` object will attempt to wrap that
    object in this object, trying to enforce the "dataframe-invariants."

    Because xarray requires :attr:`xarray.Dataset.coords` to be in-memory, this class provides
    handling for an out-of-memory index via :attr:`~anndata.experimental.backed.Dataset2D.true_index`.
    This feature is helpful for loading remote data faster where the index itself may not be initially useful
    for constructing the object e.g., cell ids.
=======
def requires_xarray(func):
    @wraps(func)
    def wrapper(*args, **kwargs):
        try:
            import xarray  # noqa: F401
        except ImportError as e:
            msg = "xarray is required to read dataframes lazily. Please install xarray."
            raise ImportError(msg) from e
        return func(*args, **kwargs)

    return wrapper


class Dataset2D(XDataset):
    """
    A wrapper class meant to enable working with lazy dataframe data.
    We do not guarantee the stability of this API beyond that guaranteed
    by :class:`xarray.Dataset` and the `to_memory` function, a thin wrapper
    around :meth:`xarray.Dataset.to_dataframe` to ensure roundtrip
    compatibility here.
>>>>>>> a6123c06
    """

    @staticmethod
    def _validate_shape_invariants(ds: XDataset):
        """
        Validate that the dataset has only one dimension, which is the index dimension.
        This is a requirement for 2D datasets.
        """
        if not isinstance(ds, XDataset):
            msg = f"Expected an xarray Dataset, found {type(ds)}"
            raise TypeError(msg)
        if (is_coords_too_long := (len(ds.coords) != 1)) or len(ds.dims) != 1:
            string, length, rep = (
                ("coordinate", len(ds.coords), ds.coords)
                if is_coords_too_long
                else ("dimension", len(ds.dims), ds.dims)
            )
            msg = f"Dataset should have exactly one {string}, found {length}: {rep}"
            raise ValueError(msg)
        if next(iter(ds.dims)) != next(iter(ds.coords)):
            msg = f"Dataset dimension {next(iter(ds.dims))} does not match coordinate {next(iter(ds.coords))}."
            raise ValueError(msg)

    def __init__(self, ds: XDataset):
        Dataset2D._validate_shape_invariants(ds)
        self._ds = ds

    @property
    def ds(self) -> XDataset:
        """The underlying :class:`xarray.Dataset`."""
        return self._ds

    @property
    def is_backed(self) -> bool:
        """
        Check whether or not the object is backed, used to indicate if there are any in-memory objects.
        Must be externally set, defaults false.
        """
        return self.ds.attrs.get("is_backed", False)

    @is_backed.setter
    def is_backed(self, isbacked: bool):
        if not isbacked and "is_backed" in self.ds.attrs:
            del self.ds.attrs["is_backed"]
        else:
            self.ds.attrs["is_backed"] = isbacked

    @property
    def index_dim(self) -> str:
        """The underlying computational index i.e., the lone coordinate dimension."""
        if len(self.ds.sizes) != 1:
            msg = f"xarray Dataset should not have more than 1 dims, found {len(self.ds.sizes)} {self.ds.sizes}, {self}"
            raise ValueError(msg)
        return next(iter(self.ds.coords.keys()))

    @property
    def true_index_dim(self) -> str:
        """
        Because xarray loads its coordinates/indexes in memory,
        we allow for signaling that a given variable, which is not a coordinate, is the "true" index.

        For example, the true index may be cell names but loading these over an internet connection may not be
        desirable or necessary for most use cases such as getting a quick preview of the columns or loading only
        one column that isn't the index.

        This property is the key of said variable. The default is `index_dim` if this variable has not been set.
        """
        return self.ds.attrs.get("indexing_key", self.index_dim)

    @true_index_dim.setter
    def true_index_dim(self, val: str):
        if val is None or (val == self.index_dim and "indexing_key" in self.ds.attrs):
            del self.ds.attrs["indexing_key"]
        elif val not in self.ds.dims:
            if val not in self.ds.data_vars:
                msg = f"Unknown variable `{val}`."
                raise ValueError(msg)
            self.ds.attrs["indexing_key"] = val

    @property
    def xr_index(self) -> XDataArray:
        """The coordinate of :attr:`anndata.experimental.backed.Dataset2D.index_dim`"""
        return self.ds[self.index_dim]

    @property
    def index(self) -> pd.Index:
        """:attr:`~anndata.AnnData` internally looks for :attr:`~pandas.DataFrame.index` so this ensures usability
        A :class:`pandas.Index` object corresponding to :attr:`anndata.experimental.backed.Dataset2D.index_dim`
        Returns
        -------
        The index of the of the dataframe as resolved from :attr:`~xarray.Dataset.coords`.
        """
        return self.ds.indexes[self.index_dim]

    @index.setter
    def index(self, val) -> None:
        index_dim = self.index_dim
        self.ds.coords[index_dim] = (index_dim, val)
        if isinstance(val, pd.Index) and val.name is not None and val.name != index_dim:
            self.ds.update(self.ds.rename({self.index_dim: val.name}))
            del self.ds.coords[index_dim]
        # without `indexing_key` explicitly set on `self.ds.attrs`, `self.true_index_dim` will use the `self.index_dim`
        if "indexing_key" in self.ds.attrs:
            del self.ds.attrs["indexing_key"]

    @property
    def true_xr_index(self) -> XDataArray:
        """The index :class:`~anndata.AnnData` is actually interested in e.g., cell names, for verification."""
        return self.ds[self.true_index_dim]

    @property
    def true_index(self) -> pd.Index:
        """:attr:`~anndata.experimental.backed.Dataset2D.true_xr_index` as a :class:`pandas.Index`"""
        return self.true_xr_index.to_index()

    @property
    def shape(self) -> tuple[int, int]:
        """:attr:`~anndata.AnnData` internally looks for :attr:`~pandas.DataFrame.shape` so this ensures usability

        Returns
        -------
        The (2D) shape of the dataframe resolved from :attr:`~xarray.Dataset.sizes`.
        """
        return (self.ds.sizes[self.index_dim], len(self.ds))

    @property
    def iloc(self):
        """:attr:`~anndata.AnnData` internally looks for :attr:`~pandas.DataFrame.iloc` so this ensures usability

        Returns
        -------
        Handler class for doing the iloc-style indexing using :meth:`~xarray.Dataset.isel`.
        """
        coord = self.index_dim

        class IlocGetter:
            def __init__(self, ds):
                self._ds = ds

            def __getitem__(self, idx):
                return Dataset2D(self._ds.isel(**{coord: idx}))

        return IlocGetter(self.ds)

    # See https://github.com/pydata/xarray/blob/568f3c1638d2d34373408ce2869028faa3949446/xarray/core/dataset.py#L1239-L1248
    # for typing
    @overload
    def __getitem__(self, key: Hashable) -> XDataArray: ...
    @overload
    def __getitem__(self, key: Iterable[Hashable]) -> Dataset2D: ...
    def __getitem__(
        self, key: Mapping[Any, Any] | Hashable | Iterable[Hashable]
    ) -> Dataset2D | XDataArray:
        ret = self.ds.__getitem__(key)
        if len(key) == 0 and not isinstance(key, tuple):  # empty XDataset
            ret.coords[self.index_dim] = self.xr_index
        if isinstance(ret, XDataset):
            # If we get an xarray Dataset, we return a Dataset2D
            as_2d = Dataset2D(ret)

            as_2d.true_index_dim = self.true_index_dim
            as_2d.is_backed = self.is_backed
            return as_2d
        return ret

    def to_memory(self, *, copy=False) -> pd.DataFrame:
<<<<<<< HEAD
        """
        Converts to :class:`pandas.DataFrame`.
        The index of the dataframe comes from :attr:`~anndata.experimental.backed.Dataset2D.true_index_dim`
        if it differs from :attr:`~anndata.experimental.backed.Dataset2D.index_dim`.

        Parameters
        ----------
        copy
            Unused argument

        Returns
        -------
            :class:`pandas.DataFrame` with index set accordingly.
        """
        df = self.ds.to_dataframe()
        index_key = self.ds.attrs.get("indexing_key", None)
=======
        # https://github.com/pydata/xarray/issues/10419
        non_nullable_string_cols = {
            col
            for col in self.columns
            if not self[col].attrs.get("is_nullable_string", False)
        }
        df = self.to_dataframe()
        index_key = self.attrs.get("indexing_key", None)
>>>>>>> a6123c06
        if df.index.name != index_key and index_key is not None:
            df = df.set_index(index_key)
        for col in set(self.columns) - non_nullable_string_cols:
            df[col] = pd.array(self[col].data, dtype="string")
        df.index.name = None  # matches old AnnData object
        return df

    @property
    def columns(self) -> pd.Index:
        """
        :class:`~anndata.AnnData` internally looks for :attr:`~pandas.DataFrame.columns` so this ensures usability

        Returns
        -------
        :class:`pandas.Index` that represents the "columns."
        """
        columns = set(self.ds.keys())
        index_key = self.ds.attrs.get("indexing_key", None)
        if index_key is not None:
            columns.discard(index_key)
        return pd.Index(columns)

    def __setitem__(self, key, value):
        """
        Setting can only be performed when the incoming value is “standalone” like :class:`nump.ndarray` to mimic pandas.
        One can also use the tuple setting style like `ds["foo"] = (ds.index_dim, value)` to set the value, although the index name must match.
        Similarly, one can use the :class:`xarray.DataArray` but it must have the same (one and only one) dim name/coord name as `self.index_dim`.

        For supported setter values see :meth:`xarray.Dataset.__setitem__`.
        """
        if key == self.index_dim:
            msg = f"Cannot set {self.index_dim} as a variable. Use `index` instead."
            raise KeyError(msg)
        if isinstance(value, tuple):
            if isinstance(value[0], tuple):
                if value[0][0] != self.index_dim:
                    msg = f"Dimension tuple should have only {self.index_dim} as its dimension, found {value[0][0]}"
                    raise ValueError(msg)
                if len(value[0]) > 1:
                    msg = "Dimension tuple is too long."
                    raise ValueError(msg)
            elif value[0] != self.index_dim:
                msg = f"Setting value tuple should have first entry {self.index_dim}, found {value[0]}"
                raise ValueError(msg)
        elif isinstance(value, XDataArray | XDataset | XVariable):
            value_typ = type(value).__name__
            # https://docs.xarray.dev/en/stable/generated/xarray.Dataset.dims.html#xarray.Dataset.dims
            # Unfortunately `dims` not the same across data structures.
            with warnings.catch_warnings(action="ignore"):
                dims = (
                    list(value.dims.keys())
                    if isinstance(value, XDataset)
                    else value.dims
                )
            if (
                isinstance(value, XDataArray)
                and value.name is not None
                and value.name != key
            ):
                msg = f"{value_typ} should have name {key}, found {value.name}"
                raise ValueError(msg)
            if len(dims) != 1:
                msg = f"{value_typ} should have only one dimension, found {len(dims)}"
                raise ValueError(msg)
            if dims[0] != self.index_dim:
                msg = f"{value_typ} should have dimension {self.index_dim}, found {dims[0]}"
                raise ValueError(msg)
            if not isinstance(value, XVariable) and (
                self.index_dim not in value.coords
                or value.coords[self.index_dim].name != self.index_dim
            ):
                msg = f"{value_typ} should have coordinate {self.index_dim} with same name, found {value.coords} with name {value.coords[next(iter(value.coords.keys()))].name}"
                raise ValueError(msg)
        else:
            # maintain setting behavior of a 2D dataframe i.e., one dim
            value = (self.index_dim, value)
        self.ds.__setitem__(key, value)

    def copy(self, *args, **kwargs):
        """
        Return a copy of the Dataset2D object.
        """
        as_2d = Dataset2D(self.ds.copy(*args, **kwargs))
        as_2d.true_index_dim = self.true_index_dim
        as_2d.is_backed = self.is_backed
        return as_2d

    def isel(self, *args, **kwargs):
        """
        Return a isel of the Dataset2D object.
        """
        as_2d = Dataset2D(self.ds.isel(*args, **kwargs))
        as_2d.true_index_dim = self.true_index_dim
        as_2d.is_backed = self.is_backed
        return as_2d

    def __iter__(self) -> Iterator[Hashable]:
        return iter(self.ds)

    def __len__(self) -> int:
        return len(self.ds)

    @property
    def dtypes(self) -> pd.Series:
        """
        Return a Series with the dtypes of the variables in the Dataset2D.
        """
        return self.ds.dtypes

    def equals(self, b: object) -> bool:
        """Thin wrapper around :meth:`xarray.Dataset.equals`"""
        if isinstance(b, Dataset2D):
            b = b.ds
        return self.ds.equals(b)

    def reindex(
        self,
        index: pd.Index | None = None,
        axis: Literal[0] = 0,
        fill_value: Any | None = np.nan,
    ) -> Dataset2D:
        """Reindex the current object against a new index.

        Parameters
        ----------
        index
            The new index for reindexing, by default None
        axis
            Provided for API consistency, should not be called over axis!=0, by default 0
        fill_value
            The value with which to fill in via :meth:`pandas.Series.reindex`, by default np.nan

        Returns
        -------
            Reindexed dataset.
        """
        index_dim = self.index_dim
        if axis != 0:  # pragma: no cover
            msg = f"Only axis 0 is supported, got axis: {axis}"
            raise ValueError(msg)
        # Dataset.reindex() can't handle ExtensionArrays
        extension_arrays = {
            col: arr.data
            for col, arr in self.ds.items()
            if pd.api.types.is_extension_array_dtype(arr.dtype)
        }
        el = self.ds.drop_vars(extension_arrays.keys())
        el = el.reindex({index_dim: index}, method=None, fill_value=fill_value)
        for col, arr in extension_arrays.items():
            el[col] = pd.Series(arr, index=self.index).reindex(
                index, fill_value=fill_value
            )
        return Dataset2D(el)<|MERGE_RESOLUTION|>--- conflicted
+++ resolved
@@ -1,12 +1,10 @@
 from __future__ import annotations
 
 import warnings
-<<<<<<< HEAD
+
 from collections.abc import Hashable, Mapping
+from functools import wraps
 from typing import TYPE_CHECKING, overload
-=======
-from functools import wraps
->>>>>>> a6123c06
 
 import numpy as np
 import pandas as pd
@@ -17,28 +15,7 @@
     from collections.abc import Iterable, Iterator
     from typing import Any, Literal
 
-<<<<<<< HEAD
-
-# See https://github.com/pydata/xarray/blob/main/xarray/core/dataset.py#L194 for typing
-class Dataset2D(Mapping[Hashable, "XDataArray | Dataset2D"]):
-    r"""
-
-    Bases :class:`~collections.abc.Mapping`\ [:class:`~collections.abc.Hashable`, :class:`~xarray.DataArray` | :class:`~anndata.experimental.backed.Dataset2D`\ ]
-
-    A wrapper class meant to enable working with lazy dataframe data according to
-    :class:`~anndata.AnnData`'s internal API.  This class ensures that "dataframe-invariants"
-    are respected, namely that there is only one 1d dim and coord with the same name i.e.,
-    like a :class:`pandas.DataFrame`.
-
-    You should not have to initiate this class yourself.  Setting an :class:`xarray.Dataset`
-    into a relevant part of the :class:`~anndata.AnnData` object will attempt to wrap that
-    object in this object, trying to enforce the "dataframe-invariants."
-
-    Because xarray requires :attr:`xarray.Dataset.coords` to be in-memory, this class provides
-    handling for an out-of-memory index via :attr:`~anndata.experimental.backed.Dataset2D.true_index`.
-    This feature is helpful for loading remote data faster where the index itself may not be initially useful
-    for constructing the object e.g., cell ids.
-=======
+
 def requires_xarray(func):
     @wraps(func)
     def wrapper(*args, **kwargs):
@@ -52,15 +29,25 @@
     return wrapper
 
 
-class Dataset2D(XDataset):
-    """
-    A wrapper class meant to enable working with lazy dataframe data.
-    We do not guarantee the stability of this API beyond that guaranteed
-    by :class:`xarray.Dataset` and the `to_memory` function, a thin wrapper
-    around :meth:`xarray.Dataset.to_dataframe` to ensure roundtrip
-    compatibility here.
->>>>>>> a6123c06
-    """
+# See https://github.com/pydata/xarray/blob/main/xarray/core/dataset.py#L194 for typing
+class Dataset2D(Mapping[Hashable, "XDataArray | Dataset2D"]):
+    r"""
+
+    Bases :class:`~collections.abc.Mapping`\ [:class:`~collections.abc.Hashable`, :class:`~xarray.DataArray` | :class:`~anndata.experimental.backed.Dataset2D`\ ]
+
+    A wrapper class meant to enable working with lazy dataframe data according to
+    :class:`~anndata.AnnData`'s internal API.  This class ensures that "dataframe-invariants"
+    are respected, namely that there is only one 1d dim and coord with the same name i.e.,
+    like a :class:`pandas.DataFrame`.
+
+    You should not have to initiate this class yourself.  Setting an :class:`xarray.Dataset`
+    into a relevant part of the :class:`~anndata.AnnData` object will attempt to wrap that
+    object in this object, trying to enforce the "dataframe-invariants."
+
+    Because xarray requires :attr:`xarray.Dataset.coords` to be in-memory, this class provides
+    handling for an out-of-memory index via :attr:`~anndata.experimental.backed.Dataset2D.true_index`.
+    This feature is helpful for loading remote data faster where the index itself may not be initially useful
+    for constructing the object e.g., cell ids.
 
     @staticmethod
     def _validate_shape_invariants(ds: XDataset):
@@ -226,7 +213,6 @@
         return ret
 
     def to_memory(self, *, copy=False) -> pd.DataFrame:
-<<<<<<< HEAD
         """
         Converts to :class:`pandas.DataFrame`.
         The index of the dataframe comes from :attr:`~anndata.experimental.backed.Dataset2D.true_index_dim`
@@ -241,9 +227,6 @@
         -------
             :class:`pandas.DataFrame` with index set accordingly.
         """
-        df = self.ds.to_dataframe()
-        index_key = self.ds.attrs.get("indexing_key", None)
-=======
         # https://github.com/pydata/xarray/issues/10419
         non_nullable_string_cols = {
             col
@@ -252,7 +235,6 @@
         }
         df = self.to_dataframe()
         index_key = self.attrs.get("indexing_key", None)
->>>>>>> a6123c06
         if df.index.name != index_key and index_key is not None:
             df = df.set_index(index_key)
         for col in set(self.columns) - non_nullable_string_cols:

--- conflicted
+++ resolved
@@ -21,15 +21,9 @@
 from scipy import sparse
 from scipy.sparse import issparse
 
-from anndata._warnings import ImplicitModificationWarning
-
 from .. import utils
 from .._settings import settings
-<<<<<<< HEAD
-from ..compat import SpArray, _move_adj_mtx
-=======
-from ..compat import CSArray, DaskArray, ZarrArray, _move_adj_mtx, old_positionals
->>>>>>> e20456ac
+from ..compat import CSArray, _move_adj_mtx, old_positionals
 from ..logging import anndata_logger as logger
 from ..utils import (
     axis_len,
@@ -44,10 +38,7 @@
 from .raw import Raw
 from .sparse_dataset import BaseCompressedSparseDataset
 from .storage import coerce_array
-from .views import (
-    DictView,
-    _resolve_idxs,
-)
+from .views import DictView, _resolve_idxs, as_view
 from .xarray import Dataset2D
 
 if TYPE_CHECKING:
@@ -57,16 +48,6 @@
 
     from zarr.storage import StoreLike
 
-<<<<<<< HEAD
-# for backwards compat
-def _gen_keys_from_multicol_key(key_multicol, n_keys):
-    """Generates single-column keys from multicolumn key."""
-    keys = [f"{key_multicol}{i + 1:03}of{n_keys:03}" for i in range(n_keys)]
-    return keys
-
-
-class AnnData(metaclass=utils.DeprecationMixinMeta):
-=======
     from ..compat import Index1D, XDataset
     from ..typing import XDataType
     from .aligned_mapping import AxisArraysView, LayersView, PairwiseArraysView
@@ -74,7 +55,6 @@
 
 
 class AnnData(metaclass=utils.DeprecationMixinMeta):  # noqa: PLW1641
->>>>>>> e20456ac
     """\
     An annotated data matrix.
 
@@ -356,17 +336,9 @@
             # init from AnnData
             if isinstance(X, AnnData):
                 if any((obs, var, uns, obsm, varm, obsp, varp)):
-<<<<<<< HEAD
-                    raise ValueError(
-                        "If `X` is a dict no further arguments must be provided."
-                    )
-                obs, var, uns, obsm, varm, obsp, varp, layers, raw = (
-=======
                     msg = "If `X` is a dict no further arguments must be provided."
                     raise ValueError(msg)
-                X, obs, var, uns, obsm, varm, obsp, varp, layers, raw = (
-                    X._X,
->>>>>>> e20456ac
+                obs, var, uns, obsm, varm, obsp, varp, layers, raw = (
                     X.obs,
                     X.var,
                     X.uns,
@@ -400,36 +372,12 @@
         if X is not None:
             X = coerce_array(X, name="X")
             if shape is not None:
-<<<<<<< HEAD
-                raise ValueError("`shape` needs to be `None` if `X` is not `None`.")
-=======
                 msg = "`shape` needs to be `None` if `X` is not `None`."
                 raise ValueError(msg)
-            _check_2d_shape(X)
-            # if type doesn’t match, a copy is made, otherwise, use a view
-            if dtype is not None:
-                msg = (
-                    "The dtype argument is deprecated and will be removed in late 2024."
-                )
-                warnings.warn(msg, FutureWarning, stacklevel=3)
-                if issparse(X) or isinstance(X, ma.MaskedArray):
-                    # TODO: maybe use view on data attribute of sparse matrix
-                    #       as in readwrite.read_10x_h5
-                    if X.dtype != np.dtype(dtype):
-                        X = X.astype(dtype)
-                elif isinstance(X, ZarrArray | DaskArray):
-                    X = X.astype(dtype)
-                else:  # is np.ndarray or a subclass, convert to true np.ndarray
-                    X = np.asarray(X, dtype)
->>>>>>> e20456ac
             # data matrix and shape
             n_obs, n_vars = X.shape
             source = "X"
         else:
-<<<<<<< HEAD
-            n_obs, n_vars = (None, None) if shape is None else shape
-=======
-            self._X = None
             n_obs, n_vars = (
                 shape
                 if shape is not None
@@ -437,7 +385,6 @@
                     obs, var, obsm=obsm, varm=varm, layers=layers, obsp=obsp, varp=varp
                 )
             )
->>>>>>> e20456ac
             source = "shape"
 
         # annotations
@@ -570,94 +517,8 @@
         return self.layers.get(None)
 
     @X.setter
-<<<<<<< HEAD
-    def X(self, value: np.ndarray | sparse.spmatrix | SpArray | None):
+    def X(self, value: XDataType) -> None:
         self.layers[None] = value
-=======
-    def X(self, value: XDataType | None):  # noqa: PLR0912
-        if value is None:
-            if self.isbacked:
-                msg = "Cannot currently remove data matrix from backed object."
-                raise NotImplementedError(msg)
-            if self.is_view:
-                self._init_as_actual(self.copy())
-            self._X = None
-            return
-        value = coerce_array(value, name="X", allow_array_like=True)
-
-        # If indices are both arrays, we need to modify them
-        # so we don’t set values like coordinates
-        # This can occur if there are successive views
-        if (
-            self.is_view
-            and isinstance(self._oidx, np.ndarray)
-            and isinstance(self._vidx, np.ndarray)
-        ):
-            oidx, vidx = np.ix_(self._oidx, self._vidx)
-        else:
-            oidx, vidx = self._oidx, self._vidx
-        if (
-            np.isscalar(value)
-            or (hasattr(value, "shape") and (self.shape == value.shape))
-            or (self.n_vars == 1 and self.n_obs == len(value))
-            or (self.n_obs == 1 and self.n_vars == len(value))
-        ):
-            if not np.isscalar(value):
-                if self.is_view and any(
-                    isinstance(idx, np.ndarray)
-                    and len(np.unique(idx)) != len(idx.ravel())
-                    for idx in [oidx, vidx]
-                ):
-                    msg = (
-                        "You are attempting to set `X` to a matrix on a view which has non-unique indices. "
-                        "The resulting `adata.X` will likely not equal the value to which you set it. "
-                        "To avoid this potential issue, please make a copy of the data first. "
-                        "In the future, this operation will throw an error."
-                    )
-                    warnings.warn(msg, FutureWarning, stacklevel=1)
-                if self.shape != value.shape:
-                    # For assigning vector of values to 2d array or matrix
-                    # Not necessary for row of 2d array
-                    value = value.reshape(self.shape)
-            if self.isbacked:
-                if self.is_view:
-                    X = self.file["X"]
-                    if isinstance(X, h5py.Group):
-                        X = sparse_dataset(X)
-                    X[oidx, vidx] = value
-                else:
-                    self._set_backed("X", value)
-            elif self.is_view:
-                if sparse.issparse(self._adata_ref._X) and isinstance(
-                    value, np.ndarray
-                ):
-                    if isinstance(self._adata_ref.X, CSArray):
-                        memory_class = sparse.coo_array
-                    else:
-                        memory_class = sparse.coo_matrix
-                    value = memory_class(value)
-                elif sparse.issparse(value) and isinstance(
-                    self._adata_ref._X, np.ndarray
-                ):
-                    warnings.warn(
-                        "Trying to set a dense array with a sparse array on a view."
-                        "Densifying the sparse array."
-                        "This may incur excessive memory usage",
-                        stacklevel=2,
-                    )
-                    value = value.toarray()
-                warnings.warn(
-                    "Modifying `X` on a view results in data being overridden",
-                    ImplicitModificationWarning,
-                    stacklevel=2,
-                )
-                self._adata_ref._X[oidx, vidx] = value
-            else:
-                self._X = value
-        else:
-            msg = f"Data matrix has wrong shape {value.shape}, need to be {self.shape}."
-            raise ValueError(msg)
->>>>>>> e20456ac
 
     @X.deleter
     def X(self) -> None:
@@ -1566,6 +1427,7 @@
         AnnData object with n_obs × n_vars = 6 × 2
             obs: 'anno1', 'anno2', 'batch'
             var: 'annoA-0', 'annoA-1', 'annoA-2', 'annoB-2'
+            layers: None
         >>> adata.X
         array([[2, 3],
                [5, 6],
@@ -1595,6 +1457,7 @@
         AnnData object with n_obs × n_vars = 6 × 4
             obs: 'anno1', 'anno2', 'batch'
             var: 'annoA-0', 'annoA-1', 'annoA-2', 'annoB-2'
+            layers: None
         >>> outer.var.T
                    a    b    c    d
         annoA-0  0.0  1.0  2.0  NaN

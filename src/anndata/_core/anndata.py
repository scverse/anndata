--- conflicted
+++ resolved
@@ -372,25 +372,6 @@
             X = coerce_array(X, name="X")
             if shape is not None:
                 raise ValueError("`shape` needs to be `None` if `X` is not `None`.")
-<<<<<<< HEAD
-=======
-            _check_2d_shape(X)
-            # if type doesn’t match, a copy is made, otherwise, use a view
-            if dtype is not None:
-                warnings.warn(
-                    "The dtype argument is deprecated and will be removed in late 2024.",
-                    FutureWarning,
-                )
-                if issparse(X) or isinstance(X, ma.MaskedArray):
-                    # TODO: maybe use view on data attribute of sparse matrix
-                    #       as in readwrite.read_10x_h5
-                    if X.dtype != np.dtype(dtype):
-                        X = X.astype(dtype)
-                elif isinstance(X, ZarrArray | DaskArray):
-                    X = X.astype(dtype)
-                else:  # is np.ndarray or a subclass, convert to true np.ndarray
-                    X = np.asarray(X, dtype)
->>>>>>> 437dbc8d
             # data matrix and shape
             n_obs, n_vars = X.shape
             source = "X"

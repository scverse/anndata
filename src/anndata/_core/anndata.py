--- conflicted
+++ resolved
@@ -9,12 +9,7 @@
 from collections import OrderedDict
 from collections.abc import Iterable, Mapping, MutableMapping, Sequence
 from copy import copy, deepcopy
-<<<<<<< HEAD
-from enum import Enum
 from functools import partial, singledispatch
-=======
-from functools import partial
->>>>>>> 2c9e4005
 from pathlib import Path
 from textwrap import dedent
 from typing import TYPE_CHECKING, Any, Literal
@@ -59,23 +54,6 @@
     from os import PathLike
 
 
-<<<<<<< HEAD
-class StorageType(Enum):
-    Array = np.ndarray
-    Masked = ma.MaskedArray
-    Sparse = sparse.spmatrix
-    ZarrArray = ZarrArray
-    ZappyArray = ZappyArray
-    DaskArray = DaskArray
-    CupyArray = CupyArray
-    CupySparseMatrix = CupySparseMatrix
-    BackedSparseMatrix = BaseCompressedSparseDataset
-    SparseArray = SpArray
-
-    @classmethod
-    def classes(cls):
-        return tuple(c.value for c in cls.__members__.values())
-=======
 # for backwards compat
 def _find_corresponding_multicol_key(key, keys_multicol):
     """Find the corresponding multicolumn key."""
@@ -90,7 +68,6 @@
     """Generates single-column keys from multicolumn key."""
     keys = [f"{key_multicol}{i + 1:03}of{n_keys:03}" for i in range(n_keys)]
     return keys
->>>>>>> 2c9e4005
 
 
 def _check_2d_shape(X):

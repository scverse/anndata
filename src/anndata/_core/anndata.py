"""\
Main class and helper functions.
"""

from __future__ import annotations

import warnings
from collections import OrderedDict
from collections.abc import Mapping, MutableMapping, Sequence
from copy import copy, deepcopy
from functools import partial, singledispatch
from pathlib import Path
from textwrap import dedent
from typing import TYPE_CHECKING

import h5py
import numpy as np
import pandas as pd
from natsort import natsorted
from numpy import ma
from pandas.api.types import infer_dtype
from scipy import sparse
from scipy.sparse import issparse

from .. import utils
from .._settings import settings
from ..compat import DaskArray, SpArray, ZarrArray, _move_adj_mtx
from ..logging import anndata_logger as logger
from ..utils import (
    axis_len,
    deprecated,
    ensure_df_homogeneous,
    raise_value_error_if_multiindex_columns,
)
from .access import ElementRef
from .aligned_df import _gen_dataframe
from .aligned_mapping import AlignedMappingProperty, AxisArrays, Layers, PairwiseArrays
from .file_backing import AnnDataFileManager, to_memory
from .index import _normalize_indices, _subset, get_vector
from .raw import Raw
from .sparse_dataset import BaseCompressedSparseDataset, sparse_dataset
from .storage import coerce_array
from .views import (
    DictView,
    _resolve_idxs,
    as_view,
)

if TYPE_CHECKING:
    from collections.abc import Iterable
    from os import PathLike
    from typing import Any, Literal

<<<<<<< HEAD
    from ..typing import XDataType
=======
    from ..compat import Index1D
    from ..typing import ArrayDataStructureType
>>>>>>> 0024b82c
    from .aligned_mapping import AxisArraysView, LayersView, PairwiseArraysView
    from .index import Index


# for backwards compat
def _find_corresponding_multicol_key(key, keys_multicol):
    """Find the corresponding multicolumn key."""
    for mk in keys_multicol:
        if key.startswith(mk) and "of" in key:
            return mk
    return None


# for backwards compat
def _gen_keys_from_multicol_key(key_multicol, n_keys):
    """Generates single-column keys from multicolumn key."""
    keys = [f"{key_multicol}{i + 1:03}of{n_keys:03}" for i in range(n_keys)]
    return keys


def _check_2d_shape(X):
    """\
    Check shape of array or sparse matrix.

    Assure that X is always 2D: Unlike numpy we always deal with 2D arrays.
    """
    if X.dtype.names is None and len(X.shape) != 2:
        raise ValueError(
            f"X needs to be 2-dimensional, not {len(X.shape)}-dimensional."
        )


class AnnData(metaclass=utils.DeprecationMixinMeta):
    """\
    An annotated data matrix.

    .. figure:: ../_static/img/anndata_schema.svg
       :width: 260px
       :align: right
       :class: dark-light

    :class:`~anndata.AnnData` stores a data matrix :attr:`X` together with annotations
    of observations :attr:`obs` (:attr:`obsm`, :attr:`obsp`),
    variables :attr:`var` (:attr:`varm`, :attr:`varp`),
    and unstructured annotations :attr:`uns`.

    An :class:`~anndata.AnnData` object `adata` can be sliced like a
    :class:`~pandas.DataFrame`,
    for instance `adata_subset = adata[:, list_of_variable_names]`.
    :class:`~anndata.AnnData`’s basic structure is similar to R’s ExpressionSet
    [Huber15]_. If setting an `.h5ad`-formatted HDF5 backing file `.filename`,
    data remains on the disk but is automatically loaded into memory if needed.

    Parameters
    ----------
    X
        A #observations × #variables data matrix. A view of the data is used if the
        data type matches, otherwise, a copy is made.
    obs
        Key-indexed one-dimensional observations annotation of length #observations.
    var
        Key-indexed one-dimensional variables annotation of length #variables.
    uns
        Key-indexed unstructured annotation.
    obsm
        Key-indexed multi-dimensional observations annotation of length #observations.
        If passing a :class:`~numpy.ndarray`, it needs to have a structured datatype.
    varm
        Key-indexed multi-dimensional variables annotation of length #variables.
        If passing a :class:`~numpy.ndarray`, it needs to have a structured datatype.
    layers
        Key-indexed multi-dimensional arrays aligned to dimensions of `X`.
    shape
        Shape tuple (#observations, #variables). Can only be provided if `X` is `None`.
    filename
        Name of backing file. See :class:`h5py.File`.
    filemode
        Open mode of backing file. See :class:`h5py.File`.

    See Also
    --------
    io.read_h5ad
    io.read_csv
    io.read_excel
    io.read_hdf
    io.read_loom
    io.read_zarr
    io.read_mtx
    io.read_text
    io.read_umi_tools

    Notes
    -----
    :class:`~anndata.AnnData` stores observations (samples) of variables/features
    in the rows of a matrix.
    This is the convention of the modern classics of statistics [Hastie09]_
    and machine learning [Murphy12]_,
    the convention of dataframes both in R and Python and the established statistics
    and machine learning packages in Python (statsmodels_, scikit-learn_).

    Single dimensional annotations of the observation and variables are stored
    in the :attr:`obs` and :attr:`var` attributes as :class:`~pandas.DataFrame`\\ s.
    This is intended for metrics calculated over their axes.
    Multi-dimensional annotations are stored in :attr:`obsm` and :attr:`varm`,
    which are aligned to the objects observation and variable dimensions respectively.
    Square matrices representing graphs are stored in :attr:`obsp` and :attr:`varp`,
    with both of their own dimensions aligned to their associated axis.
    Additional measurements across both observations and variables are stored in
    :attr:`layers`.

    Indexing into an AnnData object can be performed by relative position
    with numeric indices (like pandas’ :meth:`~pandas.DataFrame.iloc`),
    or by labels (like :meth:`~pandas.DataFrame.loc`).
    To avoid ambiguity with numeric indexing into observations or variables,
    indexes of the AnnData object are converted to strings by the constructor.

    Subsetting an AnnData object by indexing into it will also subset its elements
    according to the dimensions they were aligned to.
    This means an operation like `adata[list_of_obs, :]` will also subset :attr:`obs`,
    :attr:`obsm`, and :attr:`layers`.

    Subsetting an AnnData object returns a view into the original object,
    meaning very little additional memory is used upon subsetting.
    This is achieved lazily, meaning that the constituent arrays are subset on access.
    Copying a view causes an equivalent “real” AnnData object to be generated.
    Attempting to modify a view (at any attribute except X) is handled
    in a copy-on-modify manner, meaning the object is initialized in place.
    Here’s an example::

        batch1 = adata[adata.obs["batch"] == "batch1", :]
        batch1.obs["value"] = 0  # This makes batch1 a “real” AnnData object

    At the end of this snippet: `adata` was not modified,
    and `batch1` is its own AnnData object with its own data.

    Similar to Bioconductor’s `ExpressionSet` and :mod:`scipy.sparse` matrices,
    subsetting an AnnData object retains the dimensionality of its constituent arrays.
    Therefore, unlike with the classes exposed by :mod:`pandas`, :mod:`numpy`,
    and `xarray`, there is no concept of a one dimensional AnnData object.
    AnnDatas always have two inherent dimensions, :attr:`obs` and :attr:`var`.
    Additionally, maintaining the dimensionality of the AnnData object allows for
    consistent handling of :mod:`scipy.sparse` matrices and :mod:`numpy` arrays.

    .. _statsmodels: http://www.statsmodels.org/stable/index.html
    .. _scikit-learn: http://scikit-learn.org/
    """

    _BACKED_ATTRS = ["X", "raw.X"]

    # backwards compat
    _H5_ALIASES = dict(
        X={"X", "_X", "data", "_data"},
        obs={"obs", "_obs", "smp", "_smp"},
        var={"var", "_var"},
        uns={"uns"},
        obsm={"obsm", "_obsm", "smpm", "_smpm"},
        varm={"varm", "_varm"},
        layers={"layers", "_layers"},
    )

    _H5_ALIASES_NAMES = dict(
        obs={"obs_names", "smp_names", "row_names", "index"},
        var={"var_names", "col_names", "index"},
    )

    def __init__(
        self,
        X: np.ndarray | sparse.spmatrix | pd.DataFrame | None = None,
        obs: pd.DataFrame | Mapping[str, Iterable[Any]] | None = None,
        var: pd.DataFrame | Mapping[str, Iterable[Any]] | None = None,
        uns: Mapping[str, Any] | None = None,
        obsm: np.ndarray | Mapping[str, Sequence[Any]] | None = None,
        varm: np.ndarray | Mapping[str, Sequence[Any]] | None = None,
        layers: Mapping[str, np.ndarray | sparse.spmatrix] | None = None,
        raw: Mapping[str, Any] | None = None,
        dtype: np.dtype | type | str | None = None,
        shape: tuple[int, int] | None = None,
        filename: PathLike | None = None,
        filemode: Literal["r", "r+"] | None = None,
        asview: bool = False,
        *,
        obsp: np.ndarray | Mapping[str, Sequence[Any]] | None = None,
        varp: np.ndarray | Mapping[str, Sequence[Any]] | None = None,
        oidx: Index1D | None = None,
        vidx: Index1D | None = None,
    ):
        # check for any multi-indices that aren’t later checked in coerce_array
        for attr, key in [(obs, "obs"), (var, "var"), (X, "X")]:
            if isinstance(attr, pd.DataFrame):
                raise_value_error_if_multiindex_columns(attr, key)
        if asview:
            if not isinstance(X, AnnData):
                raise ValueError("`X` has to be an AnnData object.")
            self._init_as_view(X, oidx, vidx)
        else:
            self._init_as_actual(
                X=X,
                obs=obs,
                var=var,
                uns=uns,
                obsm=obsm,
                varm=varm,
                raw=raw,
                layers=layers,
                dtype=dtype,
                shape=shape,
                obsp=obsp,
                varp=varp,
                filename=filename,
                filemode=filemode,
            )

    def _init_as_view(self, adata_ref: AnnData, oidx: Index, vidx: Index):
        if adata_ref.isbacked and adata_ref.is_view:
            raise ValueError(
                "Currently, you cannot index repeatedly into a backed AnnData, "
                "that is, you cannot make a view of a view."
            )
        self._is_view = True
        if isinstance(oidx, int | np.integer):
            if not (-adata_ref.n_obs <= oidx < adata_ref.n_obs):
                raise IndexError(f"Observation index `{oidx}` is out of range.")
            oidx += adata_ref.n_obs * (oidx < 0)
            oidx = slice(oidx, oidx + 1, 1)
        if isinstance(vidx, int | np.integer):
            if not (-adata_ref.n_vars <= vidx < adata_ref.n_vars):
                raise IndexError(f"Variable index `{vidx}` is out of range.")
            vidx += adata_ref.n_vars * (vidx < 0)
            vidx = slice(vidx, vidx + 1, 1)
        if adata_ref.is_view:
            prev_oidx, prev_vidx = adata_ref._oidx, adata_ref._vidx
            adata_ref = adata_ref._adata_ref
            oidx, vidx = _resolve_idxs((prev_oidx, prev_vidx), (oidx, vidx), adata_ref)
        # self._adata_ref is never a view
        self._adata_ref = adata_ref
        self._oidx = oidx
        self._vidx = vidx
        # the file is the same as of the reference object
        self.file = adata_ref.file
        # views on attributes of adata_ref
        obs_sub = adata_ref.obs.iloc[oidx]
        var_sub = adata_ref.var.iloc[vidx]
        # fix categories
        uns = copy(adata_ref._uns)
        if settings.remove_unused_categories:
            self._remove_unused_categories(adata_ref.obs, obs_sub, uns)
            self._remove_unused_categories(adata_ref.var, var_sub, uns)
        # set attributes
        self._obs = as_view(obs_sub, view_args=(self, "obs"))
        self._var = as_view(var_sub, view_args=(self, "var"))
        self._uns = uns

        # set data
        if self.isbacked:
            self._X = None

        # set raw, easy, as it’s immutable anyways...
        if adata_ref._raw is not None:
            # slicing along variables axis is ignored
            self._raw = adata_ref.raw[oidx]
            self._raw._adata = self
        else:
            self._raw = None

    def _init_as_actual(
        self,
        X=None,
        obs=None,
        var=None,
        uns=None,
        obsm=None,
        varm=None,
        varp=None,
        obsp=None,
        raw=None,
        layers=None,
        dtype=None,
        shape=None,
        filename=None,
        filemode=None,
    ):
        # view attributes
        self._is_view = False
        self._adata_ref = None
        self._oidx = None
        self._vidx = None

        # ----------------------------------------------------------------------
        # various ways of initializing the data
        # ----------------------------------------------------------------------

        # If X is a data frame, we store its indices for verification
        x_indices = []

        # init from file
        if filename is not None:
            self.file = AnnDataFileManager(self, filename, filemode)
        else:
            self.file = AnnDataFileManager(self, None)

            # init from AnnData
            if isinstance(X, AnnData):
                if any((obs, var, uns, obsm, varm, obsp, varp)):
                    raise ValueError(
                        "If `X` is a dict no further arguments must be provided."
                    )
                X, obs, var, uns, obsm, varm, obsp, varp, layers, raw = (
                    X._X,
                    X.obs,
                    X.var,
                    X.uns,
                    X.obsm,
                    X.varm,
                    X.obsp,
                    X.varp,
                    X.layers,
                    X.raw,
                )

            # init from DataFrame
            elif isinstance(X, pd.DataFrame):
                # to verify index matching, we wait until obs and var are DataFrames
                if obs is None:
                    obs = pd.DataFrame(index=X.index)
                elif not isinstance(X.index, pd.RangeIndex):
                    x_indices.append(("obs", "index", X.index.astype(str)))
                if var is None:
                    var = pd.DataFrame(index=X.columns)
                elif not isinstance(X.columns, pd.RangeIndex):
                    x_indices.append(("var", "columns", X.columns.astype(str)))
                X = ensure_df_homogeneous(X, "X")

        # ----------------------------------------------------------------------
        # actually process the data
        # ----------------------------------------------------------------------

        # check data type of X
        if X is not None:
            X = coerce_array(X, name="X")
            if shape is not None:
                raise ValueError("`shape` needs to be `None` if `X` is not `None`.")
            _check_2d_shape(X)
            # if type doesn’t match, a copy is made, otherwise, use a view
            if dtype is not None:
                warnings.warn(
                    "The dtype argument is deprecated and will be removed in late 2024.",
                    FutureWarning,
                )
                if issparse(X) or isinstance(X, ma.MaskedArray):
                    # TODO: maybe use view on data attribute of sparse matrix
                    #       as in readwrite.read_10x_h5
                    if X.dtype != np.dtype(dtype):
                        X = X.astype(dtype)
                elif isinstance(X, ZarrArray | DaskArray):
                    X = X.astype(dtype)
                else:  # is np.ndarray or a subclass, convert to true np.ndarray
                    X = np.asarray(X, dtype)
            # data matrix and shape
            self._X = X
            n_obs, n_vars = X.shape
            source = "X"
        else:
            self._X = None
            n_obs, n_vars = (None, None) if shape is None else shape
            source = "shape"

        # annotations
        self._obs = _gen_dataframe(
            obs, ["obs_names", "row_names"], source=source, attr="obs", length=n_obs
        )
        self._var = _gen_dataframe(
            var, ["var_names", "col_names"], source=source, attr="var", length=n_vars
        )

        # now we can verify if indices match!
        for attr_name, x_name, idx in x_indices:
            attr = getattr(self, attr_name)
            if isinstance(attr.index, pd.RangeIndex):
                attr.index = idx
            elif not idx.equals(attr.index):
                raise ValueError(f"Index of {attr_name} must match {x_name} of X.")

        # unstructured annotations
        self.uns = uns or OrderedDict()

        self.obsm = obsm
        self.varm = varm

        self.obsp = obsp
        self.varp = varp

        # Backwards compat for connectivities matrices in uns["neighbors"]
        _move_adj_mtx({"uns": self._uns, "obsp": self._obsp})
        self._check_dimensions()
        if settings.check_uniqueness:
            self._check_uniqueness()

        if self.filename:
            assert not isinstance(
                raw, Raw
            ), "got raw from other adata but also filename?"
            if {"raw", "raw.X"} & set(self.file):
                raw = dict(X=None, **raw)
        if not raw:
            self._raw = None
        elif isinstance(raw, Mapping):
            self._raw = Raw(self, **raw)
        else:  # is a Raw from another AnnData
            self._raw = Raw(self, raw._X, raw.var, raw.varm)

        # clean up old formats
        self._clean_up_old_format(uns)

        # layers
        self.layers = layers

    def __sizeof__(self, show_stratified=None, with_disk: bool = False) -> int:
        def get_size(X) -> int:
            def cs_to_bytes(X) -> int:
                return int(X.data.nbytes + X.indptr.nbytes + X.indices.nbytes)

            if isinstance(X, h5py.Dataset) and with_disk:
                return int(np.array(X.shape).prod() * X.dtype.itemsize)
            elif isinstance(X, BaseCompressedSparseDataset) and with_disk:
                return cs_to_bytes(X._to_backed())
            elif issparse(X):
                return cs_to_bytes(X)
            else:
                return X.__sizeof__()

        sizes = {}
        attrs = ["X", "_obs", "_var"]
        attrs_multi = ["_uns", "_obsm", "_varm", "varp", "_obsp", "_layers"]
        for attr in attrs + attrs_multi:
            if attr in attrs_multi:
                keys = getattr(self, attr).keys()
                s = sum(get_size(getattr(self, attr)[k]) for k in keys)
            else:
                s = get_size(getattr(self, attr))
            if s > 0 and show_stratified:
                from tqdm import tqdm

                print(
                    f"Size of {attr.replace('_', '.'):<7}: {tqdm.format_sizeof(s, 'B')}"
                )
            sizes[attr] = s
        return sum(sizes.values())

    def _gen_repr(self, n_obs, n_vars) -> str:
        if self.isbacked:
            backed_at = f" backed at {str(self.filename)!r}"
        else:
            backed_at = ""
        descr = f"AnnData object with n_obs × n_vars = {n_obs} × {n_vars}{backed_at}"
        for attr in [
            "obs",
            "var",
            "uns",
            "obsm",
            "varm",
            "layers",
            "obsp",
            "varp",
        ]:
            keys = getattr(self, attr).keys()
            if len(keys) > 0:
                descr += f"\n    {attr}: {str(list(keys))[1:-1]}"
        return descr

    def __repr__(self) -> str:
        if self.is_view:
            return "View of " + self._gen_repr(self.n_obs, self.n_vars)
        else:
            return self._gen_repr(self.n_obs, self.n_vars)

    def __eq__(self, other):
        """Equality testing"""
        raise NotImplementedError(
            "Equality comparisons are not supported for AnnData objects, "
            "instead compare the desired attributes."
        )

    @property
    def shape(self) -> tuple[int, int]:
        """Shape of data matrix (:attr:`n_obs`, :attr:`n_vars`)."""
        return self.n_obs, self.n_vars

    @property
    def X(self) -> XDataType | None:
        """Data matrix of shape :attr:`n_obs` × :attr:`n_vars`."""
        if self.isbacked:
            if not self.file.is_open:
                self.file.open()
            X = self.file["X"]
            if isinstance(X, h5py.Group):
                X = sparse_dataset(X)
            # This is so that we can index into a backed dense dataset with
            # indices that aren’t strictly increasing
            if self.is_view:
                X = _subset(X, (self._oidx, self._vidx))
        elif self.is_view and self._adata_ref.X is None:
            X = None
        elif self.is_view:
            X = as_view(
                _subset(self._adata_ref.X, (self._oidx, self._vidx)),
                ElementRef(self, "X"),
            )
        else:
            X = self._X
        return X
        # if self.n_obs == 1 and self.n_vars == 1:
        #     return X[0, 0]
        # elif self.n_obs == 1 or self.n_vars == 1:
        #     if issparse(X): X = X.toarray()
        #     return X.flatten()
        # else:
        #     return X

    @X.setter
    def X(self, value: np.ndarray | sparse.spmatrix | SpArray | None):
        if value is None:
            if self.isbacked:
                raise NotImplementedError(
                    "Cannot currently remove data matrix from backed object."
                )
            if self.is_view:
                self._init_as_actual(self.copy())
            self._X = None
            return
        value = coerce_array(value, name="X", allow_array_like=True)

        # If indices are both arrays, we need to modify them
        # so we don’t set values like coordinates
        # This can occur if there are successive views
        if (
            self.is_view
            and isinstance(self._oidx, np.ndarray)
            and isinstance(self._vidx, np.ndarray)
        ):
            oidx, vidx = np.ix_(self._oidx, self._vidx)
        else:
            oidx, vidx = self._oidx, self._vidx
        if (
            np.isscalar(value)
            or (hasattr(value, "shape") and (self.shape == value.shape))
            or (self.n_vars == 1 and self.n_obs == len(value))
            or (self.n_obs == 1 and self.n_vars == len(value))
        ):
            if not np.isscalar(value):
                if self.is_view and any(
                    isinstance(idx, np.ndarray)
                    and len(np.unique(idx)) != len(idx.ravel())
                    for idx in [oidx, vidx]
                ):
                    msg = (
                        "You are attempting to set `X` to a matrix on a view which has non-unique indices. "
                        "The resulting `adata.X` will likely not equal the value to which you set it. "
                        "To avoid this potential issue, please make a copy of the data first. "
                        "In the future, this operation will throw an error."
                    )
                    warnings.warn(msg, FutureWarning, stacklevel=1)
                if self.shape != value.shape:
                    # For assigning vector of values to 2d array or matrix
                    # Not necessary for row of 2d array
                    value = value.reshape(self.shape)
            if self.isbacked:
                if self.is_view:
                    X = self.file["X"]
                    if isinstance(X, h5py.Group):
                        X = sparse_dataset(X)
                    X[oidx, vidx] = value
                else:
                    self._set_backed("X", value)
            else:
                if self.is_view:
                    if sparse.issparse(self._adata_ref._X) and isinstance(
                        value, np.ndarray
                    ):
                        if isinstance(self._adata_ref.X, SpArray):
                            memory_class = sparse.coo_array
                        else:
                            memory_class = sparse.coo_matrix
                        value = memory_class(value)
                    elif sparse.issparse(value) and isinstance(
                        self._adata_ref._X, np.ndarray
                    ):
                        warnings.warn(
                            "Trying to set a dense array with a sparse array on a view."
                            "Densifying the sparse array."
                            "This may incur excessive memory usage",
                            stacklevel=2,
                        )
                        value = value.toarray()
                    self._adata_ref._X[oidx, vidx] = value
                else:
                    self._X = value
        else:
            raise ValueError(
                f"Data matrix has wrong shape {value.shape}, "
                f"need to be {self.shape}."
            )

    @X.deleter
    def X(self):
        self.X = None

    layers: AlignedMappingProperty[Layers | LayersView] = AlignedMappingProperty(
        "layers", Layers
    )
    """\
    Dictionary-like object with values of the same dimensions as :attr:`X`.

    Layers in AnnData are inspired by loompy’s :ref:`loomlayers`.

    Return the layer named `"unspliced"`::

        adata.layers["unspliced"]

    Create or replace the `"spliced"` layer::

        adata.layers["spliced"] = ...

    Assign the 10th column of layer `"spliced"` to the variable a::

        a = adata.layers["spliced"][:, 10]

    Delete the `"spliced"` layer::

        del adata.layers["spliced"]

    Return layers’ names::

        adata.layers.keys()
    """

    @property
    def raw(self) -> Raw:
        """\
        Store raw version of :attr:`X` and :attr:`var` as `.raw.X` and `.raw.var`.

        The :attr:`raw` attribute is initialized with the current content
        of an object by setting::

            adata.raw = adata.copy()

        Its content can be deleted::

            adata.raw = None
            # or
            del adata.raw

        Upon slicing an AnnData object along the obs (row) axis, :attr:`raw`
        is also sliced. Slicing an AnnData object along the vars (columns) axis
        leaves :attr:`raw` unaffected. Note that you can call::

             adata.raw[:, 'orig_variable_name'].X

        to retrieve the data associated with a variable that might have been
        filtered out or "compressed away" in :attr:`X`.
        """
        return self._raw

    @raw.setter
    def raw(self, value: AnnData):
        if value is None:
            del self.raw
        elif not isinstance(value, AnnData):
            raise ValueError("Can only init raw attribute with an AnnData object.")
        else:
            if self.is_view:
                self._init_as_actual(self.copy())
            self._raw = Raw(self, X=value.X, var=value.var, varm=value.varm)

    @raw.deleter
    def raw(self):
        if self.is_view:
            self._init_as_actual(self.copy())
        self._raw = None

    @property
    def n_obs(self) -> int:
        """Number of observations."""
        return len(self.obs_names)

    @property
    def n_vars(self) -> int:
        """Number of variables/features."""
        return len(self.var_names)

    def _set_dim_df(self, value: pd.DataFrame, attr: Literal["obs", "var"]):
        if not isinstance(value, pd.DataFrame):
            raise ValueError(f"Can only assign pd.DataFrame to {attr}.")
        raise_value_error_if_multiindex_columns(value, attr)
        value_idx = self._prep_dim_index(value.index, attr)
        if self.is_view:
            self._init_as_actual(self.copy())
        setattr(self, f"_{attr}", value)
        self._set_dim_index(value_idx, attr)
        if not len(value.columns):
            value.columns = value.columns.astype(str)

    def _prep_dim_index(self, value, attr: str) -> pd.Index:
        """Prepares index to be uses as obs_names or var_names for AnnData object.AssertionError

        If a pd.Index is passed, this will use a reference, otherwise a new index object is created.
        """
        if self.shape[attr == "var"] != len(value):
            raise ValueError(
                f"Length of passed value for {attr}_names is {len(value)}, but this AnnData has shape: {self.shape}"
            )
        if isinstance(value, pd.Index) and not isinstance(value.name, str | type(None)):
            raise ValueError(
                f"AnnData expects .{attr}.index.name to be a string or None, "
                f"but you passed a name of type {type(value.name).__name__!r}"
            )
        else:
            value = pd.Index(value)
            if not isinstance(value.name, str | type(None)):
                value.name = None
        if (
            len(value) > 0
            and not isinstance(value, pd.RangeIndex)
            and infer_dtype(value) not in {"string", "bytes"}
        ):
            sample = list(value[: min(len(value), 5)])
            msg = dedent(
                f"""
                AnnData expects .{attr}.index to contain strings, but got values like:
                    {sample}

                    Inferred to be: {infer_dtype(value)}
                """
            )
            warnings.warn(msg, stacklevel=2)
        return value

    def _set_dim_index(self, value: pd.Index, attr: str):
        # Assumes _prep_dim_index has been run
        if self.is_view:
            self._init_as_actual(self.copy())
        getattr(self, attr).index = value
        for v in getattr(self, f"_{attr}m").values():
            if isinstance(v, pd.DataFrame):
                v.index = value

    @property
    def obs(self) -> pd.DataFrame:
        """One-dimensional annotation of observations (`pd.DataFrame`)."""
        return self._obs

    @obs.setter
    def obs(self, value: pd.DataFrame):
        self._set_dim_df(value, "obs")

    @obs.deleter
    def obs(self):
        self.obs = pd.DataFrame({}, index=self.obs_names)

    @property
    def obs_names(self) -> pd.Index:
        """Names of observations (alias for `.obs.index`)."""
        return self.obs.index

    @obs_names.setter
    def obs_names(self, names: Sequence[str]):
        names = self._prep_dim_index(names, "obs")
        self._set_dim_index(names, "obs")

    @property
    def var(self) -> pd.DataFrame:
        """One-dimensional annotation of variables/ features (`pd.DataFrame`)."""
        return self._var

    @var.setter
    def var(self, value: pd.DataFrame):
        self._set_dim_df(value, "var")

    @var.deleter
    def var(self):
        self.var = pd.DataFrame({}, index=self.var_names)

    @property
    def var_names(self) -> pd.Index:
        """Names of variables (alias for `.var.index`)."""
        return self.var.index

    @var_names.setter
    def var_names(self, names: Sequence[str]):
        names = self._prep_dim_index(names, "var")
        self._set_dim_index(names, "var")

    @property
    def uns(self) -> MutableMapping:
        """Unstructured annotation (ordered dictionary)."""
        uns = self._uns
        if self.is_view:
            uns = DictView(uns, view_args=(self, "_uns"))
        return uns

    @uns.setter
    def uns(self, value: MutableMapping):
        if not isinstance(value, MutableMapping):
            raise ValueError(
                "Only mutable mapping types (e.g. dict) are allowed for `.uns`."
            )
        if isinstance(value, DictView):
            value = value.copy()
        if self.is_view:
            self._init_as_actual(self.copy())
        self._uns = value

    @uns.deleter
    def uns(self):
        self.uns = OrderedDict()

    obsm: AlignedMappingProperty[AxisArrays | AxisArraysView] = AlignedMappingProperty(
        "obsm", AxisArrays, 0
    )
    """\
    Multi-dimensional annotation of observations
    (mutable structured :class:`~numpy.ndarray`).

    Stores for each key a two or higher-dimensional :class:`~numpy.ndarray`
    of length `n_obs`.
    Is sliced with `data` and `obs` but behaves otherwise like a :term:`mapping`.
    """

    varm: AlignedMappingProperty[AxisArrays | AxisArraysView] = AlignedMappingProperty(
        "varm", AxisArrays, 1
    )
    """\
    Multi-dimensional annotation of variables/features
    (mutable structured :class:`~numpy.ndarray`).

    Stores for each key a two or higher-dimensional :class:`~numpy.ndarray`
    of length `n_vars`.
    Is sliced with `data` and `var` but behaves otherwise like a :term:`mapping`.
    """

    obsp: AlignedMappingProperty[PairwiseArrays | PairwiseArraysView] = (
        AlignedMappingProperty("obsp", PairwiseArrays, 0)
    )
    """\
    Pairwise annotation of observations,
    a mutable mapping with array-like values.

    Stores for each key a two or higher-dimensional :class:`~numpy.ndarray`
    whose first two dimensions are of length `n_obs`.
    Is sliced with `data` and `obs` but behaves otherwise like a :term:`mapping`.
    """

    varp: AlignedMappingProperty[PairwiseArrays | PairwiseArraysView] = (
        AlignedMappingProperty("varp", PairwiseArrays, 1)
    )
    """\
    Pairwise annotation of variables/features,
    a mutable mapping with array-like values.

    Stores for each key a two or higher-dimensional :class:`~numpy.ndarray`
    whose first two dimensions are of length `n_var`.
    Is sliced with `data` and `var` but behaves otherwise like a :term:`mapping`.
    """

    def obs_keys(self) -> list[str]:
        """List keys of observation annotation :attr:`obs`."""
        return self._obs.keys().tolist()

    def var_keys(self) -> list[str]:
        """List keys of variable annotation :attr:`var`."""
        return self._var.keys().tolist()

    def obsm_keys(self) -> list[str]:
        """List keys of observation annotation :attr:`obsm`."""
        return list(self.obsm.keys())

    def varm_keys(self) -> list[str]:
        """List keys of variable annotation :attr:`varm`."""
        return list(self.varm.keys())

    def uns_keys(self) -> list[str]:
        """List keys of unstructured annotation."""
        return sorted(list(self._uns.keys()))

    @property
    def isbacked(self) -> bool:
        """`True` if object is backed on disk, `False` otherwise."""
        return self.filename is not None

    @property
    def is_view(self) -> bool:
        """`True` if object is view of another AnnData object, `False` otherwise."""
        return self._is_view

    @property
    def filename(self) -> Path | None:
        """\
        Change to backing mode by setting the filename of a `.h5ad` file.

        - Setting the filename writes the stored data to disk.
        - Setting the filename when the filename was previously another name
          moves the backing file from the previous file to the new file.
          If you want to copy the previous file, use `copy(filename='new_filename')`.
        """
        return self.file.filename

    @filename.setter
    def filename(self, filename: PathLike | None):
        # convert early for later comparison
        filename = None if filename is None else Path(filename)
        # change from backing-mode back to full loading into memory
        if filename is None:
            if self.filename is not None:
                self.file._to_memory_mode()
            else:
                # both filename and self.filename are None
                # do nothing
                return
        else:
            if self.filename is not None:
                if self.filename != filename:
                    # write the content of self to the old file
                    # and close the file
                    self.write()
                    self.filename.rename(filename)
                else:
                    # do nothing
                    return
            else:
                # change from memory to backing-mode
                # write the content of self to disk
                if self.raw is not None:
                    as_dense = ("X", "raw/X")
                else:
                    as_dense = ("X",)
                self.write(filename, as_dense=as_dense)
            # open new file for accessing
            self.file.open(filename, "r+")
            # as the data is stored on disk, we can safely set self._X to None
            self._X = None

    def _set_backed(self, attr, value):
        from .._io.utils import write_attribute

        write_attribute(self.file._file, attr, value)

    def _normalize_indices(self, index: Index | None) -> tuple[slice, slice]:
        return _normalize_indices(index, self.obs_names, self.var_names)

    # TODO: this is not quite complete...
    def __delitem__(self, index: Index):
        obs, var = self._normalize_indices(index)
        # TODO: does this really work?
        if not self.isbacked:
            del self._X[obs, var]
        else:
            X = self.file["X"]
            del X[obs, var]
            self._set_backed("X", X)
        if var == slice(None):
            del self._obs.iloc[obs, :]
        if obs == slice(None):
            del self._var.iloc[var, :]

    def __getitem__(self, index: Index) -> AnnData:
        """Returns a sliced view of the object."""
        oidx, vidx = self._normalize_indices(index)
        return AnnData(self, oidx=oidx, vidx=vidx, asview=True)

    @staticmethod
    @singledispatch
    def _remove_unused_categories(
        df_full: pd.DataFrame, df_sub: pd.DataFrame, uns: dict[str, Any]
    ):
        for k in df_full:
            if not isinstance(df_full[k].dtype, pd.CategoricalDtype):
                continue
            all_categories = df_full[k].cat.categories
            with pd.option_context("mode.chained_assignment", None):
                df_sub[k] = df_sub[k].cat.remove_unused_categories()
            # also correct the colors...
            color_key = f"{k}_colors"
            if color_key not in uns:
                continue
            color_vec = uns[color_key]
            if np.array(color_vec).ndim == 0:
                # Make 0D arrays into 1D ones
                uns[color_key] = np.array(color_vec)[(None,)]
            elif len(color_vec) != len(all_categories):
                # Reset colors
                del uns[color_key]
            else:
                idx = np.where(np.isin(all_categories, df_sub[k].cat.categories))[0]
                uns[color_key] = np.array(color_vec)[(idx,)]

    def rename_categories(self, key: str, categories: Sequence[Any]):
        """\
        Rename categories of annotation `key` in :attr:`obs`, :attr:`var`,
        and :attr:`uns`.

        Only supports passing a list/array-like `categories` argument.

        Besides calling `self.obs[key].cat.categories = categories` –
        similar for :attr:`var` - this also renames categories in unstructured
        annotation that uses the categorical annotation `key`.

        Parameters
        ----------
        key
             Key for observations or variables annotation.
        categories
             New categories, the same number as the old categories.
        """
        if isinstance(categories, Mapping):
            raise ValueError("Only list-like `categories` is supported.")
        if key in self.obs:
            old_categories = self.obs[key].cat.categories.tolist()
            self.obs[key] = self.obs[key].cat.rename_categories(categories)
        elif key in self.var:
            old_categories = self.var[key].cat.categories.tolist()
            self.var[key] = self.var[key].cat.rename_categories(categories)
        else:
            raise ValueError(f"{key} is neither in `.obs` nor in `.var`.")
        # this is not a good solution
        # but depends on the scanpy conventions for storing the categorical key
        # as `groupby` in the `params` slot
        for k1, v1 in self.uns.items():
            if not (
                isinstance(v1, Mapping)
                and "params" in v1
                and "groupby" in v1["params"]
                and v1["params"]["groupby"] == key
            ):
                continue
            for k2, v2 in v1.items():
                # picks out the recarrays that are named according to the old
                # categories
                if isinstance(v2, np.ndarray) and v2.dtype.names is not None:
                    if list(v2.dtype.names) == old_categories:
                        self.uns[k1][k2].dtype.names = categories
                    else:
                        logger.warning(
                            f"Omitting {k1}/{k2} as old categories do not match."
                        )

    def strings_to_categoricals(self, df: pd.DataFrame | None = None):
        """\
        Transform string annotations to categoricals.

        Only affects string annotations that lead to less categories than the
        total number of observations.

        Params
        ------
        df
            If `df` is `None`, modifies both :attr:`obs` and :attr:`var`,
            otherwise modifies `df` inplace.

        Notes
        -----
        Turns the view of an :class:`~anndata.AnnData` into an actual
        :class:`~anndata.AnnData`.
        """
        dont_modify = False  # only necessary for backed views
        if df is None:
            dfs = [self.obs, self.var]
            if self.is_view and self.isbacked:
                dont_modify = True
        else:
            dfs = [df]
        for df in dfs:
            string_cols = [
                key for key in df.columns if infer_dtype(df[key]) == "string"
            ]
            for key in string_cols:
                c = pd.Categorical(df[key])
                # TODO: We should only check if non-null values are unique, but
                # this would break cases where string columns with nulls could
                # be written as categorical, but not as string.
                # Possible solution: https://github.com/scverse/anndata/issues/504
                if len(c.categories) >= len(c):
                    continue
                # Ideally this could be done inplace
                sorted_categories = natsorted(c.categories)
                if not np.array_equal(c.categories, sorted_categories):
                    c = c.reorder_categories(sorted_categories)
                if dont_modify:
                    raise RuntimeError(
                        "Please call `.strings_to_categoricals()` on full "
                        "AnnData, not on this view. You might encounter this"
                        "error message while copying or writing to disk."
                    )
                df[key] = c
                logger.info(f"... storing {key!r} as categorical")

    _sanitize = strings_to_categoricals  # backwards compat

    def _inplace_subset_var(self, index: Index1D):
        """\
        Inplace subsetting along variables dimension.

        Same as `adata = adata[:, index]`, but inplace.
        """
        adata_subset = self[:, index].copy()

        self._init_as_actual(adata_subset)

    def _inplace_subset_obs(self, index: Index1D):
        """\
        Inplace subsetting along variables dimension.

        Same as `adata = adata[index, :]`, but inplace.
        """
        adata_subset = self[index].copy()

        self._init_as_actual(adata_subset)

    # TODO: Update, possibly remove
    def __setitem__(
        self, index: Index, val: int | float | np.ndarray | sparse.spmatrix
    ):
        if self.is_view:
            raise ValueError("Object is view and cannot be accessed with `[]`.")
        obs, var = self._normalize_indices(index)
        if not self.isbacked:
            self._X[obs, var] = val
        else:
            X = self.file["X"]
            X[obs, var] = val
            self._set_backed("X", X)

    def __len__(self) -> int:
        return self.shape[0]

    def transpose(self) -> AnnData:
        """\
        Transpose whole object.

        Data matrix is transposed, observations and variables are interchanged.
        Ignores `.raw`.
        """
        from anndata.compat import _safe_transpose

        if not self.isbacked:
            X = self.X
        else:
            X = self.file["X"]
        if self.is_view:
            raise ValueError(
                "You’re trying to transpose a view of an `AnnData`, "
                "which is currently not implemented. Call `.copy()` before transposing."
            )

        return AnnData(
            X=_safe_transpose(X) if X is not None else None,
            layers={k: _safe_transpose(v) for k, v in self.layers.items()},
            obs=self.var,
            var=self.obs,
            uns=self._uns,
            obsm=self.varm,
            varm=self.obsm,
            obsp=self.varp,
            varp=self.obsp,
            filename=self.filename,
        )

    T = property(transpose)

    def to_df(self, layer: str | None = None) -> pd.DataFrame:
        """\
        Generate shallow :class:`~pandas.DataFrame`.

        The data matrix :attr:`X` is returned as
        :class:`~pandas.DataFrame`, where :attr:`obs_names` initializes the
        index, and :attr:`var_names` the columns.

        * No annotations are maintained in the returned object.
        * The data matrix is densified in case it is sparse.

        Params
        ------
        layer
            Key for `.layers`.

        Returns
        -------
        Pandas DataFrame of specified data matrix.
        """
        if layer is not None:
            X = self.layers[layer]
        elif not self._has_X():
            raise ValueError("X is None, cannot convert to dataframe.")
        else:
            X = self.X
        if issparse(X):
            X = X.toarray()
        return pd.DataFrame(X, index=self.obs_names, columns=self.var_names)

    def _get_X(self, use_raw=False, layer=None):
        """\
        Convenience method for getting expression values
        with common arguments and error handling.
        """
        is_layer = layer is not None
        if use_raw and is_layer:
            raise ValueError(
                "Cannot use expression from both layer and raw. You provided:"
                f"`use_raw={use_raw}` and `layer={layer}`"
            )
        if is_layer:
            return self.layers[layer]
        elif use_raw:
            if self.raw is None:
                raise ValueError("This AnnData doesn’t have a value in `.raw`.")
            return self.raw.X
        else:
            return self.X

    def obs_vector(self, k: str, *, layer: str | None = None) -> np.ndarray:
        """\
        Convenience function for returning a 1 dimensional ndarray of values
        from :attr:`X`, :attr:`layers`\\ `[k]`, or :attr:`obs`.

        Made for convenience, not performance.
        Intentionally permissive about arguments, for easy iterative use.

        Params
        ------
        k
            Key to use. Should be in :attr:`var_names` or :attr:`obs`\\ `.columns`.
        layer
            What layer values should be returned from. If `None`, :attr:`X` is used.

        Returns
        -------
        A one dimensional ndarray, with values for each obs in the same order
        as :attr:`obs_names`.
        """
        if layer == "X":
            if "X" in self.layers:
                pass
            else:
                warnings.warn(
                    "In a future version of AnnData, access to `.X` by passing"
                    " `layer='X'` will be removed. Instead pass `layer=None`.",
                    FutureWarning,
                )
                layer = None
        return get_vector(self, k, "obs", "var", layer=layer)

    def var_vector(self, k, *, layer: str | None = None) -> np.ndarray:
        """\
        Convenience function for returning a 1 dimensional ndarray of values
        from :attr:`X`, :attr:`layers`\\ `[k]`, or :attr:`obs`.

        Made for convenience, not performance. Intentionally permissive about
        arguments, for easy iterative use.

        Params
        ------
        k
            Key to use. Should be in :attr:`obs_names` or :attr:`var`\\ `.columns`.
        layer
            What layer values should be returned from. If `None`, :attr:`X` is used.

        Returns
        -------
        A one dimensional ndarray, with values for each var in the same order
        as :attr:`var_names`.
        """
        if layer == "X":
            if "X" in self.layers:
                pass
            else:
                warnings.warn(
                    "In a future version of AnnData, access to `.X` by passing "
                    "`layer='X'` will be removed. Instead pass `layer=None`.",
                    FutureWarning,
                )
                layer = None
        return get_vector(self, k, "var", "obs", layer=layer)

    @utils.deprecated("obs_vector")
    def _get_obs_array(self, k, use_raw=False, layer=None):
        """\
        Get an array from the layer (default layer='X') along the :attr:`obs`
        dimension by first looking up `obs.keys` and then :attr:`obs_names`.
        """
        if not use_raw or k in self.obs.columns:
            return self.obs_vector(k=k, layer=layer)
        else:
            return self.raw.obs_vector(k)

    @utils.deprecated("var_vector")
    def _get_var_array(self, k, use_raw=False, layer=None):
        """\
        Get an array from the layer (default layer='X') along the :attr:`var`
        dimension by first looking up `var.keys` and then :attr:`var_names`.
        """
        if not use_raw or k in self.var.columns:
            return self.var_vector(k=k, layer=layer)
        else:
            return self.raw.var_vector(k)

    def _mutated_copy(self, **kwargs):
        """Creating AnnData with attributes optionally specified via kwargs."""
        if self.isbacked:
            if "X" not in kwargs or (self.raw is not None and "raw" not in kwargs):
                raise NotImplementedError(
                    "This function does not currently handle backed objects "
                    "internally, this should be dealt with before."
                )
        new = {}

        for key in ["obs", "var", "obsm", "varm", "obsp", "varp", "layers"]:
            if key in kwargs:
                new[key] = kwargs[key]
            else:
                new[key] = getattr(self, key).copy()
        if "X" in kwargs:
            new["X"] = kwargs["X"]
        elif self._has_X():
            new["X"] = self.X.copy()
        if "uns" in kwargs:
            new["uns"] = kwargs["uns"]
        else:
            new["uns"] = deepcopy(self._uns)
        if "raw" in kwargs:
            new["raw"] = kwargs["raw"]
        elif self.raw is not None:
            new["raw"] = self.raw.copy()
        return AnnData(**new)

    def to_memory(self, copy=False) -> AnnData:
        """Return a new AnnData object with all backed arrays loaded into memory.

        Params
        ------
        copy
            Whether the arrays that are already in-memory should be copied.

        Example
        -------

        .. code:: python

            import anndata
            backed = anndata.io.read_h5ad("file.h5ad", backed="r")
            mem = backed[backed.obs["cluster"] == "a", :].to_memory()
        """
        new = {}
        for attr_name in [
            "X",
            "obs",
            "var",
            "obsm",
            "varm",
            "obsp",
            "varp",
            "layers",
            "uns",
        ]:
            attr = getattr(self, attr_name, None)
            if attr is not None:
                new[attr_name] = to_memory(attr, copy)

        if self.raw is not None:
            new["raw"] = {
                "X": to_memory(self.raw.X, copy),
                "var": to_memory(self.raw.var, copy),
                "varm": to_memory(self.raw.varm, copy),
            }

        if self.isbacked:
            self.file.close()

        return AnnData(**new)

    def copy(self, filename: PathLike | None = None) -> AnnData:
        """Full copy, optionally on disk."""
        if not self.isbacked:
            if self.is_view and self._has_X():
                # TODO: How do I unambiguously check if this is a copy?
                # Subsetting this way means we don’t have to have a view type
                # defined for the matrix, which is needed for some of the
                # current distributed backend. Specifically Dask.
                return self._mutated_copy(
                    X=_subset(self._adata_ref.X, (self._oidx, self._vidx)).copy()
                )
            else:
                return self._mutated_copy()
        else:
            from ..io import read_h5ad, write_h5ad

            if filename is None:
                raise ValueError(
                    "To copy an AnnData object in backed mode, "
                    "pass a filename: `.copy(filename='myfilename.h5ad')`. "
                    "To load the object into memory, use `.to_memory()`."
                )
            mode = self.file._filemode
            write_h5ad(filename, self)
            return read_h5ad(filename, backed=mode)

    @deprecated(
        "anndata.concat",
        FutureWarning,
        "See the tutorial for concat at: "
        "https://anndata.readthedocs.io/en/latest/concatenation.html",
        hide=False,
    )
    def concatenate(
        self,
        *adatas: AnnData,
        join: str = "inner",
        batch_key: str = "batch",
        batch_categories: Sequence[Any] = None,
        uns_merge: str | None = None,
        index_unique: str | None = "-",
        fill_value=None,
    ) -> AnnData:
        """\
        Concatenate along the observations axis.

        The :attr:`uns`, :attr:`varm` and :attr:`obsm` attributes are ignored.

        Currently, this works only in `'memory'` mode.

        .. note::

            For more flexible and efficient concatenation, see: :func:`~anndata.concat`.

        Parameters
        ----------
        adatas
            AnnData matrices to concatenate with. Each matrix is referred to as
            a “batch”.
        join
            Use intersection (`'inner'`) or union (`'outer'`) of variables.
        batch_key
            Add the batch annotation to :attr:`obs` using this key.
        batch_categories
            Use these as categories for the batch annotation. By default, use increasing numbers.
        uns_merge
            Strategy to use for merging entries of uns. These strategies are applied recusivley.
            Currently implemented strategies include:

            * `None`: The default. The concatenated object will just have an empty dict for `uns`.
            * `"same"`: Only entries which have the same value in all AnnData objects are kept.
            * `"unique"`: Only entries which have one unique value in all AnnData objects are kept.
            * `"first"`: The first non-missing value is used.
            * `"only"`: A value is included if only one of the AnnData objects has a value at this
              path.
        index_unique
            Make the index unique by joining the existing index names with the
            batch category, using `index_unique='-'`, for instance. Provide
            `None` to keep existing indices.
        fill_value
            Scalar value to fill newly missing values in arrays with. Note: only applies to arrays
            and sparse matrices (not dataframes) and will only be used if `join="outer"`.

            .. note::
                If not provided, the default value is `0` for sparse matrices and `np.nan`
                for numpy arrays. See the examples below for more information.

        Returns
        -------
        :class:`~anndata.AnnData`
            The concatenated :class:`~anndata.AnnData`, where `adata.obs[batch_key]`
            stores a categorical variable labeling the batch.

        Notes
        -----

        .. warning::

           If you use `join='outer'` this fills 0s for sparse data when
           variables are absent in a batch. Use this with care. Dense data is
           filled with `NaN`. See the examples.

        Examples
        --------
        Joining on intersection of variables.

        >>> adata1 = AnnData(
        ...     np.array([[1, 2, 3], [4, 5, 6]]),
        ...     dict(obs_names=['s1', 's2'], anno1=['c1', 'c2']),
        ...     dict(var_names=['a', 'b', 'c'], annoA=[0, 1, 2]),
        ... )
        >>> adata2 = AnnData(
        ...     np.array([[1, 2, 3], [4, 5, 6]]),
        ...     dict(obs_names=['s3', 's4'], anno1=['c3', 'c4']),
        ...     dict(var_names=['d', 'c', 'b'], annoA=[0, 1, 2]),
        ... )
        >>> adata3 = AnnData(
        ...     np.array([[1, 2, 3], [4, 5, 6]]),
        ...     dict(obs_names=['s1', 's2'], anno2=['d3', 'd4']),
        ...     dict(var_names=['d', 'c', 'b'], annoA=[0, 2, 3], annoB=[0, 1, 2]),
        ... )
        >>> adata = adata1.concatenate(adata2, adata3)
        >>> adata
        AnnData object with n_obs × n_vars = 6 × 2
            obs: 'anno1', 'anno2', 'batch'
            var: 'annoA-0', 'annoA-1', 'annoA-2', 'annoB-2'
        >>> adata.X
        array([[2, 3],
               [5, 6],
               [3, 2],
               [6, 5],
               [3, 2],
               [6, 5]])
        >>> adata.obs
             anno1 anno2 batch
        s1-0    c1   NaN     0
        s2-0    c2   NaN     0
        s3-1    c3   NaN     1
        s4-1    c4   NaN     1
        s1-2   NaN    d3     2
        s2-2   NaN    d4     2
        >>> adata.var.T
                 b  c
        annoA-0  1  2
        annoA-1  2  1
        annoA-2  3  2
        annoB-2  2  1

        Joining on the union of variables.

        >>> outer = adata1.concatenate(adata2, adata3, join='outer')
        >>> outer
        AnnData object with n_obs × n_vars = 6 × 4
            obs: 'anno1', 'anno2', 'batch'
            var: 'annoA-0', 'annoA-1', 'annoA-2', 'annoB-2'
        >>> outer.var.T
                   a    b    c    d
        annoA-0  0.0  1.0  2.0  NaN
        annoA-1  NaN  2.0  1.0  0.0
        annoA-2  NaN  3.0  2.0  0.0
        annoB-2  NaN  2.0  1.0  0.0
        >>> outer.var_names
        Index(['a', 'b', 'c', 'd'], dtype='object')
        >>> outer.X
        array([[ 1.,  2.,  3., nan],
               [ 4.,  5.,  6., nan],
               [nan,  3.,  2.,  1.],
               [nan,  6.,  5.,  4.],
               [nan,  3.,  2.,  1.],
               [nan,  6.,  5.,  4.]])
        >>> outer.X.sum(axis=0)
        array([nan, 25., 23., nan])
        >>> import pandas as pd
        >>> Xdf = pd.DataFrame(outer.X, columns=outer.var_names)
        >>> Xdf
             a    b    c    d
        0  1.0  2.0  3.0  NaN
        1  4.0  5.0  6.0  NaN
        2  NaN  3.0  2.0  1.0
        3  NaN  6.0  5.0  4.0
        4  NaN  3.0  2.0  1.0
        5  NaN  6.0  5.0  4.0
        >>> Xdf.sum()
        a     5.0
        b    25.0
        c    23.0
        d    10.0
        dtype: float64

        One way to deal with missing values is to use masked arrays:

        >>> from numpy import ma
        >>> outer.X = ma.masked_invalid(outer.X)
        >>> outer.X
        masked_array(
          data=[[1.0, 2.0, 3.0, --],
                [4.0, 5.0, 6.0, --],
                [--, 3.0, 2.0, 1.0],
                [--, 6.0, 5.0, 4.0],
                [--, 3.0, 2.0, 1.0],
                [--, 6.0, 5.0, 4.0]],
          mask=[[False, False, False,  True],
                [False, False, False,  True],
                [ True, False, False, False],
                [ True, False, False, False],
                [ True, False, False, False],
                [ True, False, False, False]],
          fill_value=1e+20)
        >>> outer.X.sum(axis=0).data
        array([ 5., 25., 23., 10.])

        The masked array is not saved but has to be reinstantiated after saving.

        >>> outer.write('./test.h5ad')
        >>> from anndata import read_h5ad
        >>> outer = read_h5ad('./test.h5ad')
        >>> outer.X
        array([[ 1.,  2.,  3., nan],
               [ 4.,  5.,  6., nan],
               [nan,  3.,  2.,  1.],
               [nan,  6.,  5.,  4.],
               [nan,  3.,  2.,  1.],
               [nan,  6.,  5.,  4.]])

        For sparse data, everything behaves similarly,
        except that for `join='outer'`, zeros are added.

        >>> from scipy.sparse import csr_matrix
        >>> adata1 = AnnData(
        ...     csr_matrix([[0, 2, 3], [0, 5, 6]], dtype=np.float32),
        ...     dict(obs_names=['s1', 's2'], anno1=['c1', 'c2']),
        ...     dict(var_names=['a', 'b', 'c']),
        ... )
        >>> adata2 = AnnData(
        ...     csr_matrix([[0, 2, 3], [0, 5, 6]], dtype=np.float32),
        ...     dict(obs_names=['s3', 's4'], anno1=['c3', 'c4']),
        ...     dict(var_names=['d', 'c', 'b']),
        ... )
        >>> adata3 = AnnData(
        ... csr_matrix([[1, 2, 0], [0, 5, 6]], dtype=np.float32),
        ...     dict(obs_names=['s5', 's6'], anno2=['d3', 'd4']),
        ...     dict(var_names=['d', 'c', 'b']),
        ... )
        >>> adata = adata1.concatenate(adata2, adata3, join='outer')
        >>> adata.var_names
        Index(['a', 'b', 'c', 'd'], dtype='object')
        >>> adata.X.toarray()
        array([[0., 2., 3., 0.],
               [0., 5., 6., 0.],
               [0., 3., 2., 0.],
               [0., 6., 5., 0.],
               [0., 0., 2., 1.],
               [0., 6., 5., 0.]], dtype=float32)
        """
        from .merge import concat, merge_dataframes, merge_outer, merge_same

        if self.isbacked:
            raise ValueError("Currently, concatenate only works in memory mode.")

        if len(adatas) == 0:
            return self.copy()
        elif len(adatas) == 1 and not isinstance(adatas[0], AnnData):
            adatas = adatas[0]  # backwards compatibility
        all_adatas = (self,) + tuple(adatas)

        out = concat(
            all_adatas,
            axis=0,
            join=join,
            label=batch_key,
            keys=batch_categories,
            uns_merge=uns_merge,
            fill_value=fill_value,
            index_unique=index_unique,
            pairwise=False,
        )

        # Backwards compat (some of this could be more efficient)
        # obs used to always be an outer join
        sparse_class = sparse.csr_matrix
        if any(isinstance(a.X, SpArray) for a in all_adatas):
            sparse_class = sparse.csr_array
        out.obs = concat(
            [AnnData(sparse_class(a.shape), obs=a.obs) for a in all_adatas],
            axis=0,
            join="outer",
            label=batch_key,
            keys=batch_categories,
            index_unique=index_unique,
        ).obs
        # Removing varm
        del out.varm
        # Implementing old-style merging of var
        if batch_categories is None:
            batch_categories = np.arange(len(all_adatas)).astype(str)
        pat = rf"-({'|'.join(batch_categories)})$"
        out.var = merge_dataframes(
            [a.var for a in all_adatas],
            out.var_names,
            partial(merge_outer, batch_keys=batch_categories, merge=merge_same),
        )
        out.var = out.var.iloc[
            :,
            (
                out.var.columns.str.extract(pat, expand=False)
                .fillna("")
                .argsort(kind="stable")
            ),
        ]

        return out

    def var_names_make_unique(self, join: str = "-"):
        # Important to go through the setter so obsm dataframes are updated too
        self.var_names = utils.make_index_unique(self.var.index, join)

    var_names_make_unique.__doc__ = utils.make_index_unique.__doc__

    def obs_names_make_unique(self, join: str = "-"):
        # Important to go through the setter so obsm dataframes are updated too
        self.obs_names = utils.make_index_unique(self.obs.index, join)

    obs_names_make_unique.__doc__ = utils.make_index_unique.__doc__

    def _check_uniqueness(self):
        if not self.obs.index.is_unique:
            utils.warn_names_duplicates("obs")
        if not self.var.index.is_unique:
            utils.warn_names_duplicates("var")

    def __contains__(self, key: Any):
        raise AttributeError(
            "AnnData has no attribute __contains__, don’t check `in adata`."
        )

    def _check_dimensions(self, key=None):
        if key is None:
            key = {"obsm", "varm"}
        else:
            key = {key}
        if "obsm" in key:
            if (
                not all([axis_len(o, 0) == self.n_obs for o in self.obsm.values()])
                and len(self.obsm.dim_names) != self.n_obs
            ):
                raise ValueError(
                    "Observations annot. `obsm` must have number of rows of `X`"
                    f" ({self.n_obs}), but has {len(self.obsm)} rows."
                )
        if "varm" in key:
            if (
                not all([axis_len(v, 0) == self.n_vars for v in self.varm.values()])
                and len(self.varm.dim_names) != self.n_vars
            ):
                raise ValueError(
                    "Variables annot. `varm` must have number of columns of `X`"
                    f" ({self.n_vars}), but has {len(self.varm)} rows."
                )

    def write_h5ad(
        self,
        filename: PathLike | None = None,
        compression: Literal["gzip", "lzf"] | None = None,
        compression_opts: int | Any = None,
        as_dense: Sequence[str] = (),
    ):
        """\
        Write `.h5ad`-formatted hdf5 file.

        .. note::
           Setting compression to `'gzip'` can save disk space
           but will slow down writing and subsequent reading.
           Prior to v0.6.16, this was the default for parameter `compression`.

        Generally, if you have sparse data that are stored as a dense matrix,
        you can dramatically improve performance and reduce disk space
        by converting to a :class:`~scipy.sparse.csr_matrix`::

            from scipy.sparse import csr_matrix
            adata.X = csr_matrix(adata.X)

        Parameters
        ----------
        filename
            Filename of data file. Defaults to backing file.
        compression
            For [`lzf`, `gzip`], see the h5py :ref:`dataset_compression`.

            Alternative compression filters such as `zstd` can be passed
            from the :doc:`hdf5plugin <hdf5plugin:usage>` library.
            Experimental.

            Usage example::

                import hdf5plugin
                adata.write_h5ad(
                    filename,
                    compression=hdf5plugin.FILTERS["zstd"]
                )

            .. note::
                Datasets written with hdf5plugin-provided compressors
                cannot be opened without first loading the hdf5plugin
                library using `import hdf5plugin`. When using alternative
                compression filters such as `zstd`, consider writing to
                `zarr` format instead of `h5ad`, as the `zarr` library
                provides a more transparent compression pipeline.

        compression_opts
            For [`lzf`, `gzip`], see the h5py :ref:`dataset_compression`.

            Alternative compression filters such as `zstd` can be configured
            using helpers from the :doc:`hdf5plugin <hdf5plugin:usage>`
            library. Experimental.

            Usage example (setting `zstd` compression level to 5)::

                import hdf5plugin
                adata.write_h5ad(
                    filename,
                    compression=hdf5plugin.FILTERS["zstd"],
                    compression_opts=hdf5plugin.Zstd(clevel=5).filter_options
                )

        as_dense
            Sparse arrays in AnnData object to write as dense. Currently only
            supports `X` and `raw/X`.
        """
        from ..io import write_h5ad

        if filename is None and not self.isbacked:
            raise ValueError("Provide a filename!")
        if filename is None:
            filename = self.filename

        write_h5ad(
            Path(filename),
            self,
            compression=compression,
            compression_opts=compression_opts,
            as_dense=as_dense,
        )

        if self.isbacked:
            self.file.filename = filename

    write = write_h5ad  # a shortcut and backwards compat

    def write_csvs(self, dirname: PathLike, skip_data: bool = True, sep: str = ","):
        """\
        Write annotation to `.csv` files.

        It is not possible to recover the full :class:`~anndata.AnnData` from
        these files. Use :meth:`write` for this.

        Parameters
        ----------
        dirname
            Name of directory to which to export.
        skip_data
             Skip the data matrix :attr:`X`.
        sep
             Separator for the data.
        """
        from ..io import write_csvs

        write_csvs(dirname, self, skip_data=skip_data, sep=sep)

    def write_loom(self, filename: PathLike, write_obsm_varm: bool = False):
        """\
        Write `.loom`-formatted hdf5 file.

        Parameters
        ----------
        filename
            The filename.
        """
        from ..io import write_loom

        write_loom(filename, self, write_obsm_varm=write_obsm_varm)

    def write_zarr(
        self,
        store: MutableMapping | PathLike,
        chunks: bool | int | tuple[int, ...] | None = None,
    ):
        """\
        Write a hierarchical Zarr array store.

        Parameters
        ----------
        store
            The filename, a :class:`~typing.MutableMapping`, or a Zarr storage class.
        chunks
            Chunk shape.
        """
        from ..io import write_zarr

        write_zarr(store, self, chunks=chunks)

    def chunked_X(self, chunk_size: int | None = None):
        """\
        Return an iterator over the rows of the data matrix :attr:`X`.

        Parameters
        ----------
        chunk_size
            Row size of a single chunk.
        """
        if chunk_size is None:
            # Should be some adaptive code
            chunk_size = 6000
        start = 0
        n = self.n_obs
        for _ in range(int(n // chunk_size)):
            end = start + chunk_size
            yield (self.X[start:end], start, end)
            start = end
        if start < n:
            yield (self.X[start:n], start, n)

    def chunk_X(
        self,
        select: int | Sequence[int] | np.ndarray = 1000,
        replace: bool = True,
    ):
        """\
        Return a chunk of the data matrix :attr:`X` with random or specified indices.

        Parameters
        ----------
        select
            Depending on the type:

            :class:`int`
                A random chunk with `select` rows will be returned.
            :term:`sequence` (e.g. a list, tuple or numpy array) of :class:`int`
                A chunk with these indices will be returned.

        replace
            If `select` is an integer then `True` means random sampling of
            indices with replacement, `False` without replacement.
        """
        if isinstance(select, int):
            select = select if select < self.n_obs else self.n_obs
            choice = np.random.choice(self.n_obs, select, replace)
        elif isinstance(select, np.ndarray | Sequence):
            choice = np.asarray(select)
        else:
            raise ValueError("select should be int or array")

        reverse = None
        if self.isbacked:
            # h5py can only slice with a sorted list of unique index values
            # so random batch with indices [2, 2, 5, 3, 8, 10, 8] will fail
            # this fixes the problem
            indices, reverse = np.unique(choice, return_inverse=True)
            selection = self.X[indices.tolist()]
        else:
            selection = self.X[choice]

        selection = selection.toarray() if issparse(selection) else selection
        return selection if reverse is None else selection[reverse]

    def _has_X(self) -> bool:
        """
        Check if X is None.

        This is more efficient than trying `adata.X is None` for views, since creating
        views (at least anndata's kind) can be expensive.
        """
        if not self.is_view:
            return self.X is not None
        else:
            return self._adata_ref.X is not None

    # --------------------------------------------------------------------------
    # all of the following is for backwards compat
    # --------------------------------------------------------------------------

    @property
    @utils.deprecated("is_view")
    def isview(self):
        return self.is_view

    def _clean_up_old_format(self, uns):
        # multicolumn keys
        # all of the rest is only for backwards compat
        for bases in [["obs", "smp"], ["var"]]:
            axis = bases[0]
            for k in [f"{p}{base}_keys_multicol" for p in ["", "_"] for base in bases]:
                if uns and k in uns:
                    keys = list(uns[k])
                    del uns[k]
                    break
            else:
                keys = []
            # now, for compat, fill the old multicolumn entries into obsm and varm
            # and remove them from obs and var
            m_attr = getattr(self, f"_{axis}m")
            for key in keys:
                m_attr[key] = self._get_and_delete_multicol_field(axis, key)

    def _get_and_delete_multicol_field(self, a, key_multicol):
        keys = []
        for k in getattr(self, a).columns:
            if k.startswith(key_multicol):
                keys.append(k)
        values = getattr(self, a)[keys].values
        getattr(self, a).drop(keys, axis=1, inplace=True)
        return values<|MERGE_RESOLUTION|>--- conflicted
+++ resolved
@@ -51,12 +51,8 @@
     from os import PathLike
     from typing import Any, Literal
 
-<<<<<<< HEAD
+    from ..compat import Index1D
     from ..typing import XDataType
-=======
-    from ..compat import Index1D
-    from ..typing import ArrayDataStructureType
->>>>>>> 0024b82c
     from .aligned_mapping import AxisArraysView, LayersView, PairwiseArraysView
     from .index import Index
 

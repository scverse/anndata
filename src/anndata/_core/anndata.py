"""\
Main class and helper functions.
"""

from __future__ import annotations

import warnings
from collections import OrderedDict
from collections.abc import Mapping, MutableMapping, Sequence
from copy import copy, deepcopy
from functools import partial, singledispatch
from pathlib import Path
from textwrap import dedent
from typing import TYPE_CHECKING

import h5py
import numpy as np
import pandas as pd
from natsort import natsorted
from numpy import ma
from pandas.api.types import infer_dtype
from scipy import sparse
from scipy.sparse import issparse

from .. import utils
from .._settings import settings
from ..compat import DaskArray, SpArray, ZarrArray, _move_adj_mtx
from ..logging import anndata_logger as logger
from ..utils import axis_len, convert_to_dict, deprecated, ensure_df_homogeneous
from .access import ElementRef
from .aligned_df import _gen_dataframe
from .aligned_mapping import AxisArrays, Layers, PairwiseArrays
from .file_backing import AnnDataFileManager, to_memory
from .index import _normalize_indices, _subset, get_vector
from .raw import Raw
from .sparse_dataset import BaseCompressedSparseDataset, sparse_dataset
from .storage import coerce_array
from .views import (
<<<<<<< HEAD
    ArrayView,
=======
    DataFrameView,
>>>>>>> b2bdd7f9
    DictView,
    _resolve_idxs,
    as_view,
)

if TYPE_CHECKING:
    from collections.abc import Iterable
    from os import PathLike
    from typing import Any, Literal

    from .aligned_mapping import AxisArraysView, LayersView, PairwiseArraysView
    from .index import Index, Index1D
    from .views import ArrayView


# for backwards compat
def _find_corresponding_multicol_key(key, keys_multicol):
    """Find the corresponding multicolumn key."""
    for mk in keys_multicol:
        if key.startswith(mk) and "of" in key:
            return mk
    return None


# for backwards compat
def _gen_keys_from_multicol_key(key_multicol, n_keys):
    """Generates single-column keys from multicolumn key."""
    keys = [f"{key_multicol}{i + 1:03}of{n_keys:03}" for i in range(n_keys)]
    return keys


def _check_2d_shape(X):
    """\
    Check shape of array or sparse matrix.

    Assure that X is always 2D: Unlike numpy we always deal with 2D arrays.
    """
    if X.dtype.names is None and len(X.shape) != 2:
        raise ValueError(
            f"X needs to be 2-dimensional, not {len(X.shape)}-dimensional."
        )


@singledispatch
def _remove_unused_categories(
    df_full: pd.DataFrame, df_sub: pd.DataFrame, uns: dict[str, Any]
):
    for k in df_full:
        if not isinstance(df_full[k].dtype, pd.CategoricalDtype):
            continue
        all_categories = df_full[k].cat.categories
        with pd.option_context("mode.chained_assignment", None):
            df_sub[k] = df_sub[k].cat.remove_unused_categories()
        # also correct the colors...
        color_key = f"{k}_colors"
        if color_key not in uns:
            continue
        color_vec = uns[color_key]
        if np.array(color_vec).ndim == 0:
            # Make 0D arrays into 1D ones
            uns[color_key] = np.array(color_vec)[(None,)]
        elif len(color_vec) != len(all_categories):
            # Reset colors
            del uns[color_key]
        else:
            idx = np.where(np.isin(all_categories, df_sub[k].cat.categories))[0]
            uns[color_key] = np.array(color_vec)[(idx,)]


class AnnData(metaclass=utils.DeprecationMixinMeta):
    """\
    An annotated data matrix.

    .. figure:: ../_static/img/anndata_schema.svg
       :width: 260px
       :align: right
       :class: dark-light

    :class:`~anndata.AnnData` stores a data matrix :attr:`X` together with annotations
    of observations :attr:`obs` (:attr:`obsm`, :attr:`obsp`),
    variables :attr:`var` (:attr:`varm`, :attr:`varp`),
    and unstructured annotations :attr:`uns`.

    An :class:`~anndata.AnnData` object `adata` can be sliced like a
    :class:`~pandas.DataFrame`,
    for instance `adata_subset = adata[:, list_of_variable_names]`.
    :class:`~anndata.AnnData`’s basic structure is similar to R’s ExpressionSet
    [Huber15]_. If setting an `.h5ad`-formatted HDF5 backing file `.filename`,
    data remains on the disk but is automatically loaded into memory if needed.

    Parameters
    ----------
    X
        A #observations × #variables data matrix. A view of the data is used if the
        data type matches, otherwise, a copy is made.
    obs
        Key-indexed one-dimensional observations annotation of length #observations.
    var
        Key-indexed one-dimensional variables annotation of length #variables.
    uns
        Key-indexed unstructured annotation.
    obsm
        Key-indexed multi-dimensional observations annotation of length #observations.
        If passing a :class:`~numpy.ndarray`, it needs to have a structured datatype.
    varm
        Key-indexed multi-dimensional variables annotation of length #variables.
        If passing a :class:`~numpy.ndarray`, it needs to have a structured datatype.
    layers
        Key-indexed multi-dimensional arrays aligned to dimensions of `X`.
    shape
        Shape tuple (#observations, #variables). Can only be provided if `X` is `None`.
    filename
        Name of backing file. See :class:`h5py.File`.
    filemode
        Open mode of backing file. See :class:`h5py.File`.

    See Also
    --------
    read_h5ad
    read_csv
    read_excel
    read_hdf
    read_loom
    read_zarr
    read_mtx
    read_text
    read_umi_tools

    Notes
    -----
    :class:`~anndata.AnnData` stores observations (samples) of variables/features
    in the rows of a matrix.
    This is the convention of the modern classics of statistics [Hastie09]_
    and machine learning [Murphy12]_,
    the convention of dataframes both in R and Python and the established statistics
    and machine learning packages in Python (statsmodels_, scikit-learn_).

    Single dimensional annotations of the observation and variables are stored
    in the :attr:`obs` and :attr:`var` attributes as :class:`~pandas.DataFrame`\\ s.
    This is intended for metrics calculated over their axes.
    Multi-dimensional annotations are stored in :attr:`obsm` and :attr:`varm`,
    which are aligned to the objects observation and variable dimensions respectively.
    Square matrices representing graphs are stored in :attr:`obsp` and :attr:`varp`,
    with both of their own dimensions aligned to their associated axis.
    Additional measurements across both observations and variables are stored in
    :attr:`layers`.

    Indexing into an AnnData object can be performed by relative position
    with numeric indices (like pandas’ :meth:`~pandas.DataFrame.iloc`),
    or by labels (like :meth:`~pandas.DataFrame.loc`).
    To avoid ambiguity with numeric indexing into observations or variables,
    indexes of the AnnData object are converted to strings by the constructor.

    Subsetting an AnnData object by indexing into it will also subset its elements
    according to the dimensions they were aligned to.
    This means an operation like `adata[list_of_obs, :]` will also subset :attr:`obs`,
    :attr:`obsm`, and :attr:`layers`.

    Subsetting an AnnData object returns a view into the original object,
    meaning very little additional memory is used upon subsetting.
    This is achieved lazily, meaning that the constituent arrays are subset on access.
    Copying a view causes an equivalent “real” AnnData object to be generated.
    Attempting to modify a view (at any attribute except X) is handled
    in a copy-on-modify manner, meaning the object is initialized in place.
    Here’s an example::

        batch1 = adata[adata.obs["batch"] == "batch1", :]
        batch1.obs["value"] = 0  # This makes batch1 a “real” AnnData object

    At the end of this snippet: `adata` was not modified,
    and `batch1` is its own AnnData object with its own data.

    Similar to Bioconductor’s `ExpressionSet` and :mod:`scipy.sparse` matrices,
    subsetting an AnnData object retains the dimensionality of its constituent arrays.
    Therefore, unlike with the classes exposed by :mod:`pandas`, :mod:`numpy`,
    and `xarray`, there is no concept of a one dimensional AnnData object.
    AnnDatas always have two inherent dimensions, :attr:`obs` and :attr:`var`.
    Additionally, maintaining the dimensionality of the AnnData object allows for
    consistent handling of :mod:`scipy.sparse` matrices and :mod:`numpy` arrays.

    .. _statsmodels: http://www.statsmodels.org/stable/index.html
    .. _scikit-learn: http://scikit-learn.org/
    """

    _BACKED_ATTRS = ["X", "raw.X"]

    # backwards compat
    _H5_ALIASES = dict(
        X={"X", "_X", "data", "_data"},
        obs={"obs", "_obs", "smp", "_smp"},
        var={"var", "_var"},
        uns={"uns"},
        obsm={"obsm", "_obsm", "smpm", "_smpm"},
        varm={"varm", "_varm"},
        layers={"layers", "_layers"},
    )

    _H5_ALIASES_NAMES = dict(
        obs={"obs_names", "smp_names", "row_names", "index"},
        var={"var_names", "col_names", "index"},
    )

    def __init__(
        self,
        X: np.ndarray | sparse.spmatrix | pd.DataFrame | None = None,
        obs: pd.DataFrame | Mapping[str, Iterable[Any]] | None = None,
        var: pd.DataFrame | Mapping[str, Iterable[Any]] | None = None,
        uns: Mapping[str, Any] | None = None,
        obsm: np.ndarray | Mapping[str, Sequence[Any]] | None = None,
        varm: np.ndarray | Mapping[str, Sequence[Any]] | None = None,
        layers: Mapping[str, np.ndarray | sparse.spmatrix] | None = None,
        raw: Mapping[str, Any] | None = None,
        dtype: np.dtype | type | str | None = None,
        shape: tuple[int, int] | None = None,
        filename: PathLike | None = None,
        filemode: Literal["r", "r+"] | None = None,
        asview: bool = False,
        *,
        obsp: np.ndarray | Mapping[str, Sequence[Any]] | None = None,
        varp: np.ndarray | Mapping[str, Sequence[Any]] | None = None,
        oidx: Index1D = None,
        vidx: Index1D = None,
    ):
        if asview:
            if not isinstance(X, AnnData):
                raise ValueError("`X` has to be an AnnData object.")
            self._init_as_view(X, oidx, vidx)
        else:
            self._init_as_actual(
                X=X,
                obs=obs,
                var=var,
                uns=uns,
                obsm=obsm,
                varm=varm,
                raw=raw,
                layers=layers,
                dtype=dtype,
                shape=shape,
                obsp=obsp,
                varp=varp,
                filename=filename,
                filemode=filemode,
            )

    def _init_as_view(self, adata_ref: AnnData, oidx: Index, vidx: Index):
        if adata_ref.isbacked and adata_ref.is_view:
            raise ValueError(
                "Currently, you cannot index repeatedly into a backed AnnData, "
                "that is, you cannot make a view of a view."
            )
        self._is_view = True
        if isinstance(oidx, (int, np.integer)):
            if not (-adata_ref.n_obs <= oidx < adata_ref.n_obs):
                raise IndexError(f"Observation index `{oidx}` is out of range.")
            oidx += adata_ref.n_obs * (oidx < 0)
            oidx = slice(oidx, oidx + 1, 1)
        if isinstance(vidx, (int, np.integer)):
            if not (-adata_ref.n_vars <= vidx < adata_ref.n_vars):
                raise IndexError(f"Variable index `{vidx}` is out of range.")
            vidx += adata_ref.n_vars * (vidx < 0)
            vidx = slice(vidx, vidx + 1, 1)
        if adata_ref.is_view:
            prev_oidx, prev_vidx = adata_ref._oidx, adata_ref._vidx
            adata_ref = adata_ref._adata_ref
            oidx, vidx = _resolve_idxs((prev_oidx, prev_vidx), (oidx, vidx), adata_ref)
        # self._adata_ref is never a view
        self._adata_ref = adata_ref
        self._oidx = oidx
        self._vidx = vidx
        # the file is the same as of the reference object
        self.file = adata_ref.file
        # views on attributes of adata_ref
        obs_sub = adata_ref.obs.iloc[oidx]
        var_sub = adata_ref.var.iloc[vidx]
        self._obsm = adata_ref.obsm._view(self, (oidx,))
        self._varm = adata_ref.varm._view(self, (vidx,))
        self._layers = adata_ref.layers._view(self, (oidx, vidx))
        self._obsp = adata_ref.obsp._view(self, oidx)
        self._varp = adata_ref.varp._view(self, vidx)
        # fix categories
        uns = copy(adata_ref._uns)
        if settings.should_remove_unused_categories:
            self._remove_unused_categories(adata_ref.obs, obs_sub, uns)
            self._remove_unused_categories(adata_ref.var, var_sub, uns)
        # set attributes
        self._obs = as_view(obs_sub, view_args=(self, "obs"))
        self._var = as_view(var_sub, view_args=(self, "var"))
        self._uns = uns

        # set data
        if self.isbacked:
            self._X = None

        # set raw, easy, as it’s immutable anyways...
        if adata_ref._raw is not None:
            # slicing along variables axis is ignored
            self._raw = adata_ref.raw[oidx]
            self._raw._adata = self
        else:
            self._raw = None

    def _init_as_actual(
        self,
        X=None,
        obs=None,
        var=None,
        uns=None,
        obsm=None,
        varm=None,
        varp=None,
        obsp=None,
        raw=None,
        layers=None,
        dtype=None,
        shape=None,
        filename=None,
        filemode=None,
    ):
        # view attributes
        self._is_view = False
        self._adata_ref = None
        self._oidx = None
        self._vidx = None

        # ----------------------------------------------------------------------
        # various ways of initializing the data
        # ----------------------------------------------------------------------

        # If X is a data frame, we store its indices for verification
        x_indices = []

        # init from file
        if filename is not None:
            self.file = AnnDataFileManager(self, filename, filemode)
        else:
            self.file = AnnDataFileManager(self, None)

            # init from AnnData
            if isinstance(X, AnnData):
                if any((obs, var, uns, obsm, varm, obsp, varp)):
                    raise ValueError(
                        "If `X` is a dict no further arguments must be provided."
                    )
                X, obs, var, uns, obsm, varm, obsp, varp, layers, raw = (
                    X._X,
                    X.obs,
                    X.var,
                    X.uns,
                    X.obsm,
                    X.varm,
                    X.obsp,
                    X.varp,
                    X.layers,
                    X.raw,
                )

            # init from DataFrame
            elif isinstance(X, pd.DataFrame):
                # to verify index matching, we wait until obs and var are DataFrames
                if obs is None:
                    obs = pd.DataFrame(index=X.index)
                elif not isinstance(X.index, pd.RangeIndex):
                    x_indices.append(("obs", "index", X.index.astype(str)))
                if var is None:
                    var = pd.DataFrame(index=X.columns)
                elif not isinstance(X.columns, pd.RangeIndex):
                    x_indices.append(("var", "columns", X.columns.astype(str)))
                X = ensure_df_homogeneous(X, "X")

        # ----------------------------------------------------------------------
        # actually process the data
        # ----------------------------------------------------------------------

        # check data type of X
        if X is not None:
            X = coerce_array(X, name="X")
            if shape is not None:
                raise ValueError("`shape` needs to be `None` if `X` is not `None`.")
            _check_2d_shape(X)
            # if type doesn’t match, a copy is made, otherwise, use a view
            if dtype is not None:
                warnings.warn(
                    "The dtype argument is deprecated and will be removed in late 2024.",
                    FutureWarning,
                )
                if issparse(X) or isinstance(X, ma.MaskedArray):
                    # TODO: maybe use view on data attribute of sparse matrix
                    #       as in readwrite.read_10x_h5
                    if X.dtype != np.dtype(dtype):
                        X = X.astype(dtype)
                elif isinstance(X, (ZarrArray, DaskArray)):
                    X = X.astype(dtype)
                else:  # is np.ndarray or a subclass, convert to true np.ndarray
                    X = np.asarray(X, dtype)
            # data matrix and shape
            self._X = X
            n_obs, n_vars = X.shape
            source = "X"
        else:
            self._X = None
            n_obs, n_vars = (None, None) if shape is None else shape
            source = "shape"

        # annotations
        self._obs = _gen_dataframe(
            obs, ["obs_names", "row_names"], source=source, attr="obs", length=n_obs
        )
        self._var = _gen_dataframe(
            var, ["var_names", "col_names"], source=source, attr="var", length=n_vars
        )

        # now we can verify if indices match!
        for attr_name, x_name, idx in x_indices:
            attr = getattr(self, attr_name)
            if isinstance(attr.index, pd.RangeIndex):
                attr.index = idx
            elif not idx.equals(attr.index):
                raise ValueError(f"Index of {attr_name} must match {x_name} of X.")

        # unstructured annotations
        self.uns = uns or OrderedDict()

        # TODO: Think about consequences of making obsm a group in hdf
        self._obsm = AxisArrays(self, 0, vals=convert_to_dict(obsm))
        self._varm = AxisArrays(self, 1, vals=convert_to_dict(varm))

        self._obsp = PairwiseArrays(self, 0, vals=convert_to_dict(obsp))
        self._varp = PairwiseArrays(self, 1, vals=convert_to_dict(varp))

        # Backwards compat for connectivities matrices in uns["neighbors"]
        _move_adj_mtx({"uns": self._uns, "obsp": self._obsp})
        self._check_dimensions()
        if settings.should_check_uniqueness:
            self._check_uniqueness()

        if self.filename:
            assert not isinstance(
                raw, Raw
            ), "got raw from other adata but also filename?"
            if {"raw", "raw.X"} & set(self.file):
                raw = dict(X=None, **raw)
        if not raw:
            self._raw = None
        elif isinstance(raw, Mapping):
            self._raw = Raw(self, **raw)
        else:  # is a Raw from another AnnData
            self._raw = Raw(self, raw._X, raw.var, raw.varm)

        # clean up old formats
        self._clean_up_old_format(uns)

        # layers
        self._layers = Layers(self, layers)

    def __sizeof__(self, show_stratified=None, with_disk: bool = False) -> int:
        def get_size(X) -> int:
            def cs_to_bytes(X) -> int:
                return int(X.data.nbytes + X.indptr.nbytes + X.indices.nbytes)

            if isinstance(X, h5py.Dataset) and with_disk:
                return int(np.array(X.shape).prod() * X.dtype.itemsize)
            elif isinstance(X, BaseCompressedSparseDataset) and with_disk:
                return cs_to_bytes(X._to_backed())
            elif issparse(X):
                return cs_to_bytes(X)
            else:
                return X.__sizeof__()

        sizes = {}
        attrs = ["X", "_obs", "_var"]
        attrs_multi = ["_uns", "_obsm", "_varm", "varp", "_obsp", "_layers"]
        for attr in attrs + attrs_multi:
            if attr in attrs_multi:
                keys = getattr(self, attr).keys()
                s = sum(get_size(getattr(self, attr)[k]) for k in keys)
            else:
                s = get_size(getattr(self, attr))
            if s > 0 and show_stratified:
                from tqdm import tqdm

                print(
                    f"Size of {attr.replace('_', '.'):<7}: {tqdm.format_sizeof(s, 'B')}"
                )
            sizes[attr] = s
        return sum(sizes.values())

    def _gen_repr(self, n_obs, n_vars) -> str:
        if self.isbacked:
            backed_at = f" backed at {str(self.filename)!r}"
        else:
            backed_at = ""
        descr = f"AnnData object with n_obs × n_vars = {n_obs} × {n_vars}{backed_at}"
        for attr in [
            "obs",
            "var",
            "uns",
            "obsm",
            "varm",
            "layers",
            "obsp",
            "varp",
        ]:
            keys = getattr(self, attr).keys()
            if len(keys) > 0:
                descr += f"\n    {attr}: {str(list(keys))[1:-1]}"
        return descr

    def __repr__(self) -> str:
        if self.is_view:
            return "View of " + self._gen_repr(self.n_obs, self.n_vars)
        else:
            return self._gen_repr(self.n_obs, self.n_vars)

    def __eq__(self, other):
        """Equality testing"""
        raise NotImplementedError(
            "Equality comparisons are not supported for AnnData objects, "
            "instead compare the desired attributes."
        )

    @property
    def shape(self) -> tuple[int, int]:
        """Shape of data matrix (:attr:`n_obs`, :attr:`n_vars`)."""
        return self.n_obs, self.n_vars

    @property
    def X(self) -> np.ndarray | sparse.spmatrix | SpArray | ArrayView | None:
        """Data matrix of shape :attr:`n_obs` × :attr:`n_vars`."""
        if self.isbacked:
            if not self.file.is_open:
                self.file.open()
            X = self.file["X"]
            if isinstance(X, h5py.Group):
                X = sparse_dataset(X)
            # This is so that we can index into a backed dense dataset with
            # indices that aren’t strictly increasing
            if self.is_view:
                X = _subset(X, (self._oidx, self._vidx))
        elif self.is_view and self._adata_ref.X is None:
            X = None
        elif self.is_view:
            X = as_view(
                _subset(self._adata_ref.X, (self._oidx, self._vidx)),
                ElementRef(self, "X"),
            )
        else:
            X = self._X
        return X
        # if self.n_obs == 1 and self.n_vars == 1:
        #     return X[0, 0]
        # elif self.n_obs == 1 or self.n_vars == 1:
        #     if issparse(X): X = X.toarray()
        #     return X.flatten()
        # else:
        #     return X

    @X.setter
    def X(self, value: np.ndarray | sparse.spmatrix | SpArray | None):
        if value is None:
            if self.isbacked:
                raise NotImplementedError(
                    "Cannot currently remove data matrix from backed object."
                )
            if self.is_view:
                self._init_as_actual(self.copy())
            self._X = None
            return
        value = coerce_array(value, name="X", allow_array_like=True)

        # If indices are both arrays, we need to modify them
        # so we don’t set values like coordinates
        # This can occur if there are successive views
        if (
            self.is_view
            and isinstance(self._oidx, np.ndarray)
            and isinstance(self._vidx, np.ndarray)
        ):
            oidx, vidx = np.ix_(self._oidx, self._vidx)
        else:
            oidx, vidx = self._oidx, self._vidx
        if (
            np.isscalar(value)
            or (hasattr(value, "shape") and (self.shape == value.shape))
            or (self.n_vars == 1 and self.n_obs == len(value))
            or (self.n_obs == 1 and self.n_vars == len(value))
        ):
            if not np.isscalar(value):
                if self.is_view and any(
                    isinstance(idx, np.ndarray)
                    and len(np.unique(idx)) != len(idx.ravel())
                    for idx in [oidx, vidx]
                ):
                    msg = (
                        "You are attempting to set `X` to a matrix on a view which has non-unique indices. "
                        "The resulting `adata.X` will likely not equal the value to which you set it. "
                        "To avoid this potential issue, please make a copy of the data first. "
                        "In the future, this operation will throw an error."
                    )
                    warnings.warn(msg, FutureWarning, stacklevel=1)
                if self.shape != value.shape:
                    # For assigning vector of values to 2d array or matrix
                    # Not necessary for row of 2d array
                    value = value.reshape(self.shape)
            if self.isbacked:
                if self.is_view:
                    X = self.file["X"]
                    if isinstance(X, h5py.Group):
                        X = sparse_dataset(X)
                    X[oidx, vidx] = value
                else:
                    self._set_backed("X", value)
            else:
                if self.is_view:
                    if sparse.issparse(self._adata_ref._X) and isinstance(
                        value, np.ndarray
                    ):
                        if isinstance(self._adata_ref.X, SpArray):
                            memory_class = sparse.coo_array
                        else:
                            memory_class = sparse.coo_matrix
                        value = memory_class(value)
                    elif sparse.issparse(value) and isinstance(
                        self._adata_ref._X, np.ndarray
                    ):
                        warnings.warn(
                            "Trying to set a dense array with a sparse array on a view."
                            "Densifying the sparse array."
                            "This may incur excessive memory usage",
                            stacklevel=2,
                        )
                        value = value.toarray()
                    self._adata_ref._X[oidx, vidx] = value
                else:
                    self._X = value
        else:
            raise ValueError(
                f"Data matrix has wrong shape {value.shape}, "
                f"need to be {self.shape}."
            )

    @X.deleter
    def X(self):
        self.X = None

    @property
    def layers(self) -> Layers | LayersView:
        """\
        Dictionary-like object with values of the same dimensions as :attr:`X`.

        Layers in AnnData are inspired by loompy’s :ref:`loomlayers`.

        Return the layer named `"unspliced"`::

            adata.layers["unspliced"]

        Create or replace the `"spliced"` layer::

            adata.layers["spliced"] = ...

        Assign the 10th column of layer `"spliced"` to the variable a::

            a = adata.layers["spliced"][:, 10]

        Delete the `"spliced"` layer::

            del adata.layers["spliced"]

        Return layers’ names::

            adata.layers.keys()
        """
        return self._layers

    @layers.setter
    def layers(self, value):
        layers = Layers(self, vals=convert_to_dict(value))
        if self.is_view:
            self._init_as_actual(self.copy())
        self._layers = layers

    @layers.deleter
    def layers(self):
        self.layers = dict()

    @property
    def raw(self) -> Raw:
        """\
        Store raw version of :attr:`X` and :attr:`var` as `.raw.X` and `.raw.var`.

        The :attr:`raw` attribute is initialized with the current content
        of an object by setting::

            adata.raw = adata

        Its content can be deleted::

            adata.raw = None
            # or
            del adata.raw

        Upon slicing an AnnData object along the obs (row) axis, :attr:`raw`
        is also sliced. Slicing an AnnData object along the vars (columns) axis
        leaves :attr:`raw` unaffected. Note that you can call::

             adata.raw[:, 'orig_variable_name'].X

        to retrieve the data associated with a variable that might have been
        filtered out or "compressed away" in :attr:`X`.
        """
        return self._raw

    @raw.setter
    def raw(self, value: AnnData):
        if value is None:
            del self.raw
        elif not isinstance(value, AnnData):
            raise ValueError("Can only init raw attribute with an AnnData object.")
        else:
            if self.is_view:
                self._init_as_actual(self.copy())
            self._raw = Raw(self, X=value.X, var=value.var, varm=value.varm)

    @raw.deleter
    def raw(self):
        if self.is_view:
            self._init_as_actual(self.copy())
        self._raw = None

    @property
    def n_obs(self) -> int:
        """Number of observations."""
        return len(self.obs_names)

    @property
    def n_vars(self) -> int:
        """Number of variables/features."""
        return len(self.var_names)

    def _set_dim_df(self, value: pd.DataFrame, attr: str):
        if not isinstance(value, pd.DataFrame):
            raise ValueError(f"Can only assign pd.DataFrame to {attr}.")
        value_idx = self._prep_dim_index(value.index, attr)
        if self.is_view:
            self._init_as_actual(self.copy())
        setattr(self, f"_{attr}", value)
        self._set_dim_index(value_idx, attr)
        if not len(value.columns):
            value.columns = value.columns.astype(str)

    def _prep_dim_index(self, value, attr: str) -> pd.Index:
        """Prepares index to be uses as obs_names or var_names for AnnData object.AssertionError

        If a pd.Index is passed, this will use a reference, otherwise a new index object is created.
        """
        if self.shape[attr == "var"] != len(value):
            raise ValueError(
                f"Length of passed value for {attr}_names is {len(value)}, but this AnnData has shape: {self.shape}"
            )
        if isinstance(value, pd.Index) and not isinstance(
            value.name, (str, type(None))
        ):
            raise ValueError(
                f"AnnData expects .{attr}.index.name to be a string or None, "
                f"but you passed a name of type {type(value.name).__name__!r}"
            )
        else:
            value = pd.Index(value)
            if not isinstance(value.name, (str, type(None))):
                value.name = None
        if (
            len(value) > 0
            and not isinstance(value, pd.RangeIndex)
            and infer_dtype(value) not in {"string", "bytes"}
        ):
            sample = list(value[: min(len(value), 5)])
            msg = dedent(
                f"""
                AnnData expects .{attr}.index to contain strings, but got values like:
                    {sample}

                    Inferred to be: {infer_dtype(value)}
                """
            )
            warnings.warn(msg, stacklevel=2)
        return value

    def _set_dim_index(self, value: pd.Index, attr: str):
        # Assumes _prep_dim_index has been run
        if self.is_view:
            self._init_as_actual(self.copy())
        getattr(self, attr).index = value
        for v in getattr(self, f"{attr}m").values():
            if isinstance(v, pd.DataFrame):
                v.index = value

    @property
    def obs(self) -> pd.DataFrame:
        """One-dimensional annotation of observations (`pd.DataFrame`)."""
        return self._obs

    @obs.setter
    def obs(self, value: pd.DataFrame):
        self._set_dim_df(value, "obs")

    @obs.deleter
    def obs(self):
        self.obs = pd.DataFrame({}, index=self.obs_names)

    @property
    def obs_names(self) -> pd.Index:
        """Names of observations (alias for `.obs.index`)."""
        return self.obs.index

    @obs_names.setter
    def obs_names(self, names: Sequence[str]):
        names = self._prep_dim_index(names, "obs")
        self._set_dim_index(names, "obs")

    @property
    def var(self) -> pd.DataFrame:
        """One-dimensional annotation of variables/ features (`pd.DataFrame`)."""
        return self._var

    @var.setter
    def var(self, value: pd.DataFrame):
        self._set_dim_df(value, "var")

    @var.deleter
    def var(self):
        self.var = pd.DataFrame({}, index=self.var_names)

    @property
    def var_names(self) -> pd.Index:
        """Names of variables (alias for `.var.index`)."""
        return self.var.index

    @var_names.setter
    def var_names(self, names: Sequence[str]):
        names = self._prep_dim_index(names, "var")
        self._set_dim_index(names, "var")

    @property
    def uns(self) -> MutableMapping:
        """Unstructured annotation (ordered dictionary)."""
        uns = self._uns
        if self.is_view:
            uns = DictView(uns, view_args=(self, "_uns"))
        return uns

    @uns.setter
    def uns(self, value: MutableMapping):
        if not isinstance(value, MutableMapping):
            raise ValueError(
                "Only mutable mapping types (e.g. dict) are allowed for `.uns`."
            )
        if isinstance(value, DictView):
            value = value.copy()
        if self.is_view:
            self._init_as_actual(self.copy())
        self._uns = value

    @uns.deleter
    def uns(self):
        self.uns = OrderedDict()

    @property
    def obsm(self) -> AxisArrays | AxisArraysView:
        """\
        Multi-dimensional annotation of observations
        (mutable structured :class:`~numpy.ndarray`).

        Stores for each key a two or higher-dimensional :class:`~numpy.ndarray`
        of length `n_obs`.
        Is sliced with `data` and `obs` but behaves otherwise like a :term:`mapping`.
        """
        return self._obsm

    @obsm.setter
    def obsm(self, value):
        obsm = AxisArrays(self, 0, vals=convert_to_dict(value))
        if self.is_view:
            self._init_as_actual(self.copy())
        self._obsm = obsm

    @obsm.deleter
    def obsm(self):
        self.obsm = dict()

    @property
    def varm(self) -> AxisArrays | AxisArraysView:
        """\
        Multi-dimensional annotation of variables/features
        (mutable structured :class:`~numpy.ndarray`).

        Stores for each key a two or higher-dimensional :class:`~numpy.ndarray`
        of length `n_vars`.
        Is sliced with `data` and `var` but behaves otherwise like a :term:`mapping`.
        """
        return self._varm

    @varm.setter
    def varm(self, value):
        varm = AxisArrays(self, 1, vals=convert_to_dict(value))
        if self.is_view:
            self._init_as_actual(self.copy())
        self._varm = varm

    @varm.deleter
    def varm(self):
        self.varm = dict()

    @property
    def obsp(self) -> PairwiseArrays | PairwiseArraysView:
        """\
        Pairwise annotation of observations,
        a mutable mapping with array-like values.

        Stores for each key a two or higher-dimensional :class:`~numpy.ndarray`
        whose first two dimensions are of length `n_obs`.
        Is sliced with `data` and `obs` but behaves otherwise like a :term:`mapping`.
        """
        return self._obsp

    @obsp.setter
    def obsp(self, value):
        obsp = PairwiseArrays(self, 0, vals=convert_to_dict(value))
        if self.is_view:
            self._init_as_actual(self.copy())
        self._obsp = obsp

    @obsp.deleter
    def obsp(self):
        self.obsp = dict()

    @property
    def varp(self) -> PairwiseArrays | PairwiseArraysView:
        """\
        Pairwise annotation of variables/features,
        a mutable mapping with array-like values.

        Stores for each key a two or higher-dimensional :class:`~numpy.ndarray`
        whose first two dimensions are of length `n_var`.
        Is sliced with `data` and `var` but behaves otherwise like a :term:`mapping`.
        """
        return self._varp

    @varp.setter
    def varp(self, value):
        varp = PairwiseArrays(self, 1, vals=convert_to_dict(value))
        if self.is_view:
            self._init_as_actual(self.copy())
        self._varp = varp

    @varp.deleter
    def varp(self):
        self.varp = dict()

    def obs_keys(self) -> list[str]:
        """List keys of observation annotation :attr:`obs`."""
        return self._obs.keys().tolist()

    def var_keys(self) -> list[str]:
        """List keys of variable annotation :attr:`var`."""
        return self._var.keys().tolist()

    def obsm_keys(self) -> list[str]:
        """List keys of observation annotation :attr:`obsm`."""
        return list(self._obsm.keys())

    def varm_keys(self) -> list[str]:
        """List keys of variable annotation :attr:`varm`."""
        return list(self._varm.keys())

    def uns_keys(self) -> list[str]:
        """List keys of unstructured annotation."""
        return sorted(list(self._uns.keys()))

    @property
    def isbacked(self) -> bool:
        """`True` if object is backed on disk, `False` otherwise."""
        return self.filename is not None

    @property
    def is_view(self) -> bool:
        """`True` if object is view of another AnnData object, `False` otherwise."""
        return self._is_view

    @property
    def filename(self) -> Path | None:
        """\
        Change to backing mode by setting the filename of a `.h5ad` file.

        - Setting the filename writes the stored data to disk.
        - Setting the filename when the filename was previously another name
          moves the backing file from the previous file to the new file.
          If you want to copy the previous file, use `copy(filename='new_filename')`.
        """
        return self.file.filename

    @filename.setter
    def filename(self, filename: PathLike | None):
        # convert early for later comparison
        filename = None if filename is None else Path(filename)
        # change from backing-mode back to full loading into memory
        if filename is None:
            if self.filename is not None:
                self.file._to_memory_mode()
            else:
                # both filename and self.filename are None
                # do nothing
                return
        else:
            if self.filename is not None:
                if self.filename != filename:
                    # write the content of self to the old file
                    # and close the file
                    self.write()
                    self.filename.rename(filename)
                else:
                    # do nothing
                    return
            else:
                # change from memory to backing-mode
                # write the content of self to disk
                if self.raw is not None:
                    as_dense = ("X", "raw/X")
                else:
                    as_dense = ("X",)
                self.write(filename, as_dense=as_dense)
            # open new file for accessing
            self.file.open(filename, "r+")
            # as the data is stored on disk, we can safely set self._X to None
            self._X = None

    def _set_backed(self, attr, value):
        from .._io.utils import write_attribute

        write_attribute(self.file._file, attr, value)

    def _normalize_indices(self, index: Index | None) -> tuple[slice, slice]:
        return _normalize_indices(index, self.obs_names, self.var_names)

    # TODO: this is not quite complete...
    def __delitem__(self, index: Index):
        obs, var = self._normalize_indices(index)
        # TODO: does this really work?
        if not self.isbacked:
            del self._X[obs, var]
        else:
            X = self.file["X"]
            del X[obs, var]
            self._set_backed("X", X)
        if var == slice(None):
            del self._obs.iloc[obs, :]
        if obs == slice(None):
            del self._var.iloc[var, :]

    def __getitem__(self, index: Index) -> AnnData:
        """Returns a sliced view of the object."""
        oidx, vidx = self._normalize_indices(index)
        return AnnData(self, oidx=oidx, vidx=vidx, asview=True)

    def _remove_unused_categories(
        self,
        df_full: pd.DataFrame,
        df_sub: pd.DataFrame,
        uns: dict[str, Any],  # types are wrong now...
    ):
        _remove_unused_categories(df_full, df_sub, uns)

    def rename_categories(self, key: str, categories: Sequence[Any]):
        """\
        Rename categories of annotation `key` in :attr:`obs`, :attr:`var`,
        and :attr:`uns`.

        Only supports passing a list/array-like `categories` argument.

        Besides calling `self.obs[key].cat.categories = categories` –
        similar for :attr:`var` - this also renames categories in unstructured
        annotation that uses the categorical annotation `key`.

        Parameters
        ----------
        key
             Key for observations or variables annotation.
        categories
             New categories, the same number as the old categories.
        """
        if isinstance(categories, Mapping):
            raise ValueError("Only list-like `categories` is supported.")
        if key in self.obs:
            old_categories = self.obs[key].cat.categories.tolist()
            self.obs[key] = self.obs[key].cat.rename_categories(categories)
        elif key in self.var:
            old_categories = self.var[key].cat.categories.tolist()
            self.var[key] = self.var[key].cat.rename_categories(categories)
        else:
            raise ValueError(f"{key} is neither in `.obs` nor in `.var`.")
        # this is not a good solution
        # but depends on the scanpy conventions for storing the categorical key
        # as `groupby` in the `params` slot
        for k1, v1 in self.uns.items():
            if not (
                isinstance(v1, Mapping)
                and "params" in v1
                and "groupby" in v1["params"]
                and v1["params"]["groupby"] == key
            ):
                continue
            for k2, v2 in v1.items():
                # picks out the recarrays that are named according to the old
                # categories
                if isinstance(v2, np.ndarray) and v2.dtype.names is not None:
                    if list(v2.dtype.names) == old_categories:
                        self.uns[k1][k2].dtype.names = categories
                    else:
                        logger.warning(
                            f"Omitting {k1}/{k2} as old categories do not match."
                        )

    def strings_to_categoricals(self, df: pd.DataFrame | None = None):
        """\
        Transform string annotations to categoricals.

        Only affects string annotations that lead to less categories than the
        total number of observations.

        Params
        ------
        df
            If `df` is `None`, modifies both :attr:`obs` and :attr:`var`,
            otherwise modifies `df` inplace.

        Notes
        -----
        Turns the view of an :class:`~anndata.AnnData` into an actual
        :class:`~anndata.AnnData`.
        """
        dont_modify = False  # only necessary for backed views
        if df is None:
            dfs = [self.obs, self.var]
            if self.is_view and self.isbacked:
                dont_modify = True
        else:
            dfs = [df]
        for df in dfs:
            string_cols = [
                key for key in df.columns if infer_dtype(df[key]) == "string"
            ]
            for key in string_cols:
                c = pd.Categorical(df[key])
                # TODO: We should only check if non-null values are unique, but
                # this would break cases where string columns with nulls could
                # be written as categorical, but not as string.
                # Possible solution: https://github.com/scverse/anndata/issues/504
                if len(c.categories) >= len(c):
                    continue
                # Ideally this could be done inplace
                sorted_categories = natsorted(c.categories)
                if not np.array_equal(c.categories, sorted_categories):
                    c = c.reorder_categories(sorted_categories)
                if dont_modify:
                    raise RuntimeError(
                        "Please call `.strings_to_categoricals()` on full "
                        "AnnData, not on this view. You might encounter this"
                        "error message while copying or writing to disk."
                    )
                df[key] = c
                logger.info(f"... storing {key!r} as categorical")

    _sanitize = strings_to_categoricals  # backwards compat

    def _inplace_subset_var(self, index: Index1D):
        """\
        Inplace subsetting along variables dimension.

        Same as `adata = adata[:, index]`, but inplace.
        """
        adata_subset = self[:, index].copy()

        self._init_as_actual(adata_subset)

    def _inplace_subset_obs(self, index: Index1D):
        """\
        Inplace subsetting along variables dimension.

        Same as `adata = adata[index, :]`, but inplace.
        """
        adata_subset = self[index].copy()

        self._init_as_actual(adata_subset)

    # TODO: Update, possibly remove
    def __setitem__(
        self, index: Index, val: int | float | np.ndarray | sparse.spmatrix
    ):
        if self.is_view:
            raise ValueError("Object is view and cannot be accessed with `[]`.")
        obs, var = self._normalize_indices(index)
        if not self.isbacked:
            self._X[obs, var] = val
        else:
            X = self.file["X"]
            X[obs, var] = val
            self._set_backed("X", X)

    def __len__(self) -> int:
        return self.shape[0]

    def transpose(self) -> AnnData:
        """\
        Transpose whole object.

        Data matrix is transposed, observations and variables are interchanged.
        Ignores `.raw`.
        """
        from anndata.compat import _safe_transpose

        if not self.isbacked:
            X = self.X
        else:
            X = self.file["X"]
        if self.is_view:
            raise ValueError(
                "You’re trying to transpose a view of an `AnnData`, "
                "which is currently not implemented. Call `.copy()` before transposing."
            )

        return AnnData(
            X=_safe_transpose(X) if X is not None else None,
            layers={k: _safe_transpose(v) for k, v in self.layers.items()},
            obs=self.var,
            var=self.obs,
            uns=self._uns,
            obsm=self._varm,
            varm=self._obsm,
            obsp=self._varp,
            varp=self._obsp,
            filename=self.filename,
        )

    T = property(transpose)

    def to_df(self, layer: str | None = None) -> pd.DataFrame:
        """\
        Generate shallow :class:`~pandas.DataFrame`.

        The data matrix :attr:`X` is returned as
        :class:`~pandas.DataFrame`, where :attr:`obs_names` initializes the
        index, and :attr:`var_names` the columns.

        * No annotations are maintained in the returned object.
        * The data matrix is densified in case it is sparse.

        Params
        ------
        layer
            Key for `.layers`.

        Returns
        -------
        Pandas DataFrame of specified data matrix.
        """
        if layer is not None:
            X = self.layers[layer]
        elif not self._has_X():
            raise ValueError("X is None, cannot convert to dataframe.")
        else:
            X = self.X
        if issparse(X):
            X = X.toarray()
        return pd.DataFrame(X, index=self.obs_names, columns=self.var_names)

    def _get_X(self, use_raw=False, layer=None):
        """\
        Convenience method for getting expression values
        with common arguments and error handling.
        """
        is_layer = layer is not None
        if use_raw and is_layer:
            raise ValueError(
                "Cannot use expression from both layer and raw. You provided:"
                f"`use_raw={use_raw}` and `layer={layer}`"
            )
        if is_layer:
            return self.layers[layer]
        elif use_raw:
            if self.raw is None:
                raise ValueError("This AnnData doesn’t have a value in `.raw`.")
            return self.raw.X
        else:
            return self.X

    def obs_vector(self, k: str, *, layer: str | None = None) -> np.ndarray:
        """\
        Convenience function for returning a 1 dimensional ndarray of values
        from :attr:`X`, :attr:`layers`\\ `[k]`, or :attr:`obs`.

        Made for convenience, not performance.
        Intentionally permissive about arguments, for easy iterative use.

        Params
        ------
        k
            Key to use. Should be in :attr:`var_names` or :attr:`obs`\\ `.columns`.
        layer
            What layer values should be returned from. If `None`, :attr:`X` is used.

        Returns
        -------
        A one dimensional ndarray, with values for each obs in the same order
        as :attr:`obs_names`.
        """
        if layer == "X":
            if "X" in self.layers:
                pass
            else:
                warnings.warn(
                    "In a future version of AnnData, access to `.X` by passing"
                    " `layer='X'` will be removed. Instead pass `layer=None`.",
                    FutureWarning,
                )
                layer = None
        return get_vector(self, k, "obs", "var", layer=layer)

    def var_vector(self, k, *, layer: str | None = None) -> np.ndarray:
        """\
        Convenience function for returning a 1 dimensional ndarray of values
        from :attr:`X`, :attr:`layers`\\ `[k]`, or :attr:`obs`.

        Made for convenience, not performance. Intentionally permissive about
        arguments, for easy iterative use.

        Params
        ------
        k
            Key to use. Should be in :attr:`obs_names` or :attr:`var`\\ `.columns`.
        layer
            What layer values should be returned from. If `None`, :attr:`X` is used.

        Returns
        -------
        A one dimensional ndarray, with values for each var in the same order
        as :attr:`var_names`.
        """
        if layer == "X":
            if "X" in self.layers:
                pass
            else:
                warnings.warn(
                    "In a future version of AnnData, access to `.X` by passing "
                    "`layer='X'` will be removed. Instead pass `layer=None`.",
                    FutureWarning,
                )
                layer = None
        return get_vector(self, k, "var", "obs", layer=layer)

    @utils.deprecated("obs_vector")
    def _get_obs_array(self, k, use_raw=False, layer=None):
        """\
        Get an array from the layer (default layer='X') along the :attr:`obs`
        dimension by first looking up `obs.keys` and then :attr:`obs_names`.
        """
        if not use_raw or k in self.obs.columns:
            return self.obs_vector(k=k, layer=layer)
        else:
            return self.raw.obs_vector(k)

    @utils.deprecated("var_vector")
    def _get_var_array(self, k, use_raw=False, layer=None):
        """\
        Get an array from the layer (default layer='X') along the :attr:`var`
        dimension by first looking up `var.keys` and then :attr:`var_names`.
        """
        if not use_raw or k in self.var.columns:
            return self.var_vector(k=k, layer=layer)
        else:
            return self.raw.var_vector(k)

    def _mutated_copy(self, **kwargs):
        """Creating AnnData with attributes optionally specified via kwargs."""
        if self.isbacked:
            if "X" not in kwargs or (self.raw is not None and "raw" not in kwargs):
                raise NotImplementedError(
                    "This function does not currently handle backed objects "
                    "internally, this should be dealt with before."
                )
        new = {}

        for key in ["obs", "var", "obsm", "varm", "obsp", "varp", "layers"]:
            if key in kwargs:
                new[key] = kwargs[key]
            else:
                new[key] = getattr(self, key).copy()
        if "X" in kwargs:
            new["X"] = kwargs["X"]
        elif self._has_X():
            new["X"] = self.X.copy()
        if "uns" in kwargs:
            new["uns"] = kwargs["uns"]
        else:
            new["uns"] = deepcopy(self._uns)
        if "raw" in kwargs:
            new["raw"] = kwargs["raw"]
        elif self.raw is not None:
            new["raw"] = self.raw.copy()
        return AnnData(**new)

    def to_memory(self, copy=False) -> AnnData:
        """Return a new AnnData object with all backed arrays loaded into memory.

        Params
        ------
            copy:
                Whether the arrays that are already in-memory should be copied.

        Example
        -------

        .. code:: python

            import anndata
            backed = anndata.read_h5ad("file.h5ad", backed="r")
            mem = backed[backed.obs["cluster"] == "a", :].to_memory()
        """
        new = {}
        for attr_name in [
            "X",
            "obs",
            "var",
            "obsm",
            "varm",
            "obsp",
            "varp",
            "layers",
            "uns",
        ]:
            attr = getattr(self, attr_name, None)
            if attr is not None:
                new[attr_name] = to_memory(attr, copy)

        if self.raw is not None:
            new["raw"] = {
                "X": to_memory(self.raw.X, copy),
                "var": to_memory(self.raw.var, copy),
                "varm": to_memory(self.raw.varm, copy),
            }

        if self.isbacked:
            self.file.close()

        return AnnData(**new)

    def copy(self, filename: PathLike | None = None) -> AnnData:
        """Full copy, optionally on disk."""
        if not self.isbacked:
            if self.is_view and self._has_X():
                # TODO: How do I unambiguously check if this is a copy?
                # Subsetting this way means we don’t have to have a view type
                # defined for the matrix, which is needed for some of the
                # current distributed backend. Specifically Dask.
                return self._mutated_copy(
                    X=_subset(self._adata_ref.X, (self._oidx, self._vidx)).copy()
                )
            else:
                return self._mutated_copy()
        else:
            from .._io import read_h5ad, write_h5ad

            if filename is None:
                raise ValueError(
                    "To copy an AnnData object in backed mode, "
                    "pass a filename: `.copy(filename='myfilename.h5ad')`. "
                    "To load the object into memory, use `.to_memory()`."
                )
            mode = self.file._filemode
            write_h5ad(filename, self)
            return read_h5ad(filename, backed=mode)

    @deprecated(
        "anndata.concat",
        FutureWarning,
        "See the tutorial for concat at: "
        "https://anndata.readthedocs.io/en/latest/concatenation.html",
        hide=False,
    )
    def concatenate(
        self,
        *adatas: AnnData,
        join: str = "inner",
        batch_key: str = "batch",
        batch_categories: Sequence[Any] = None,
        uns_merge: str | None = None,
        index_unique: str | None = "-",
        fill_value=None,
    ) -> AnnData:
        """\
        Concatenate along the observations axis.

        The :attr:`uns`, :attr:`varm` and :attr:`obsm` attributes are ignored.

        Currently, this works only in `'memory'` mode.

        .. note::

            For more flexible and efficient concatenation, see: :func:`~anndata.concat`.

        Parameters
        ----------
        adatas
            AnnData matrices to concatenate with. Each matrix is referred to as
            a “batch”.
        join
            Use intersection (`'inner'`) or union (`'outer'`) of variables.
        batch_key
            Add the batch annotation to :attr:`obs` using this key.
        batch_categories
            Use these as categories for the batch annotation. By default, use increasing numbers.
        uns_merge
            Strategy to use for merging entries of uns. These strategies are applied recusivley.
            Currently implemented strategies include:

            * `None`: The default. The concatenated object will just have an empty dict for `uns`.
            * `"same"`: Only entries which have the same value in all AnnData objects are kept.
            * `"unique"`: Only entries which have one unique value in all AnnData objects are kept.
            * `"first"`: The first non-missing value is used.
            * `"only"`: A value is included if only one of the AnnData objects has a value at this
              path.
        index_unique
            Make the index unique by joining the existing index names with the
            batch category, using `index_unique='-'`, for instance. Provide
            `None` to keep existing indices.
        fill_value
            Scalar value to fill newly missing values in arrays with. Note: only applies to arrays
            and sparse matrices (not dataframes) and will only be used if `join="outer"`.

            .. note::
                If not provided, the default value is `0` for sparse matrices and `np.nan`
                for numpy arrays. See the examples below for more information.

        Returns
        -------
        :class:`~anndata.AnnData`
            The concatenated :class:`~anndata.AnnData`, where `adata.obs[batch_key]`
            stores a categorical variable labeling the batch.

        Notes
        -----

        .. warning::

           If you use `join='outer'` this fills 0s for sparse data when
           variables are absent in a batch. Use this with care. Dense data is
           filled with `NaN`. See the examples.

        Examples
        --------
        Joining on intersection of variables.

        >>> adata1 = AnnData(
        ...     np.array([[1, 2, 3], [4, 5, 6]]),
        ...     dict(obs_names=['s1', 's2'], anno1=['c1', 'c2']),
        ...     dict(var_names=['a', 'b', 'c'], annoA=[0, 1, 2]),
        ... )
        >>> adata2 = AnnData(
        ...     np.array([[1, 2, 3], [4, 5, 6]]),
        ...     dict(obs_names=['s3', 's4'], anno1=['c3', 'c4']),
        ...     dict(var_names=['d', 'c', 'b'], annoA=[0, 1, 2]),
        ... )
        >>> adata3 = AnnData(
        ...     np.array([[1, 2, 3], [4, 5, 6]]),
        ...     dict(obs_names=['s1', 's2'], anno2=['d3', 'd4']),
        ...     dict(var_names=['d', 'c', 'b'], annoA=[0, 2, 3], annoB=[0, 1, 2]),
        ... )
        >>> adata = adata1.concatenate(adata2, adata3)
        >>> adata
        AnnData object with n_obs × n_vars = 6 × 2
            obs: 'anno1', 'anno2', 'batch'
            var: 'annoA-0', 'annoA-1', 'annoA-2', 'annoB-2'
        >>> adata.X
        array([[2, 3],
               [5, 6],
               [3, 2],
               [6, 5],
               [3, 2],
               [6, 5]])
        >>> adata.obs
             anno1 anno2 batch
        s1-0    c1   NaN     0
        s2-0    c2   NaN     0
        s3-1    c3   NaN     1
        s4-1    c4   NaN     1
        s1-2   NaN    d3     2
        s2-2   NaN    d4     2
        >>> adata.var.T
                 b  c
        annoA-0  1  2
        annoA-1  2  1
        annoA-2  3  2
        annoB-2  2  1

        Joining on the union of variables.

        >>> outer = adata1.concatenate(adata2, adata3, join='outer')
        >>> outer
        AnnData object with n_obs × n_vars = 6 × 4
            obs: 'anno1', 'anno2', 'batch'
            var: 'annoA-0', 'annoA-1', 'annoA-2', 'annoB-2'
        >>> outer.var.T
                   a    b    c    d
        annoA-0  0.0  1.0  2.0  NaN
        annoA-1  NaN  2.0  1.0  0.0
        annoA-2  NaN  3.0  2.0  0.0
        annoB-2  NaN  2.0  1.0  0.0
        >>> outer.var_names
        Index(['a', 'b', 'c', 'd'], dtype='object')
        >>> outer.X
        array([[ 1.,  2.,  3., nan],
               [ 4.,  5.,  6., nan],
               [nan,  3.,  2.,  1.],
               [nan,  6.,  5.,  4.],
               [nan,  3.,  2.,  1.],
               [nan,  6.,  5.,  4.]])
        >>> outer.X.sum(axis=0)
        array([nan, 25., 23., nan])
        >>> import pandas as pd
        >>> Xdf = pd.DataFrame(outer.X, columns=outer.var_names)
        >>> Xdf
             a    b    c    d
        0  1.0  2.0  3.0  NaN
        1  4.0  5.0  6.0  NaN
        2  NaN  3.0  2.0  1.0
        3  NaN  6.0  5.0  4.0
        4  NaN  3.0  2.0  1.0
        5  NaN  6.0  5.0  4.0
        >>> Xdf.sum()
        a     5.0
        b    25.0
        c    23.0
        d    10.0
        dtype: float64

        One way to deal with missing values is to use masked arrays:

        >>> from numpy import ma
        >>> outer.X = ma.masked_invalid(outer.X)
        >>> outer.X
        masked_array(
          data=[[1.0, 2.0, 3.0, --],
                [4.0, 5.0, 6.0, --],
                [--, 3.0, 2.0, 1.0],
                [--, 6.0, 5.0, 4.0],
                [--, 3.0, 2.0, 1.0],
                [--, 6.0, 5.0, 4.0]],
          mask=[[False, False, False,  True],
                [False, False, False,  True],
                [ True, False, False, False],
                [ True, False, False, False],
                [ True, False, False, False],
                [ True, False, False, False]],
          fill_value=1e+20)
        >>> outer.X.sum(axis=0).data
        array([ 5., 25., 23., 10.])

        The masked array is not saved but has to be reinstantiated after saving.

        >>> outer.write('./test.h5ad')
        >>> from anndata import read_h5ad
        >>> outer = read_h5ad('./test.h5ad')
        >>> outer.X
        array([[ 1.,  2.,  3., nan],
               [ 4.,  5.,  6., nan],
               [nan,  3.,  2.,  1.],
               [nan,  6.,  5.,  4.],
               [nan,  3.,  2.,  1.],
               [nan,  6.,  5.,  4.]])

        For sparse data, everything behaves similarly,
        except that for `join='outer'`, zeros are added.

        >>> from scipy.sparse import csr_matrix
        >>> adata1 = AnnData(
        ...     csr_matrix([[0, 2, 3], [0, 5, 6]], dtype=np.float32),
        ...     dict(obs_names=['s1', 's2'], anno1=['c1', 'c2']),
        ...     dict(var_names=['a', 'b', 'c']),
        ... )
        >>> adata2 = AnnData(
        ...     csr_matrix([[0, 2, 3], [0, 5, 6]], dtype=np.float32),
        ...     dict(obs_names=['s3', 's4'], anno1=['c3', 'c4']),
        ...     dict(var_names=['d', 'c', 'b']),
        ... )
        >>> adata3 = AnnData(
        ... csr_matrix([[1, 2, 0], [0, 5, 6]], dtype=np.float32),
        ...     dict(obs_names=['s5', 's6'], anno2=['d3', 'd4']),
        ...     dict(var_names=['d', 'c', 'b']),
        ... )
        >>> adata = adata1.concatenate(adata2, adata3, join='outer')
        >>> adata.var_names
        Index(['a', 'b', 'c', 'd'], dtype='object')
        >>> adata.X.toarray()
        array([[0., 2., 3., 0.],
               [0., 5., 6., 0.],
               [0., 3., 2., 0.],
               [0., 6., 5., 0.],
               [0., 0., 2., 1.],
               [0., 6., 5., 0.]], dtype=float32)
        """
        from .merge import concat, merge_dataframes, merge_outer, merge_same

        if self.isbacked:
            raise ValueError("Currently, concatenate only works in memory mode.")

        if len(adatas) == 0:
            return self.copy()
        elif len(adatas) == 1 and not isinstance(adatas[0], AnnData):
            adatas = adatas[0]  # backwards compatibility
        all_adatas = (self,) + tuple(adatas)

        out = concat(
            all_adatas,
            axis=0,
            join=join,
            label=batch_key,
            keys=batch_categories,
            uns_merge=uns_merge,
            fill_value=fill_value,
            index_unique=index_unique,
            pairwise=False,
        )

        # Backwards compat (some of this could be more efficient)
        # obs used to always be an outer join
        sparse_class = sparse.csr_matrix
        if any(isinstance(a.X, SpArray) for a in all_adatas):
            sparse_class = sparse.csr_array
        out.obs = concat(
            [AnnData(sparse_class(a.shape), obs=a.obs) for a in all_adatas],
            axis=0,
            join="outer",
            label=batch_key,
            keys=batch_categories,
            index_unique=index_unique,
        ).obs
        # Removing varm
        del out.varm
        # Implementing old-style merging of var
        if batch_categories is None:
            batch_categories = np.arange(len(all_adatas)).astype(str)
        pat = rf"-({'|'.join(batch_categories)})$"
        out.var = merge_dataframes(
            [a.var for a in all_adatas],
            out.var_names,
            partial(merge_outer, batch_keys=batch_categories, merge=merge_same),
        )
        out.var = out.var.iloc[
            :,
            (
                out.var.columns.str.extract(pat, expand=False)
                .fillna("")
                .argsort(kind="stable")
            ),
        ]

        return out

    def var_names_make_unique(self, join: str = "-"):
        # Important to go through the setter so obsm dataframes are updated too
        self.var_names = utils.make_index_unique(self.var.index, join)

    var_names_make_unique.__doc__ = utils.make_index_unique.__doc__

    def obs_names_make_unique(self, join: str = "-"):
        # Important to go through the setter so obsm dataframes are updated too
        self.obs_names = utils.make_index_unique(self.obs.index, join)

    obs_names_make_unique.__doc__ = utils.make_index_unique.__doc__

    def _check_uniqueness(self):
        if not self.obs.index.is_unique:
            utils.warn_names_duplicates("obs")
        if not self.var.index.is_unique:
            utils.warn_names_duplicates("var")

    def __contains__(self, key: Any):
        raise AttributeError(
            "AnnData has no attribute __contains__, don’t check `in adata`."
        )

    def _check_dimensions(self, key=None):
        if key is None:
            key = {"obsm", "varm"}
        else:
            key = {key}
        if "obsm" in key:
            obsm = self._obsm
            if (
                not all([axis_len(o, 0) == self.n_obs for o in obsm.values()])
                and len(obsm.dim_names) != self.n_obs
            ):
                raise ValueError(
                    "Observations annot. `obsm` must have number of rows of `X`"
                    f" ({self.n_obs}), but has {len(obsm)} rows."
                )
        if "varm" in key:
            varm = self._varm
            if (
                not all([axis_len(v, 0) == self.n_vars for v in varm.values()])
                and len(varm.dim_names) != self.n_vars
            ):
                raise ValueError(
                    "Variables annot. `varm` must have number of columns of `X`"
                    f" ({self.n_vars}), but has {len(varm)} rows."
                )

    def write_h5ad(
        self,
        filename: PathLike | None = None,
        compression: Literal["gzip", "lzf"] | None = None,
        compression_opts: int | Any = None,
        as_dense: Sequence[str] = (),
    ):
        """\
        Write `.h5ad`-formatted hdf5 file.

        .. note::
           Setting compression to `'gzip'` can save disk space
           but will slow down writing and subsequent reading.
           Prior to v0.6.16, this was the default for parameter `compression`.

        Generally, if you have sparse data that are stored as a dense matrix,
        you can dramatically improve performance and reduce disk space
        by converting to a :class:`~scipy.sparse.csr_matrix`::

            from scipy.sparse import csr_matrix
            adata.X = csr_matrix(adata.X)

        Parameters
        ----------
        filename
            Filename of data file. Defaults to backing file.
        compression
            For [`lzf`, `gzip`], see the h5py :ref:`dataset_compression`.

            Alternative compression filters such as `zstd` can be passed
            from the :doc:`hdf5plugin <hdf5plugin:usage>` library.
            Experimental.

            Usage example::

                import hdf5plugin
                adata.write_h5ad(
                    filename,
                    compression=hdf5plugin.FILTERS["zstd"]
                )

            .. note::
                Datasets written with hdf5plugin-provided compressors
                cannot be opened without first loading the hdf5plugin
                library using `import hdf5plugin`. When using alternative
                compression filters such as `zstd`, consider writing to
                `zarr` format instead of `h5ad`, as the `zarr` library
                provides a more transparent compression pipeline.

        compression_opts
            For [`lzf`, `gzip`], see the h5py :ref:`dataset_compression`.

            Alternative compression filters such as `zstd` can be configured
            using helpers from the :doc:`hdf5plugin <hdf5plugin:usage>`
            library. Experimental.

            Usage example (setting `zstd` compression level to 5)::

                import hdf5plugin
                adata.write_h5ad(
                    filename,
                    compression=hdf5plugin.FILTERS["zstd"],
                    compression_opts=hdf5plugin.Zstd(clevel=5).filter_options
                )

        as_dense
            Sparse arrays in AnnData object to write as dense. Currently only
            supports `X` and `raw/X`.
        """
        from .._io import write_h5ad

        if filename is None and not self.isbacked:
            raise ValueError("Provide a filename!")
        if filename is None:
            filename = self.filename

        write_h5ad(
            Path(filename),
            self,
            compression=compression,
            compression_opts=compression_opts,
            as_dense=as_dense,
        )

        if self.isbacked:
            self.file.filename = filename

    write = write_h5ad  # a shortcut and backwards compat

    def write_csvs(self, dirname: PathLike, skip_data: bool = True, sep: str = ","):
        """\
        Write annotation to `.csv` files.

        It is not possible to recover the full :class:`~anndata.AnnData` from
        these files. Use :meth:`write` for this.

        Parameters
        ----------
        dirname
            Name of directory to which to export.
        skip_data
             Skip the data matrix :attr:`X`.
        sep
             Separator for the data.
        """
        from .._io import write_csvs

        write_csvs(dirname, self, skip_data=skip_data, sep=sep)

    def write_loom(self, filename: PathLike, write_obsm_varm: bool = False):
        """\
        Write `.loom`-formatted hdf5 file.

        Parameters
        ----------
        filename
            The filename.
        """
        from .._io import write_loom

        write_loom(filename, self, write_obsm_varm=write_obsm_varm)

    def write_zarr(
        self,
        store: MutableMapping | PathLike,
        chunks: bool | int | tuple[int, ...] | None = None,
    ):
        """\
        Write a hierarchical Zarr array store.

        Parameters
        ----------
        store
            The filename, a :class:`~typing.MutableMapping`, or a Zarr storage class.
        chunks
            Chunk shape.
        """
        from .._io import write_zarr

        write_zarr(store, self, chunks=chunks)

    def chunked_X(self, chunk_size: int | None = None):
        """\
        Return an iterator over the rows of the data matrix :attr:`X`.

        Parameters
        ----------
        chunk_size
            Row size of a single chunk.
        """
        if chunk_size is None:
            # Should be some adaptive code
            chunk_size = 6000
        start = 0
        n = self.n_obs
        for _ in range(int(n // chunk_size)):
            end = start + chunk_size
            yield (self.X[start:end], start, end)
            start = end
        if start < n:
            yield (self.X[start:n], start, n)

    def chunk_X(
        self,
        select: int | Sequence[int] | np.ndarray = 1000,
        replace: bool = True,
    ):
        """\
        Return a chunk of the data matrix :attr:`X` with random or specified indices.

        Parameters
        ----------
        select
            Depending on the type:

            :class:`int`
                A random chunk with `select` rows will be returned.
            :term:`sequence` (e.g. a list, tuple or numpy array) of :class:`int`
                A chunk with these indices will be returned.

        replace
            If `select` is an integer then `True` means random sampling of
            indices with replacement, `False` without replacement.
        """
        if isinstance(select, int):
            select = select if select < self.n_obs else self.n_obs
            choice = np.random.choice(self.n_obs, select, replace)
        elif isinstance(select, (np.ndarray, Sequence)):
            choice = np.asarray(select)
        else:
            raise ValueError("select should be int or array")

        reverse = None
        if self.isbacked:
            # h5py can only slice with a sorted list of unique index values
            # so random batch with indices [2, 2, 5, 3, 8, 10, 8] will fail
            # this fixes the problem
            indices, reverse = np.unique(choice, return_inverse=True)
            selection = self.X[indices.tolist()]
        else:
            selection = self.X[choice]

        selection = selection.toarray() if issparse(selection) else selection
        return selection if reverse is None else selection[reverse]

    def _has_X(self) -> bool:
        """
        Check if X is None.

        This is more efficient than trying `adata.X is None` for views, since creating
        views (at least anndata's kind) can be expensive.
        """
        if not self.is_view:
            return self.X is not None
        else:
            return self._adata_ref.X is not None

    # --------------------------------------------------------------------------
    # all of the following is for backwards compat
    # --------------------------------------------------------------------------

    @property
    @utils.deprecated("is_view")
    def isview(self):
        return self.is_view

    def _clean_up_old_format(self, uns):
        # multicolumn keys
        # all of the rest is only for backwards compat
        for bases in [["obs", "smp"], ["var"]]:
            axis = bases[0]
            for k in [f"{p}{base}_keys_multicol" for p in ["", "_"] for base in bases]:
                if uns and k in uns:
                    keys = list(uns[k])
                    del uns[k]
                    break
            else:
                keys = []
            # now, for compat, fill the old multicolumn entries into obsm and varm
            # and remove them from obs and var
            m_attr = getattr(self, f"_{axis}m")
            for key in keys:
                m_attr[key] = self._get_and_delete_multicol_field(axis, key)

    def _get_and_delete_multicol_field(self, a, key_multicol):
        keys = []
        for k in getattr(self, a).columns:
            if k.startswith(key_multicol):
                keys.append(k)
        values = getattr(self, a)[keys].values
        getattr(self, a).drop(keys, axis=1, inplace=True)
        return values<|MERGE_RESOLUTION|>--- conflicted
+++ resolved
@@ -36,11 +36,6 @@
 from .sparse_dataset import BaseCompressedSparseDataset, sparse_dataset
 from .storage import coerce_array
 from .views import (
-<<<<<<< HEAD
-    ArrayView,
-=======
-    DataFrameView,
->>>>>>> b2bdd7f9
     DictView,
     _resolve_idxs,
     as_view,

--- conflicted
+++ resolved
@@ -30,6 +30,7 @@
 
 if TYPE_CHECKING:
     from collections.abc import Mapping
+    from types import MappingProxyType
     from typing import Any, TypeAlias
 
     from ._io.specs.registry import IOSpec, Reader, Writer
@@ -89,18 +90,15 @@
         elem: StorageType | H5File,
         *,
         _reader: Reader,
-<<<<<<< HEAD
+    ) -> CovariantInMemoryType: ...
+
+
+class Read(Protocol[CovariantInMemoryType]):
+    def __call__(
+        self,
+        elem: StorageType | H5File,
         *,
         dataset_kwargs: MappingProxyType,
-=======
-    ) -> CovariantInMemoryType: ...
-
-
-class Read(Protocol[CovariantInMemoryType]):
-    def __call__(
-        self,
-        elem: StorageType | H5File,
->>>>>>> 79d3fdc5
     ) -> CovariantInMemoryType:
         """Low-level reading function for an element.
 
@@ -108,13 +106,8 @@
         ----------
         elem
             The element to read from.
-<<<<<<< HEAD
-        _reader
-            The :class:`anndata.experimental.Reader` instance.
         dataset_kwargs
             Keyword arguments to be passed to a library-level io function, like `chunks` for :doc:`dask:index`.
-=======
->>>>>>> 79d3fdc5
 
         Returns
         -------
@@ -169,7 +162,6 @@
         elem: StorageType,
         *,
         iospec: IOSpec,
-        *,
         dataset_kwargs: MappingProxyType,
     ) -> InvariantInMemoryType:
         """

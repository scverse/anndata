--- conflicted
+++ resolved
@@ -4,30 +4,17 @@
 
 from __future__ import annotations
 
-<<<<<<< HEAD
-from typing import TYPE_CHECKING, Protocol, TypeVar, runtime_checkable
-=======
-from typing import TYPE_CHECKING, Literal, Protocol, TypeVar
->>>>>>> 098639ec
-
-from .compat import (
-    H5Array,
-    H5Group,
-    ZarrArray,
-    ZarrGroup,
-)
+from typing import TYPE_CHECKING, Literal, Protocol, TypeVar, runtime_checkable
+
+from .compat import H5Array, H5Group, ZarrArray, ZarrGroup
 from .typing import RWAble
 
 if TYPE_CHECKING:
     from collections.abc import Mapping
     from typing import Any, TypeAlias
 
-<<<<<<< HEAD
     from anndata._core.anndata import AnnData
 
-    from ._io.specs.registry import DaskReader, IOSpec, Reader, Writer
-    from .compat import DaskArray
-=======
     from ._io.specs.registry import (
         IOSpec,
         LazyDataStructures,
@@ -35,7 +22,6 @@
         Reader,
         Writer,
     )
->>>>>>> 098639ec
 
 __all__ = [
     "ArrayStorageType",
@@ -204,7 +190,6 @@
         ...
 
 
-<<<<<<< HEAD
 @runtime_checkable
 class ExtensionNamespace(Protocol):
     """Protocol for extension namespaces.
@@ -219,7 +204,8 @@
         """
         Used to enforce the correct signature for extension namespaces.
         """
-=======
+
+
 AnnDataElem = Literal[
     "obs",
     "var",
@@ -233,5 +219,4 @@
     "uns",
 ]
 
-Join_T = Literal["inner", "outer"]
->>>>>>> 098639ec
+Join_T = Literal["inner", "outer"]
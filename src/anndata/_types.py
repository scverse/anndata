--- conflicted
+++ resolved
@@ -6,9 +6,6 @@
 
 from typing import TYPE_CHECKING, Literal, Protocol, TypeVar
 
-<<<<<<< HEAD
-from .compat import H5Array, H5Group, ZarrArray, ZarrGroup
-=======
 from .compat import (
     H5Array,
     H5Group,
@@ -17,7 +14,6 @@
     ZarrAsyncGroup,
     ZarrGroup,
 )
->>>>>>> 24af4dbb
 from .typing import RWAble
 
 if TYPE_CHECKING:

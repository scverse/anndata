--- conflicted
+++ resolved
@@ -11,11 +11,7 @@
 
 from anndata._core.anndata import AnnData
 
-<<<<<<< HEAD
-from ._core.sparse_dataset import CSCDataset, CSRDataset
-=======
 from ._core.storage import ArrayDataStructureType
->>>>>>> a92bda84
 from .compat import (
     H5Array,
     H5Group,
@@ -39,26 +35,7 @@
 ]
 
 InMemoryArrayOrScalarType: TypeAlias = Union[
-<<<<<<< HEAD
-    NDArray,
-    np.ma.MaskedArray,
-    sparse.spmatrix,
-    SpArray,
-    H5Array,
-    ZarrArray,
-    ZappyArray,
-    CSRDataset,
-    CSCDataset,
-    DaskArray,
-    CupyArray,
-    CupySparseMatrix,
-    AwkArray,
-    pd.DataFrame,
-    np.number,
-    str,
-=======
     pd.DataFrame, np.number, str, ArrayDataStructureType
->>>>>>> a92bda84
 ]
 RWAble: TypeAlias = Union[
     InMemoryArrayOrScalarType, dict[str, "RWAble"], list["RWAble"]

--- conflicted
+++ resolved
@@ -4,10 +4,6 @@
 
 from __future__ import annotations
 
-<<<<<<< HEAD
-from collections.abc import MutableMapping
-=======
->>>>>>> 4c70aa82
 from typing import TYPE_CHECKING, Protocol, TypeVar, Union
 
 import numpy as np
@@ -33,10 +29,7 @@
 
 if TYPE_CHECKING:
     from collections.abc import Mapping
-<<<<<<< HEAD
     from types import MappingProxyType
-=======
->>>>>>> 4c70aa82
     from typing import Any, TypeAlias
 
     from ._io.specs.registry import IOSpec, Reader, Writer
@@ -65,16 +58,9 @@
     np.number,
     str,
 ]
-<<<<<<< HEAD
-RWAble: TypeAlias = Union[InMemoryArrayOrScalarType, "RWAbleDict", "RWAbleList"]  # noqa: TCH010
-# dict has a broken docstring: https://readthedocs.com/projects/icb-anndata/builds/2342910/
-RWAbleDict: TypeAlias = MutableMapping[str, RWAble]
-RWAbleList: TypeAlias = list[RWAble]
-=======
 RWAble: TypeAlias = Union[
     InMemoryArrayOrScalarType, dict[str, "RWAble"], list["RWAble"]
 ]  # noqa: TCH010
->>>>>>> 4c70aa82
 InMemoryElem: TypeAlias = Union[
     RWAble,
     AnnData,
@@ -109,11 +95,8 @@
     def __call__(
         self,
         elem: StorageType | H5File,
-<<<<<<< HEAD
         *,
         dataset_kwargs: MappingProxyType,
-=======
->>>>>>> 4c70aa82
     ) -> CovariantInMemoryType:
         """Low-level reading function for an element.
 
@@ -121,11 +104,8 @@
         ----------
         elem
             The element to read from.
-<<<<<<< HEAD
         dataset_kwargs
             Keyword arguments to be passed to a library-level io function, like `chunks` for :doc:`dask:index`.
-=======
->>>>>>> 4c70aa82
 
         Returns
         -------
@@ -166,11 +146,7 @@
         v
             The element to write out.
         dataset_kwargs
-<<<<<<< HEAD
             Keyword arguments to be passed to a library-level io function, like `chunks` for :doc:`dask:index`.
-=======
-            Keyword arguments to be passed to a library-level io function, like `chunks` for :doc:`zarr:index`.
->>>>>>> 4c70aa82
         """
         ...
 
@@ -184,10 +160,7 @@
         elem: StorageType,
         *,
         iospec: IOSpec,
-<<<<<<< HEAD
         dataset_kwargs: MappingProxyType,
-=======
->>>>>>> 4c70aa82
     ) -> InvariantInMemoryType:
         """
         Callback used in :func:`anndata.experimental.read_dispatched` to customize reading an element from a store.
@@ -202,11 +175,8 @@
             The element to read from.
         iospec
             Internal AnnData encoding specification for the element.
-<<<<<<< HEAD
         dataset_kwargs
             Keyword arguments to be passed to a library-level io function, like `chunks` for :doc:`dask:index`.
-=======
->>>>>>> 4c70aa82
 
         Returns
         -------

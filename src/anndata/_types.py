"""
Defines some useful types for this library. Should probably be cleaned up before thinking about exporting.
"""

from __future__ import annotations

from typing import TYPE_CHECKING, Literal, Protocol, TypeVar

from .compat import H5Array, H5Group, ZarrArray, ZarrGroup
from .typing import RWAble

if TYPE_CHECKING:
    from collections.abc import Mapping
    from typing import Any, TypeAlias

    from ._io.specs.registry import (
        IOSpec,
        LazyDataStructures,
        LazyReader,
        Reader,
        Writer,
    )

__all__ = [
    "ArrayStorageType",
    "GroupStorageType",
    "StorageType",
    "_ReadInternal",
<<<<<<< HEAD
    "_ReadDaskInternal",
    "_ReadAsyncInternal",
=======
    "_ReadLazyInternal",
>>>>>>> 39f62abc
    "_WriteInternal",
]

ArrayStorageType: TypeAlias = ZarrArray | H5Array
GroupStorageType: TypeAlias = ZarrGroup | H5Group
StorageType: TypeAlias = ArrayStorageType | GroupStorageType

# NOTE: If you change these, be sure to update `autodoc_type_aliases` in docs/conf.py!
ContravariantRWAble = TypeVar("ContravariantRWAble", bound=RWAble, contravariant=True)
CovariantRWAble = TypeVar("CovariantRWAble", bound=RWAble, covariant=True)
InvariantRWAble = TypeVar("InvariantRWAble", bound=RWAble)

SCo = TypeVar("SCo", covariant=True, bound=StorageType)
SCon = TypeVar("SCon", contravariant=True, bound=StorageType)


class _ReadInternal(Protocol[SCon, CovariantRWAble]):
    def __call__(self, elem: SCon, *, _reader: Reader) -> CovariantRWAble: ...


<<<<<<< HEAD
class _ReadAsyncInternal(Protocol[SCon, CovariantRWAble]):
    async def __call__(self, elem: SCon, *, _reader: Reader) -> CovariantRWAble: ...


class _ReadDaskInternal(Protocol[SCon]):
=======
class _ReadLazyInternal(Protocol[SCon]):
>>>>>>> 39f62abc
    def __call__(
        self, elem: SCon, *, _reader: LazyReader, chunks: tuple[int, ...] | None = None
    ) -> LazyDataStructures: ...


class Read(Protocol[SCon, CovariantRWAble]):
    async def __call__(self, elem: SCon) -> CovariantRWAble:
        """Low-level reading function for an element.

        Parameters
        ----------
        elem
            The element to read from.
        Returns
        -------
        The element read from the store.
        """
        ...


<<<<<<< HEAD
class ReadAsync(Protocol[SCon, CovariantRWAble]):
    async def __call__(self, elem: SCon) -> CovariantRWAble:
        """Low-level reading function for an element asynchronously.

        Parameters
        ----------
        elem
            The element to read from.
        Returns
        -------
            The element read from the store.
        """
        ...


class ReadDask(Protocol[SCon]):
=======
class ReadLazy(Protocol[SCon]):
>>>>>>> 39f62abc
    def __call__(
        self, elem: SCon, *, chunks: tuple[int, ...] | None = None
    ) -> LazyDataStructures:
        """Low-level reading function for a lazy element.

        Parameters
        ----------
        elem
            The element to read from.
        chunks
            The chunk size to be used.
        Returns
        -------
        The lazy element read from the store.
        """
        ...


class _WriteInternal(Protocol[ContravariantRWAble]):
    def __call__(
        self,
        f: StorageType,
        k: str,
        v: ContravariantRWAble,
        *,
        _writer: Writer,
        dataset_kwargs: Mapping[str, Any],
    ) -> None: ...


class Write(Protocol[ContravariantRWAble]):
    def __call__(
        self,
        f: StorageType,
        k: str,
        v: ContravariantRWAble,
        *,
        dataset_kwargs: Mapping[str, Any],
    ) -> None:
        """Low-level writing function for an element.

        Parameters
        ----------
        f
            The store to which `elem` should be written.
        k
            The key to read in from the group.
        v
            The element to write out.
        dataset_kwargs
            Keyword arguments to be passed to a library-level io function, like `chunks` for :doc:`zarr:index`.
        """
        ...


class ReadCallback(Protocol[SCo, InvariantRWAble]):
    async def __call__(
        self,
        /,
        read_func: Read[SCo, InvariantRWAble],
        elem_name: str,
        elem: StorageType,
        *,
        iospec: IOSpec,
    ) -> InvariantRWAble:
        """
        Callback used in :func:`anndata.experimental.read_dispatched` to customize reading an element from a store.

        Params
        ------
        read_func
            :func:`anndata.io.read_elem` function to call to read the current element given the ``iospec``.
        elem_name
            The key to read in from the group.
        elem
            The element to read from.
        iospec
            Internal AnnData encoding specification for the element.

        Returns
        -------
        The element read from the store.
        """
        ...


class ReadAsyncCallback(Protocol[SCo, InvariantRWAble]):
    async def __call__(
        self,
        /,
        read_func: ReadAsync[SCo, InvariantRWAble],
        elem_name: str,
        elem: StorageType,
        *,
        iospec: IOSpec,
    ) -> InvariantRWAble:
        """
        Callback used in :func:`anndata.experimental.read_dispatched` to customize reading an element from a store.

        Params
        ------
        read_func
            :func:`anndata.io.read_elem` function to call to read the current element given the ``iospec``.
        elem_name
            The key to read in from the group.
        elem
            The element to read from.
        iospec
            Internal AnnData encoding specification for the element.

        Returns
        -------
            The element read from the store.
        """
        ...


class WriteCallback(Protocol[InvariantRWAble]):
    async def __call__(
        self,
        /,
        write_func: Write[InvariantRWAble],
        store: StorageType,
        elem_name: str,
        elem: InvariantRWAble,
        *,
        iospec: IOSpec,
        dataset_kwargs: Mapping[str, Any],
    ) -> None:
        """
        Callback used in :func:`anndata.experimental.write_dispatched` to customize writing an element to a store.

        Params
        ------
        write_func
            :func:`anndata.io.write_elem` function to call to read the current element given the ``iospec``.
        store
            The store to which `elem` should be written.
        elem_name
            The key to read in from the group.
        elem
            The element to write out.
        iospec
            Internal AnnData encoding specification for the element.
        dataset_kwargs
            Keyword arguments to be passed to a library-level io function, like `chunks` for :doc:`zarr:index`.
        """
        ...


AnnDataElem = Literal[
    "obs",
    "var",
    "obsm",
    "varm",
    "obsp",
    "varp",
    "layers",
    "X",
    "raw",
    "uns",
]

Join_T = Literal["inner", "outer"]<|MERGE_RESOLUTION|>--- conflicted
+++ resolved
@@ -26,12 +26,8 @@
     "GroupStorageType",
     "StorageType",
     "_ReadInternal",
-<<<<<<< HEAD
-    "_ReadDaskInternal",
     "_ReadAsyncInternal",
-=======
     "_ReadLazyInternal",
->>>>>>> 39f62abc
     "_WriteInternal",
 ]
 
@@ -52,15 +48,11 @@
     def __call__(self, elem: SCon, *, _reader: Reader) -> CovariantRWAble: ...
 
 
-<<<<<<< HEAD
 class _ReadAsyncInternal(Protocol[SCon, CovariantRWAble]):
     async def __call__(self, elem: SCon, *, _reader: Reader) -> CovariantRWAble: ...
 
 
-class _ReadDaskInternal(Protocol[SCon]):
-=======
 class _ReadLazyInternal(Protocol[SCon]):
->>>>>>> 39f62abc
     def __call__(
         self, elem: SCon, *, _reader: LazyReader, chunks: tuple[int, ...] | None = None
     ) -> LazyDataStructures: ...
@@ -81,7 +73,6 @@
         ...
 
 
-<<<<<<< HEAD
 class ReadAsync(Protocol[SCon, CovariantRWAble]):
     async def __call__(self, elem: SCon) -> CovariantRWAble:
         """Low-level reading function for an element asynchronously.
@@ -97,10 +88,7 @@
         ...
 
 
-class ReadDask(Protocol[SCon]):
-=======
 class ReadLazy(Protocol[SCon]):
->>>>>>> 39f62abc
     def __call__(
         self, elem: SCon, *, chunks: tuple[int, ...] | None = None
     ) -> LazyDataStructures:

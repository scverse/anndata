from __future__ import annotations

import re
from contextlib import contextmanager
from functools import partial, singledispatch
from pathlib import Path
from typing import TYPE_CHECKING, overload

import h5py
import numpy as np
import pandas as pd
from scipy import sparse

import anndata as ad
from anndata._core.file_backing import filename, get_elem_name
from anndata.abc import CSCDataset, CSRDataset
from anndata.compat import DaskArray, H5Array, H5Group, ZarrArray, ZarrGroup

from .registry import _LAZY_REGISTRY, IOSpec

if TYPE_CHECKING:
    from collections.abc import Generator, Mapping, Sequence
    from typing import Literal, ParamSpec, TypeVar

<<<<<<< HEAD
    from anndata.experimental.backed._compat import DataArray, Dataset2D
    from anndata.experimental.backed._lazy_arrays import CategoricalArray, MaskedArray

    from ...compat import H5File, SpArray
    from .registry import DaskReader, LazyDataStructures, LazyReader
=======
    from ...compat import CSArray, DaskArray, H5File
    from .registry import DaskReader
>>>>>>> 3a088928

    BlockInfo = Mapping[
        Literal[None],
        dict[str, Sequence[tuple[int, int]]],
    ]

    P = ParamSpec("P")
    R = TypeVar("R")
    D = TypeVar("D")


@overload
@contextmanager
def maybe_open_h5(
    path_or_other: Path, elem_name: str
) -> Generator[H5File, None, None]: ...
@overload
@contextmanager
def maybe_open_h5(path_or_other: D, elem_name: str) -> Generator[D, None, None]: ...
@contextmanager
def maybe_open_h5(
    path_or_other: H5File | D, elem_name: str
) -> Generator[H5File | D, None, None]:
    if not isinstance(path_or_other, Path):
        yield path_or_other
        return
    file = h5py.File(path_or_other, "r")
    try:
        yield file[elem_name]
    finally:
        file.close()


_DEFAULT_STRIDE = 1000


def compute_chunk_layout_for_axis_size(
    chunk_axis_size: int, full_axis_size: int
) -> tuple[int, ...]:
    n_strides, rest = np.divmod(full_axis_size, chunk_axis_size)
    chunk = (chunk_axis_size,) * n_strides
    if rest > 0:
        chunk += (rest,)
    return chunk


def make_dask_chunk(
    path_or_sparse_dataset: Path | D,
    elem_name: str,
    block_info: BlockInfo | None = None,
) -> sparse.csr_matrix | sparse.csc_matrix | CSArray:
    if block_info is None:
        msg = "Block info is required"
        raise ValueError(msg)
    # We need to open the file in each task since `dask` cannot share h5py objects when using `dask.distributed`
    # https://github.com/scverse/anndata/issues/1105
    with maybe_open_h5(path_or_sparse_dataset, elem_name) as f:
        mtx = ad.io.sparse_dataset(f) if isinstance(f, H5Group) else f
        idx = tuple(
            slice(start, stop) for start, stop in block_info[None]["array-location"]
        )
        chunk = mtx[idx]
    return chunk


@singledispatch
def get_chunksize(obj) -> tuple[int, ...]:
    if hasattr(obj, "chunks"):
        return obj.chunks
    msg = "object of type {type(obj)} has no recognized chunks"
    raise ValueError(msg)


@_LAZY_REGISTRY.register_read(H5Group, IOSpec("csc_matrix", "0.1.0"))
@_LAZY_REGISTRY.register_read(H5Group, IOSpec("csr_matrix", "0.1.0"))
@_LAZY_REGISTRY.register_read(ZarrGroup, IOSpec("csc_matrix", "0.1.0"))
@_LAZY_REGISTRY.register_read(ZarrGroup, IOSpec("csr_matrix", "0.1.0"))
def read_sparse_as_dask(
    elem: H5Group | ZarrGroup,
    *,
    _reader: DaskReader,
    chunks: tuple[int, ...] | None = None,  # only tuple[int, int] is supported here
) -> DaskArray:
    import dask.array as da

    path_or_sparse_dataset = (
        Path(filename(elem))
        if isinstance(elem, H5Group)
        else ad.io.sparse_dataset(elem)
    )
    elem_name = get_elem_name(elem)
    shape: tuple[int, int] = tuple(elem.attrs["shape"])
    if isinstance(path_or_sparse_dataset, CSRDataset | CSCDataset):
        dtype = path_or_sparse_dataset.dtype
    else:
        dtype = elem["data"].dtype
    is_csc: bool = elem.attrs["encoding-type"] == "csc_matrix"

    stride: int = _DEFAULT_STRIDE
    major_dim, minor_dim = (1, 0) if is_csc else (0, 1)
    if chunks is not None:
        if len(chunks) != 2:
            msg = "`chunks` must be a tuple of two integers"
            raise ValueError(msg)
        if chunks[minor_dim] not in {shape[minor_dim], -1, None}:
            msg = (
                "Only the major axis can be chunked. "
                f"Try setting chunks to {((-1, _DEFAULT_STRIDE) if is_csc else (_DEFAULT_STRIDE, -1))}"
            )
            raise ValueError(msg)
        stride = (
            chunks[major_dim]
            if chunks[major_dim] not in {None, -1}
            else shape[major_dim]
        )

    shape_minor, shape_major = shape if is_csc else shape[::-1]
    chunks_major = compute_chunk_layout_for_axis_size(stride, shape_major)
    chunks_minor = (shape_minor,)
    chunk_layout = (
        (chunks_minor, chunks_major) if is_csc else (chunks_major, chunks_minor)
    )
    memory_format = sparse.csc_matrix if is_csc else sparse.csr_matrix
    make_chunk = partial(make_dask_chunk, path_or_sparse_dataset, elem_name)
    da_mtx = da.map_blocks(
        make_chunk,
        dtype=dtype,
        chunks=chunk_layout,
        meta=memory_format((0, 0), dtype=dtype),
    )
    return da_mtx


@_LAZY_REGISTRY.register_read(H5Array, IOSpec("string-array", "0.2.0"))
def read_h5_string_array(
    elem: H5Array,
    *,
    _reader: LazyReader,
    chunks: tuple[int, int] | None = None,
) -> DaskArray:
    import dask.array as da

    from anndata._io.h5ad import read_dataset

    return da.from_array(
        read_dataset(elem),
        chunks=chunks if chunks is not None else (_DEFAULT_STRIDE,) * len(elem.shape),
    )


@_LAZY_REGISTRY.register_read(H5Array, IOSpec("array", "0.2.0"))
def read_h5_array(
    elem: H5Array, *, _reader: LazyReader, chunks: tuple[int, ...] | None = None
) -> DaskArray:
    import dask.array as da

    path = Path(elem.file.filename)
    elem_name: str = elem.name
    shape = tuple(elem.shape)
    dtype = elem.dtype
    chunks: tuple[int, ...] = (
        tuple(
            c if c not in {None, -1} else s for c, s in zip(chunks, shape, strict=True)
        )
        if chunks is not None
        else tuple(min(_DEFAULT_STRIDE, s) for s in shape)
    )

    chunk_layout = tuple(
        compute_chunk_layout_for_axis_size(chunks[i], shape[i])
        for i in range(len(shape))
    )

    make_chunk = partial(make_dask_chunk, path, elem_name)
    return da.map_blocks(
        make_chunk, dtype=dtype, chunks=chunk_layout, meta=np.array([])
    )


@_LAZY_REGISTRY.register_read(ZarrArray, IOSpec("string-array", "0.2.0"))
@_LAZY_REGISTRY.register_read(ZarrArray, IOSpec("array", "0.2.0"))
def read_zarr_array(
    elem: ZarrArray, *, _reader: LazyReader, chunks: tuple[int, ...] | None = None
) -> DaskArray:
    chunks: tuple[int, ...] = chunks if chunks is not None else elem.chunks
    import dask.array as da

    return da.from_zarr(elem, chunks=chunks)


DUMMY_RANGE_INDEX_KEY = "_anndata_dummy_range_index"


def _gen_xarray_dict_iterator_from_elems(
    elem_dict: dict[str, LazyDataStructures],
    index_label: str,
    index_key: str,
    index: np.NDArray,
) -> Generator[tuple[str, DataArray], None, None]:
    from anndata.experimental.backed._compat import DataArray
    from anndata.experimental.backed._compat import xarray as xr
    from anndata.experimental.backed._lazy_arrays import CategoricalArray, MaskedArray

    for k, v in elem_dict.items():
        data_array_name = k
        if isinstance(v, DaskArray) and k != index_key:
            data_array = DataArray(v, coords=[index], dims=[index_label], name=k)
        elif isinstance(v, CategoricalArray | MaskedArray) and k != index_key:
            variable = xr.Variable(
                data=xr.core.indexing.LazilyIndexedArray(v), dims=[index_label]
            )
            data_array = DataArray(
                variable,
                coords=[index],
                dims=[index_label],
                name=k,
                attrs={
                    "base_path_or_zarr_group": v.base_path_or_zarr_group,
                    "elem_name": v.elem_name,
                },
            )
        elif k == index_key:
            data_array = DataArray(
                index, coords=[index], dims=[index_label], name=index_label
            )
            data_array_name = index_label
        else:
            msg = f"Could not read {k}: {v} from into xarray Dataset2D"
            raise ValueError(msg)
        yield data_array_name, data_array
    if index_key == DUMMY_RANGE_INDEX_KEY:
        yield (
            index_label,
            DataArray(index, coords=[index], dims=[index_label], name=index_label),
        )


@_LAZY_REGISTRY.register_read(ZarrGroup, IOSpec("dataframe", "0.2.0"))
@_LAZY_REGISTRY.register_read(H5Group, IOSpec("dataframe", "0.2.0"))
def read_dataframe(
    elem: H5Group | ZarrGroup,
    *,
    _reader: LazyReader,
    use_range_index: bool = False,
) -> Dataset2D:
    from anndata.experimental.backed._compat import Dataset2D

    elem_dict = {
        k: _reader.read_elem(elem[k])
        for k in [*elem.attrs["column-order"], elem.attrs["_index"]]
    }
    elem_name = get_elem_name(elem)
    # Determine whether we can use label based indexing i.e., is the elem `obs` or `var`
    obs_var_matches = re.findall(r"(obs|var)", elem_name)
    if not len(obs_var_matches) == 1:
        label_based_indexing_key = "index"
    else:
        label_based_indexing_key = f"{obs_var_matches[0]}_names"
    # If we are not using a range index, the underlying on disk label for the index
    # could be different than {obs,var}_names - otherwise we use a dummy value.
    if not use_range_index:
        index_label = label_based_indexing_key
        index_key = elem.attrs["_index"]
        # no sense in reading this in multiple times
        index = elem_dict[index_key].compute()
    else:
        index_label = DUMMY_RANGE_INDEX_KEY
        index_key = DUMMY_RANGE_INDEX_KEY
        index = pd.RangeIndex(len(elem_dict[elem.attrs["_index"]]))
    elem_xarray_dict = dict(
        _gen_xarray_dict_iterator_from_elems(elem_dict, index_label, index_key, index)
    )
    ds = Dataset2D(elem_xarray_dict, attrs={"indexing_key": label_based_indexing_key})
    if use_range_index:
        return ds.rename_vars({elem.attrs["_index"]: label_based_indexing_key})
    return ds


@_LAZY_REGISTRY.register_read(ZarrGroup, IOSpec("categorical", "0.2.0"))
@_LAZY_REGISTRY.register_read(H5Group, IOSpec("categorical", "0.2.0"))
def read_categorical(
    elem: H5Group | ZarrGroup,
    *,
    _reader: LazyReader,
) -> CategoricalArray:
    from anndata.experimental.backed._lazy_arrays import CategoricalArray

    base_path_or_zarr_group = (
        Path(filename(elem)) if isinstance(elem, H5Group) else elem
    )
    elem_name = get_elem_name(elem)
    return CategoricalArray(
        codes=elem["codes"],
        categories=elem["categories"],
        ordered=elem.attrs["ordered"],
        base_path_or_zarr_group=base_path_or_zarr_group,
        elem_name=elem_name,
    )


def read_nullable(
    elem: H5Group | ZarrGroup,
    *,
    encoding_type: Literal[
        "nullable-integer", "nullable-boolean", "nullable-string-array"
    ],
    _reader: LazyReader,
) -> MaskedArray:
    from anndata.experimental.backed._lazy_arrays import MaskedArray

    base_path_or_zarr_group = (
        Path(filename(elem)) if isinstance(elem, H5Group) else elem
    )
    elem_name = get_elem_name(elem)
    return MaskedArray(
        values=elem["values"],
        mask=elem["mask"] if "mask" in elem else None,
        dtype_str=encoding_type,
        base_path_or_zarr_group=base_path_or_zarr_group,
        elem_name=elem_name,
    )


for dtype in ["integer", "boolean", "string-array"]:
    for group_type in [ZarrGroup, H5Group]:
        _LAZY_REGISTRY.register_read(group_type, IOSpec(f"nullable-{dtype}", "0.1.0"))(
            partial(read_nullable, encoding_type=f"nullable-{dtype}")
        )<|MERGE_RESOLUTION|>--- conflicted
+++ resolved
@@ -22,16 +22,11 @@
     from collections.abc import Generator, Mapping, Sequence
     from typing import Literal, ParamSpec, TypeVar
 
-<<<<<<< HEAD
     from anndata.experimental.backed._compat import DataArray, Dataset2D
     from anndata.experimental.backed._lazy_arrays import CategoricalArray, MaskedArray
 
-    from ...compat import H5File, SpArray
+    from ...compat import CSArray, H5File
     from .registry import DaskReader, LazyDataStructures, LazyReader
-=======
-    from ...compat import CSArray, DaskArray, H5File
-    from .registry import DaskReader
->>>>>>> 3a088928
 
     BlockInfo = Mapping[
         Literal[None],

--- conflicted
+++ resolved
@@ -19,15 +19,11 @@
     from collections.abc import Callable, Generator, Iterator, Mapping, Sequence
     from typing import Literal, ParamSpec, TypeVar
 
-<<<<<<< HEAD
     from anndata.experimental.backed._compat import xr
     from anndata.experimental.backed._lazy_arrays import CategoricalArray, MaskedArray
     from anndata.experimental.backed._xarray import Dataset2D
 
-    from ..._core.sparse_dataset import CSCDataset, CSRDataset
-=======
     from ..._core.sparse_dataset import _CSCDataset, _CSRDataset
->>>>>>> f448eb26
     from ..._types import ArrayStorageType, StorageType
     from .registry import DaskReader, LazyDataStructures, LazyReader
 

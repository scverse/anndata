from __future__ import annotations

from contextlib import contextmanager
from functools import partial, singledispatch
from pathlib import Path
from typing import TYPE_CHECKING, overload

import h5py
import numpy as np
import pandas as pd
from scipy import sparse

import anndata as ad
from anndata._core.file_backing import filename, get_elem_name
from anndata._core.xarray import Dataset2D, requires_xarray
from anndata.abc import CSCDataset, CSRDataset
from anndata.compat import (
    NULLABLE_NUMPY_STRING_TYPE,
    DaskArray,
    H5Array,
    H5Group,
    XDataArray,
<<<<<<< HEAD
=======
    XDataset,
>>>>>>> 0a0bbda8
    ZarrArray,
    ZarrGroup,
)

from .registry import _LAZY_REGISTRY, IOSpec

if TYPE_CHECKING:
    from collections.abc import Generator, Mapping, Sequence
    from typing import Literal, ParamSpec, TypeVar

    from anndata.experimental.backed._lazy_arrays import CategoricalArray, MaskedArray

    from ...compat import CSArray, CSMatrix, H5File
    from .registry import LazyDataStructures, LazyReader

    BlockInfo = Mapping[
        Literal[None],
        dict[str, Sequence[tuple[int, int]]],
    ]

    P = ParamSpec("P")
    R = TypeVar("R")
    D = TypeVar("D")


@overload
@contextmanager
def maybe_open_h5(
    path_or_other: Path, elem_name: str
) -> Generator[H5File, None, None]: ...
@overload
@contextmanager
def maybe_open_h5(path_or_other: D, elem_name: str) -> Generator[D, None, None]: ...
@contextmanager
def maybe_open_h5(
    path_or_other: H5File | D, elem_name: str
) -> Generator[H5File | D, None, None]:
    if not isinstance(path_or_other, Path):
        yield path_or_other
        return
    file = h5py.File(path_or_other, "r")
    try:
        yield file[elem_name]
    finally:
        file.close()


_DEFAULT_STRIDE = 1000


def compute_chunk_layout_for_axis_size(
    chunk_axis_size: int, full_axis_size: int
) -> tuple[int, ...]:
    n_strides, rest = np.divmod(full_axis_size, chunk_axis_size)
    chunk = (chunk_axis_size,) * n_strides
    if rest > 0:
        chunk += (rest,)
    return chunk


def make_dask_chunk(
    path_or_sparse_dataset: Path | D,
    elem_name: str,
    block_info: BlockInfo | None = None,
) -> CSMatrix | CSArray:
    if block_info is None:
        msg = "Block info is required"
        raise ValueError(msg)
    # We need to open the file in each task since `dask` cannot share h5py objects when using `dask.distributed`
    # https://github.com/scverse/anndata/issues/1105
    with maybe_open_h5(path_or_sparse_dataset, elem_name) as f:
        # See https://github.com/scverse/anndata/pull/2005 for why
        # should_cache_indptr is False.
        # The prupose of caching the indptr was when the dataset is reused
        # which is in general the case but is not here.  Hence
        # caching it on every access to the dataset here is quite costly.
        mtx = (
            ad.io.sparse_dataset(f, should_cache_indptr=False)
            if isinstance(f, H5Group)
            else f
        )
        idx = tuple(
            slice(start, stop) for start, stop in block_info[None]["array-location"]
        )
        chunk = mtx[idx]
    return chunk


@singledispatch
def get_chunksize(obj) -> tuple[int, ...]:
    if hasattr(obj, "chunks"):
        return obj.chunks
    msg = "object of type {type(obj)} has no recognized chunks"
    raise ValueError(msg)


@_LAZY_REGISTRY.register_read(H5Group, IOSpec("csc_matrix", "0.1.0"))
@_LAZY_REGISTRY.register_read(H5Group, IOSpec("csr_matrix", "0.1.0"))
@_LAZY_REGISTRY.register_read(ZarrGroup, IOSpec("csc_matrix", "0.1.0"))
@_LAZY_REGISTRY.register_read(ZarrGroup, IOSpec("csr_matrix", "0.1.0"))
def read_sparse_as_dask(
    elem: H5Group | ZarrGroup,
    *,
    _reader: LazyReader,
    chunks: tuple[int, ...] | None = None,  # only tuple[int, int] is supported here
) -> DaskArray:
    import dask.array as da

    path_or_sparse_dataset = (
        Path(filename(elem))
        if isinstance(elem, H5Group)
        else ad.io.sparse_dataset(elem)
    )
    elem_name = get_elem_name(elem)
    shape: tuple[int, int] = tuple(elem.attrs["shape"])
    if isinstance(path_or_sparse_dataset, CSRDataset | CSCDataset):
        dtype = path_or_sparse_dataset.dtype
    else:
        dtype = elem["data"].dtype
    is_csc: bool = elem.attrs["encoding-type"] == "csc_matrix"

    stride: int = _DEFAULT_STRIDE
    major_dim, minor_dim = (1, 0) if is_csc else (0, 1)
    if chunks is not None:
        if len(chunks) != 2:
            msg = "`chunks` must be a tuple of two integers"
            raise ValueError(msg)
        if chunks[minor_dim] not in {shape[minor_dim], -1, None}:
            msg = (
                "Only the major axis can be chunked. "
                f"Try setting chunks to {((-1, _DEFAULT_STRIDE) if is_csc else (_DEFAULT_STRIDE, -1))}"
            )
            raise ValueError(msg)
        stride = (
            chunks[major_dim]
            if chunks[major_dim] not in {None, -1}
            else shape[major_dim]
        )

    shape_minor, shape_major = shape if is_csc else shape[::-1]
    chunks_major = compute_chunk_layout_for_axis_size(stride, shape_major)
    chunks_minor = (shape_minor,)
    chunk_layout = (
        (chunks_minor, chunks_major) if is_csc else (chunks_major, chunks_minor)
    )
    memory_format = sparse.csc_matrix if is_csc else sparse.csr_matrix
    make_chunk = partial(make_dask_chunk, path_or_sparse_dataset, elem_name)
    da_mtx = da.map_blocks(
        make_chunk,
        dtype=dtype,
        chunks=chunk_layout,
        meta=memory_format((0, 0), dtype=dtype),
    )
    return da_mtx


@_LAZY_REGISTRY.register_read(H5Array, IOSpec("string-array", "0.2.0"))
def read_h5_string_array(
    elem: H5Array,
    *,
    _reader: LazyReader,
    chunks: tuple[int, int] | None = None,
) -> DaskArray:
    import dask.array as da

    from anndata._io.h5ad import read_dataset

    return da.from_array(
        read_dataset(elem),
        chunks=chunks if chunks is not None else (_DEFAULT_STRIDE,) * len(elem.shape),
    )


@_LAZY_REGISTRY.register_read(H5Array, IOSpec("array", "0.2.0"))
def read_h5_array(
    elem: H5Array, *, _reader: LazyReader, chunks: tuple[int, ...] | None = None
) -> DaskArray:
    import dask.array as da

    path = Path(elem.file.filename)
    elem_name: str = elem.name
    shape = tuple(elem.shape)
    dtype = elem.dtype
    chunks = (
        tuple(
            c if c not in {None, -1} else s for c, s in zip(chunks, shape, strict=True)
        )
        if chunks is not None
        else tuple(min(_DEFAULT_STRIDE, s) for s in shape)
    )

    chunk_layout = tuple(
        compute_chunk_layout_for_axis_size(chunks[i], shape[i])
        for i in range(len(shape))
    )

    make_chunk = partial(make_dask_chunk, path, elem_name)
    return da.map_blocks(
        make_chunk, dtype=dtype, chunks=chunk_layout, meta=np.array([])
    )


@_LAZY_REGISTRY.register_read(ZarrArray, IOSpec("string-array", "0.2.0"))
@_LAZY_REGISTRY.register_read(ZarrArray, IOSpec("array", "0.2.0"))
def read_zarr_array(
    elem: ZarrArray, *, _reader: LazyReader, chunks: tuple[int, ...] | None = None
) -> DaskArray:
    chunks: tuple[int, ...] = chunks if chunks is not None else elem.chunks
    import dask.array as da

    return da.from_zarr(elem, chunks=chunks)


def _gen_xarray_dict_iterator_from_elems(
    elem_dict: dict[str, LazyDataStructures],
    dim_name: str,
    index: np.NDArray,
) -> Generator[tuple[str, XDataArray], None, None]:
    from anndata.experimental.backed._lazy_arrays import CategoricalArray, MaskedArray

    from ...compat import XDataArray
    from ...compat import xarray as xr

    for k, v in elem_dict.items():
        if isinstance(v, DaskArray) and k != dim_name:
            data_array = XDataArray(v, coords=[index], dims=[dim_name], name=k)
        elif isinstance(v, CategoricalArray | MaskedArray) and k != dim_name:
            variable = xr.Variable(
                data=xr.core.indexing.LazilyIndexedArray(v), dims=[dim_name]
            )
            data_array = XDataArray(
                variable,
                coords=[index],
                dims=[dim_name],
                name=k,
                attrs={
                    "base_path_or_zarr_group": v.base_path_or_zarr_group,
                    "elem_name": v.elem_name,
                    "is_nullable_string": isinstance(v, MaskedArray)
                    and v.dtype == NULLABLE_NUMPY_STRING_TYPE,
                },
            )
        elif k == dim_name:
            data_array = XDataArray(
                index, coords=[index], dims=[dim_name], name=dim_name
            )
        else:
            msg = f"Could not read {k}: {v} from into xarray Dataset2D"
            raise ValueError(msg)
        yield k, data_array


DUMMY_RANGE_INDEX_KEY = "_anndata_dummy_range_index"


@_LAZY_REGISTRY.register_read(ZarrGroup, IOSpec("dataframe", "0.2.0"))
@_LAZY_REGISTRY.register_read(H5Group, IOSpec("dataframe", "0.2.0"))
@requires_xarray
def read_dataframe(
    elem: H5Group | ZarrGroup,
    *,
    _reader: LazyReader,
    use_range_index: bool = False,
) -> Dataset2D:
    elem_dict = {
        k: _reader.read_elem(elem[k])
        for k in [*elem.attrs["column-order"], elem.attrs["_index"]]
    }
    # If we use a range index, the coord axis needs to have the special dim name
    # which is used below as well.
    if not use_range_index:
        dim_name = elem.attrs["_index"]
        # no sense in reading this in multiple times
        index = elem_dict[dim_name].compute()
    else:
        dim_name = DUMMY_RANGE_INDEX_KEY
        index = pd.RangeIndex(len(elem_dict[elem.attrs["_index"]])).astype("str")
    elem_xarray_dict = dict(
        _gen_xarray_dict_iterator_from_elems(elem_dict, dim_name, index)
    )
    if use_range_index:
        elem_xarray_dict[DUMMY_RANGE_INDEX_KEY] = XDataArray(
            index,
            coords=[index],
            dims=[DUMMY_RANGE_INDEX_KEY],
            name=DUMMY_RANGE_INDEX_KEY,
        )
    ds = Dataset2D(XDataset(elem_xarray_dict))
    ds.is_backed = True
    # We ensure the indexing_key attr always points to the true index
    # so that the roundtrip works even for the `use_range_index` `True` case
    ds.true_index_dim = elem.attrs["_index"]
    return ds


@_LAZY_REGISTRY.register_read(ZarrGroup, IOSpec("categorical", "0.2.0"))
@_LAZY_REGISTRY.register_read(H5Group, IOSpec("categorical", "0.2.0"))
@requires_xarray
def read_categorical(
    elem: H5Group | ZarrGroup,
    *,
    _reader: LazyReader,
) -> CategoricalArray:
    from anndata.experimental.backed._lazy_arrays import CategoricalArray

    base_path_or_zarr_group = (
        Path(filename(elem)) if isinstance(elem, H5Group) else elem
    )
    elem_name = get_elem_name(elem)
    return CategoricalArray(
        codes=elem["codes"],
        categories=elem["categories"],
        ordered=elem.attrs["ordered"],
        base_path_or_zarr_group=base_path_or_zarr_group,
        elem_name=elem_name,
    )


@requires_xarray
def read_nullable(
    elem: H5Group | ZarrGroup,
    *,
    encoding_type: Literal[
        "nullable-integer", "nullable-boolean", "nullable-string-array"
    ],
    _reader: LazyReader,
) -> MaskedArray:
    from anndata.experimental.backed._lazy_arrays import MaskedArray

    base_path_or_zarr_group = (
        Path(filename(elem)) if isinstance(elem, H5Group) else elem
    )
    elem_name = get_elem_name(elem)
    return MaskedArray(
        values=elem["values"],
        mask=elem.get("mask", None),
        dtype_str=encoding_type,
        base_path_or_zarr_group=base_path_or_zarr_group,
        elem_name=elem_name,
    )


for dtype in ["integer", "boolean", "string-array"]:
    for group_type in [ZarrGroup, H5Group]:
        _LAZY_REGISTRY.register_read(group_type, IOSpec(f"nullable-{dtype}", "0.1.0"))(
            partial(read_nullable, encoding_type=f"nullable-{dtype}")
        )<|MERGE_RESOLUTION|>--- conflicted
+++ resolved
@@ -20,10 +20,7 @@
     H5Array,
     H5Group,
     XDataArray,
-<<<<<<< HEAD
-=======
     XDataset,
->>>>>>> 0a0bbda8
     ZarrArray,
     ZarrGroup,
 )

from __future__ import annotations

from collections.abc import Mapping
from functools import partial
from itertools import product
from types import MappingProxyType
from typing import TYPE_CHECKING
from warnings import warn

import h5py
import numpy as np
import pandas as pd
from scipy import sparse

import anndata as ad
from anndata import AnnData, Raw
from anndata._core import views
from anndata._core.index import _normalize_indices
from anndata._core.merge import intersect_keys
from anndata._core.sparse_dataset import CSCDataset, CSRDataset, sparse_dataset
from anndata._io.utils import H5PY_V3, check_key
from anndata._warnings import OldFormatWarning
from anndata.compat import (
    AwkArray,
    CupyArray,
    CupyCSCMatrix,
    CupyCSRMatrix,
    DaskArray,
    H5Array,
    H5File,
    H5Group,
    ZarrArray,
    ZarrGroup,
    _decode_structured_array,
    _from_fixed_length_strings,
    _read_attr,
)

from .registry import _REGISTRY, IOSpec, read_elem, read_elem_partial

if TYPE_CHECKING:
    from os import PathLike
    from typing import Any, Literal

    from numpy import typing as npt

    from anndata._types import (
        ArrayStorageType,
        GroupStorageType,
        InMemoryArrayOrScalarType,
        RWAble,
    )
    from anndata.compat import SpArray

    from .registry import Reader, Writer

####################
# Dask utils       #
####################

try:
    from dask.utils import SerializableLock as Lock
except ImportError:
    from threading import Lock

# to fix https://github.com/dask/distributed/issues/780
GLOBAL_LOCK = Lock()

####################
# Dispatch methods #
####################

# def is_full_slice(idx):
#     if isinstance(idx, tuple)len(idx) == 1:

#     if isinstance(idx, type(None)):
#         return True
#     elif idx is Ellipsis:
#         return True
#     elif isinstance(idx, tuple):
#         for el in idx:
#             if isinstance(el, type(None)):
#                 pass
#             elif isinstance(el, slice):
#                 if el != slice(None):
#                     return False
#             else:
#                 return False
#         return True
#     return False


def _to_cpu_mem_wrapper(write_func):
    """
    Wrapper to bring cupy types into cpu memory before writing.

    Ideally we do direct writing at some point.
    """

    def wrapper(
        f,
        k,
        cupy_val: CupyArray | CupyCSCMatrix | CupyCSRMatrix,
        *,
        _writer: Writer,
        dataset_kwargs: Mapping[str, Any] = MappingProxyType({}),
    ):
        return write_func(
            f, k, cupy_val.get(), _writer=_writer, dataset_kwargs=dataset_kwargs
        )

    return wrapper


################################
# Fallbacks / backwards compat #
################################

# Note: there is no need for writing in a backwards compatible format, maybe


@_REGISTRY.register_read(H5File, IOSpec("", ""))
@_REGISTRY.register_read(H5Group, IOSpec("", ""))
@_REGISTRY.register_read(H5Array, IOSpec("", ""))
def read_basic(
    elem: H5File | H5Group | H5Array, *, _reader: Reader
) -> dict[str, InMemoryArrayOrScalarType] | npt.NDArray | sparse.spmatrix | SpArray:
    from anndata._io import h5ad

    warn(
        f"Element '{elem.name}' was written without encoding metadata.",
        OldFormatWarning,
        stacklevel=3,
    )

    if isinstance(elem, Mapping):
        # Backwards compat sparse arrays
        if "h5sparse_format" in elem.attrs:
            return sparse_dataset(elem).to_memory()
        return {k: _reader.read_elem(v) for k, v in elem.items()}
    elif isinstance(elem, h5py.Dataset):
        return h5ad.read_dataset(elem)  # TODO: Handle legacy


@_REGISTRY.register_read(ZarrGroup, IOSpec("", ""))
@_REGISTRY.register_read(ZarrArray, IOSpec("", ""))
def read_basic_zarr(
    elem: ZarrGroup | ZarrArray, *, _reader: Reader
) -> dict[str, InMemoryArrayOrScalarType] | npt.NDArray | sparse.spmatrix | SpArray:
    from anndata._io import zarr

    warn(
        f"Element '{elem.name}' was written without encoding metadata.",
        OldFormatWarning,
        stacklevel=3,
    )

    if isinstance(elem, Mapping):
        # Backwards compat sparse arrays
        if "h5sparse_format" in elem.attrs:
            return sparse_dataset(elem).to_memory()
        return {k: _reader.read_elem(v) for k, v in elem.items()}
    elif isinstance(elem, ZarrArray):
        return zarr.read_dataset(elem)  # TODO: Handle legacy


# @_REGISTRY.register_read_partial(IOSpec("", ""))
# def read_basic_partial(elem, *, items=None, indices=(slice(None), slice(None))):
#     if isinstance(elem, Mapping):
#         return _read_partial(elem, items=items, indices=indices)
#     elif indices != (slice(None), slice(None)):
#         return elem[indices]
#     else:
#         return elem[()]


###########
# AnnData #
###########


def read_indices(group):
    obs_group = group["obs"]
    obs_idx_elem = obs_group[_read_attr(obs_group.attrs, "_index")]
    obs_idx = read_elem(obs_idx_elem)
    var_group = group["var"]
    var_idx_elem = var_group[_read_attr(var_group.attrs, "_index")]
    var_idx = read_elem(var_idx_elem)
    return obs_idx, var_idx


def read_partial(
    pth: PathLike,
    *,
    obs_idx=slice(None),
    var_idx=slice(None),
    X=True,
    obs=None,
    var=None,
    obsm=None,
    varm=None,
    obsp=None,
    varp=None,
    layers=None,
    uns=None,
) -> ad.AnnData:
    result = {}
    with h5py.File(pth, "r") as f:
        obs_idx, var_idx = _normalize_indices((obs_idx, var_idx), *read_indices(f))
        result["obs"] = read_elem_partial(
            f["obs"], items=obs, indices=(obs_idx, slice(None))
        )
        result["var"] = read_elem_partial(
            f["var"], items=var, indices=(var_idx, slice(None))
        )
        if X:
            result["X"] = read_elem_partial(f["X"], indices=(obs_idx, var_idx))
        else:
            result["X"] = sparse.csr_matrix((len(result["obs"]), len(result["var"])))
        if "obsm" in f:
            result["obsm"] = _read_partial(
                f["obsm"], items=obsm, indices=(obs_idx, slice(None))
            )
        if "varm" in f:
            result["varm"] = _read_partial(
                f["varm"], items=varm, indices=(var_idx, slice(None))
            )
        if "obsp" in f:
            result["obsp"] = _read_partial(
                f["obsp"], items=obsp, indices=(obs_idx, obs_idx)
            )
        if "varp" in f:
            result["varp"] = _read_partial(
                f["varp"], items=varp, indices=(var_idx, var_idx)
            )
        if "layers" in f:
            result["layers"] = _read_partial(
                f["layers"], items=layers, indices=(obs_idx, var_idx)
            )
        if "uns" in f:
            result["uns"] = _read_partial(f["uns"], items=uns)

    return ad.AnnData(**result)


def _read_partial(group, *, items=None, indices=(slice(None), slice(None))):
    if group is None:
        return None
    if items is None:
        keys = intersect_keys((group,))
    else:
        keys = intersect_keys((group, items))
    result = {}
    for k in keys:
        if isinstance(items, Mapping):
            next_items = items.get(k, None)
        else:
            next_items = None
        result[k] = read_elem_partial(group[k], items=next_items, indices=indices)
    return result


@_REGISTRY.register_write(ZarrGroup, AnnData, IOSpec("anndata", "0.1.0"))
@_REGISTRY.register_write(H5Group, AnnData, IOSpec("anndata", "0.1.0"))
def write_anndata(
    f: GroupStorageType,
    k: str,
    adata: AnnData,
    *,
    _writer: Writer,
    dataset_kwargs: Mapping[str, Any] = MappingProxyType({}),
):
    g = f.require_group(k)
    _writer.write_elem(g, "X", adata.X, dataset_kwargs=dataset_kwargs)
    _writer.write_elem(g, "obs", adata.obs, dataset_kwargs=dataset_kwargs)
    _writer.write_elem(g, "var", adata.var, dataset_kwargs=dataset_kwargs)
    _writer.write_elem(g, "obsm", dict(adata.obsm), dataset_kwargs=dataset_kwargs)
    _writer.write_elem(g, "varm", dict(adata.varm), dataset_kwargs=dataset_kwargs)
    _writer.write_elem(g, "obsp", dict(adata.obsp), dataset_kwargs=dataset_kwargs)
    _writer.write_elem(g, "varp", dict(adata.varp), dataset_kwargs=dataset_kwargs)
    _writer.write_elem(g, "layers", dict(adata.layers), dataset_kwargs=dataset_kwargs)
    _writer.write_elem(g, "uns", dict(adata.uns), dataset_kwargs=dataset_kwargs)
    _writer.write_elem(g, "raw", adata.raw, dataset_kwargs=dataset_kwargs)


@_REGISTRY.register_read(H5Group, IOSpec("anndata", "0.1.0"))
@_REGISTRY.register_read(H5Group, IOSpec("raw", "0.1.0"))
@_REGISTRY.register_read(H5File, IOSpec("anndata", "0.1.0"))
@_REGISTRY.register_read(H5File, IOSpec("raw", "0.1.0"))
@_REGISTRY.register_read(ZarrGroup, IOSpec("anndata", "0.1.0"))
@_REGISTRY.register_read(ZarrGroup, IOSpec("raw", "0.1.0"))
def read_anndata(elem: GroupStorageType | H5File, *, _reader: Reader) -> AnnData:
    d = {}
    for k in [
        "X",
        "obs",
        "var",
        "obsm",
        "varm",
        "obsp",
        "varp",
        "layers",
        "uns",
        "raw",
    ]:
        if k in elem:
            d[k] = _reader.read_elem(elem[k])
    return AnnData(**d)


@_REGISTRY.register_write(H5Group, Raw, IOSpec("raw", "0.1.0"))
@_REGISTRY.register_write(ZarrGroup, Raw, IOSpec("raw", "0.1.0"))
def write_raw(
    f: GroupStorageType,
    k: str,
    raw: Raw,
    *,
    _writer: Writer,
    dataset_kwargs: Mapping[str, Any] = MappingProxyType({}),
):
    g = f.require_group(k)
    _writer.write_elem(g, "X", raw.X, dataset_kwargs=dataset_kwargs)
    _writer.write_elem(g, "var", raw.var, dataset_kwargs=dataset_kwargs)
    _writer.write_elem(g, "varm", dict(raw.varm), dataset_kwargs=dataset_kwargs)


############
# Mappings #
############


@_REGISTRY.register_read(H5Group, IOSpec("dict", "0.1.0"))
@_REGISTRY.register_read(ZarrGroup, IOSpec("dict", "0.1.0"))
def read_mapping(elem: GroupStorageType, *, _reader: Reader) -> dict[str, RWAble]:
    return {k: _reader.read_elem(v) for k, v in elem.items()}


@_REGISTRY.register_write(H5Group, dict, IOSpec("dict", "0.1.0"))
@_REGISTRY.register_write(ZarrGroup, dict, IOSpec("dict", "0.1.0"))
def write_mapping(
    f: GroupStorageType,
    k: str,
    v: dict[str, RWAble],
    *,
    _writer: Writer,
    dataset_kwargs: Mapping[str, Any] = MappingProxyType({}),
):
    g = f.require_group(k)
    for sub_k, sub_v in v.items():
        _writer.write_elem(g, sub_k, sub_v, dataset_kwargs=dataset_kwargs)


##############
# np.ndarray #
##############


@_REGISTRY.register_write(H5Group, list, IOSpec("array", "0.2.0"))
@_REGISTRY.register_write(ZarrGroup, list, IOSpec("array", "0.2.0"))
def write_list(
    f: GroupStorageType,
    k: str,
    elem: list[RWAble],
    *,
    _writer: Writer,
    dataset_kwargs: Mapping[str, Any] = MappingProxyType({}),
):
    _writer.write_elem(f, k, np.array(elem), dataset_kwargs=dataset_kwargs)


# TODO: Is this the right behavior for MaskedArrays?
# It's in the `AnnData.concatenate` docstring, but should we keep it?
@_REGISTRY.register_write(H5Group, views.ArrayView, IOSpec("array", "0.2.0"))
@_REGISTRY.register_write(H5Group, np.ndarray, IOSpec("array", "0.2.0"))
@_REGISTRY.register_write(H5Group, h5py.Dataset, IOSpec("array", "0.2.0"))
@_REGISTRY.register_write(H5Group, np.ma.MaskedArray, IOSpec("array", "0.2.0"))
@_REGISTRY.register_write(ZarrGroup, views.ArrayView, IOSpec("array", "0.2.0"))
@_REGISTRY.register_write(ZarrGroup, np.ndarray, IOSpec("array", "0.2.0"))
@_REGISTRY.register_write(ZarrGroup, h5py.Dataset, IOSpec("array", "0.2.0"))
@_REGISTRY.register_write(ZarrGroup, np.ma.MaskedArray, IOSpec("array", "0.2.0"))
@_REGISTRY.register_write(ZarrGroup, ZarrArray, IOSpec("array", "0.2.0"))
def write_basic(
    f: GroupStorageType,
    k: str,
    elem: views.ArrayView | np.ndarray | h5py.Dataset | np.ma.MaskedArray | ZarrArray,
    *,
    _writer: Writer,
    dataset_kwargs: Mapping[str, Any] = MappingProxyType({}),
):
    """Write methods which underlying library handles natively."""
    f.create_dataset(k, data=elem, **dataset_kwargs)


_REGISTRY.register_write(H5Group, CupyArray, IOSpec("array", "0.2.0"))(
    _to_cpu_mem_wrapper(write_basic)
)
_REGISTRY.register_write(ZarrGroup, CupyArray, IOSpec("array", "0.2.0"))(
    _to_cpu_mem_wrapper(write_basic)
)


@_REGISTRY.register_write(ZarrGroup, DaskArray, IOSpec("array", "0.2.0"))
def write_basic_dask_zarr(
    f: ZarrGroup,
    k: str,
    elem: DaskArray,
    *,
    _writer: Writer,
    dataset_kwargs: Mapping[str, Any] = MappingProxyType({}),
):
    import dask.array as da

    g = f.require_dataset(k, shape=elem.shape, dtype=elem.dtype, **dataset_kwargs)
    da.store(elem, g, lock=GLOBAL_LOCK)


# Adding this separately because h5py isn't serializable
# https://github.com/pydata/xarray/issues/4242
@_REGISTRY.register_write(H5Group, DaskArray, IOSpec("array", "0.2.0"))
def write_basic_dask_h5(
    f: H5Group,
    k: str,
    elem: DaskArray,
    *,
    _writer: Writer,
    dataset_kwargs: Mapping[str, Any] = MappingProxyType({}),
):
    import dask.array as da
    import dask.config as dc

    if dc.get("scheduler", None) == "dask.distributed":
        raise ValueError(
            "Cannot write dask arrays to hdf5 when using distributed scheduler"
        )

    g = f.require_dataset(k, shape=elem.shape, dtype=elem.dtype, **dataset_kwargs)
    da.store(elem, g)


@_REGISTRY.register_read(H5Array, IOSpec("array", "0.2.0"))
@_REGISTRY.register_read(ZarrArray, IOSpec("array", "0.2.0"))
@_REGISTRY.register_read(ZarrArray, IOSpec("string-array", "0.2.0"))
def read_array(elem: ArrayStorageType, *, _reader: Reader) -> npt.NDArray:
    return elem[()]


@_REGISTRY.register_read(ZarrArray, IOSpec("string-array-nullable", "0.1.0"))
def read_array_nullable(elem, _reader):
    return pd.array(elem[()], dtype="string")


@_REGISTRY.register_read_partial(H5Array, IOSpec("array", "0.2.0"))
@_REGISTRY.register_read_partial(ZarrArray, IOSpec("string-array", "0.2.0"))
def read_array_partial(elem, *, items=None, indices=(slice(None, None))):
    return elem[indices]


@_REGISTRY.register_read_partial(ZarrArray, IOSpec("string-array-nullable", "0.1.0"))
def read_array_nullable_partial(elem, *, items=None, indices=(slice(None, None))):
    return pd.array(elem[indices], dtype="string")


@_REGISTRY.register_read_partial(ZarrArray, IOSpec("array", "0.2.0"))
def read_zarr_array_partial(elem, *, items=None, indices=(slice(None, None))):
    return elem.oindex[indices]


# arrays of strings
@_REGISTRY.register_read(H5Array, IOSpec("string-array", "0.2.0"))
def read_string_array(d: H5Array, *, _reader: Reader):
    return read_array(d.asstr(), _reader=_reader)


@_REGISTRY.register_read(H5Array, IOSpec("string-array-nullable", "0.1.0"))
def read_string_array_nullable(d, _reader):
    return pd.array(read_array(d.asstr(), _reader=_reader), dtype="string")


@_REGISTRY.register_read_partial(H5Array, IOSpec("string-array", "0.2.0"))
def read_string_array_partial(d, items=None, indices=slice(None)):
    return read_array_partial(d.asstr(), items=items, indices=indices)


@_REGISTRY.register_read_partial(H5Array, IOSpec("string-array-nullable", "0.1.0"))
def read_string_array_nullable_partial(d, items=None, indices=slice(None)):
    return pd.array(
        read_array_partial(d.asstr(), items=items, indices=indices), dtype="string"
    )


@_REGISTRY.register_write(
    H5Group, (views.ArrayView, "U"), IOSpec("string-array", "0.2.0")
)
@_REGISTRY.register_write(
    H5Group, (views.ArrayView, "O"), IOSpec("string-array", "0.2.0")
)
@_REGISTRY.register_write(H5Group, (np.ndarray, "U"), IOSpec("string-array", "0.2.0"))
@_REGISTRY.register_write(H5Group, (np.ndarray, "O"), IOSpec("string-array", "0.2.0"))
<<<<<<< HEAD
@_REGISTRY.register_write(
    H5Group, pd.arrays.StringArray, IOSpec("string-array-nullable", "0.1.0")
)
def write_vlen_string_array(f, k, elem, _writer, dataset_kwargs=MappingProxyType({})):
=======
def write_vlen_string_array(
    f: H5Group,
    k: str,
    elem: np.ndarray,
    *,
    _writer: Writer,
    dataset_kwargs: Mapping[str, Any] = MappingProxyType({}),
):
>>>>>>> 15d35c21
    """Write methods which underlying library handles nativley."""
    str_dtype = h5py.special_dtype(vlen=str)
    f.create_dataset(k, data=elem.astype(str_dtype), dtype=str_dtype, **dataset_kwargs)


@_REGISTRY.register_write(
    ZarrGroup, (views.ArrayView, "U"), IOSpec("string-array", "0.2.0")
)
@_REGISTRY.register_write(
    ZarrGroup, (views.ArrayView, "O"), IOSpec("string-array", "0.2.0")
)
@_REGISTRY.register_write(ZarrGroup, (np.ndarray, "U"), IOSpec("string-array", "0.2.0"))
@_REGISTRY.register_write(ZarrGroup, (np.ndarray, "O"), IOSpec("string-array", "0.2.0"))
@_REGISTRY.register_write(
    ZarrGroup, pd.arrays.StringArray, IOSpec("string-array-nullable", "0.1.0")
)
def write_vlen_string_array_zarr(
    f: ZarrGroup,
    k: str,
    elem: np.ndarray,
    *,
    _writer: Writer,
    dataset_kwargs: Mapping[str, Any] = MappingProxyType({}),
):
    import numcodecs

    # Workaround for https://github.com/zarr-developers/numcodecs/issues/514
    # TODO: Warn to upgrade numcodecs if fixed
    if hasattr(elem, "flags") and not elem.flags.writeable:
        elem = elem.copy()

    f.create_dataset(
        k,
        shape=elem.shape,
        dtype=object,
        object_codec=numcodecs.VLenUTF8(),
        **dataset_kwargs,
    )
    f[k][:] = elem


###############
# np.recarray #
###############


def _to_hdf5_vlen_strings(value: np.ndarray) -> np.ndarray:
    """This corrects compound dtypes to work with hdf5 files."""
    new_dtype = []
    for dt_name, (dt_type, _) in value.dtype.fields.items():
        if dt_type.kind in {"U", "O"}:
            new_dtype.append((dt_name, h5py.special_dtype(vlen=str)))
        else:
            new_dtype.append((dt_name, dt_type))
    return value.astype(new_dtype)


@_REGISTRY.register_read(H5Array, IOSpec("rec-array", "0.2.0"))
@_REGISTRY.register_read(ZarrArray, IOSpec("rec-array", "0.2.0"))
def read_recarray(d: ArrayStorageType, *, _reader: Reader) -> np.recarray | npt.NDArray:
    value = d[()]
    dtype = value.dtype
    value = _from_fixed_length_strings(value)
    if H5PY_V3:
        value = _decode_structured_array(value, dtype=dtype)
    return value


@_REGISTRY.register_write(H5Group, (np.ndarray, "V"), IOSpec("rec-array", "0.2.0"))
@_REGISTRY.register_write(H5Group, np.recarray, IOSpec("rec-array", "0.2.0"))
def write_recarray(
    f: H5Group,
    k: str,
    elem: np.ndarray | np.recarray,
    *,
    _writer: Writer,
    dataset_kwargs: Mapping[str, Any] = MappingProxyType({}),
):
    f.create_dataset(k, data=_to_hdf5_vlen_strings(elem), **dataset_kwargs)


@_REGISTRY.register_write(ZarrGroup, (np.ndarray, "V"), IOSpec("rec-array", "0.2.0"))
@_REGISTRY.register_write(ZarrGroup, np.recarray, IOSpec("rec-array", "0.2.0"))
def write_recarray_zarr(
    f: ZarrGroup,
    k: str,
    elem: np.ndarray | np.recarray,
    *,
    _writer: Writer,
    dataset_kwargs: Mapping[str, Any] = MappingProxyType({}),
):
    from anndata.compat import _to_fixed_length_strings

    f.create_dataset(k, data=_to_fixed_length_strings(elem), **dataset_kwargs)


#################
# Sparse arrays #
#################


def write_sparse_compressed(
    f: GroupStorageType,
    key: str,
    value: sparse.spmatrix | SpArray,
    *,
    _writer: Writer,
    fmt: Literal["csr", "csc"],
    dataset_kwargs=MappingProxyType({}),
):
    g = f.require_group(key)
    g.attrs["shape"] = value.shape
    dataset_kwargs = dict(dataset_kwargs)
    indptr_dtype = dataset_kwargs.pop("indptr_dtype", value.indptr.dtype)

    # Allow resizing for hdf5
    if isinstance(f, H5Group) and "maxshape" not in dataset_kwargs:
        dataset_kwargs = dict(maxshape=(None,), **dataset_kwargs)

    g.create_dataset("data", data=value.data, **dataset_kwargs)
    g.create_dataset("indices", data=value.indices, **dataset_kwargs)
    g.create_dataset("indptr", data=value.indptr, dtype=indptr_dtype, **dataset_kwargs)


write_csr = partial(write_sparse_compressed, fmt="csr")
write_csc = partial(write_sparse_compressed, fmt="csc")

for store_type, (cls, spec, func) in product(
    (H5Group, ZarrGroup),
    [
        # spmatrix
        (sparse.csr_matrix, IOSpec("csr_matrix", "0.1.0"), write_csr),
        (views.SparseCSRMatrixView, IOSpec("csr_matrix", "0.1.0"), write_csr),
        (sparse.csc_matrix, IOSpec("csc_matrix", "0.1.0"), write_csc),
        (views.SparseCSCMatrixView, IOSpec("csc_matrix", "0.1.0"), write_csc),
        # sparray
        (sparse.csr_array, IOSpec("csr_matrix", "0.1.0"), write_csr),
        (views.SparseCSRArrayView, IOSpec("csr_matrix", "0.1.0"), write_csr),
        (sparse.csc_array, IOSpec("csc_matrix", "0.1.0"), write_csc),
        (views.SparseCSCArrayView, IOSpec("csc_matrix", "0.1.0"), write_csc),
        # cupy spmatrix
        (CupyCSRMatrix, IOSpec("csr_matrix", "0.1.0"), _to_cpu_mem_wrapper(write_csr)),
        (
            views.CupySparseCSRView,
            IOSpec("csr_matrix", "0.1.0"),
            _to_cpu_mem_wrapper(write_csr),
        ),
        (CupyCSCMatrix, IOSpec("csc_matrix", "0.1.0"), _to_cpu_mem_wrapper(write_csc)),
        (
            views.CupySparseCSCView,
            IOSpec("csc_matrix", "0.1.0"),
            _to_cpu_mem_wrapper(write_csc),
        ),
    ],
):
    _REGISTRY.register_write(store_type, cls, spec)(func)


@_REGISTRY.register_write(H5Group, CSRDataset, IOSpec("", "0.1.0"))
@_REGISTRY.register_write(H5Group, CSCDataset, IOSpec("", "0.1.0"))
@_REGISTRY.register_write(ZarrGroup, CSRDataset, IOSpec("", "0.1.0"))
@_REGISTRY.register_write(ZarrGroup, CSCDataset, IOSpec("", "0.1.0"))
def write_sparse_dataset(
    f: GroupStorageType,
    k: str,
    elem: CSCDataset | CSRDataset,
    *,
    _writer: Writer,
    dataset_kwargs: Mapping[str, Any] = MappingProxyType({}),
):
    write_sparse_compressed(
        f,
        k,
        elem._to_backed(),
        _writer=_writer,
        fmt=elem.format,
        dataset_kwargs=dataset_kwargs,
    )
    # TODO: Cleaner way to do this
    f[k].attrs["encoding-type"] = f"{elem.format}_matrix"
    f[k].attrs["encoding-version"] = "0.1.0"


@_REGISTRY.register_write(H5Group, (DaskArray, CupyArray), IOSpec("array", "0.2.0"))
@_REGISTRY.register_write(ZarrGroup, (DaskArray, CupyArray), IOSpec("array", "0.2.0"))
@_REGISTRY.register_write(
    H5Group, (DaskArray, CupyCSRMatrix), IOSpec("csr_matrix", "0.1.0")
)
@_REGISTRY.register_write(
    H5Group, (DaskArray, CupyCSCMatrix), IOSpec("csc_matrix", "0.1.0")
)
@_REGISTRY.register_write(
    ZarrGroup, (DaskArray, CupyCSRMatrix), IOSpec("csr_matrix", "0.1.0")
)
@_REGISTRY.register_write(
    ZarrGroup, (DaskArray, CupyCSCMatrix), IOSpec("csc_matrix", "0.1.0")
)
def write_cupy_dask_sparse(f, k, elem, _writer, dataset_kwargs=MappingProxyType({})):
    _writer.write_elem(
        f,
        k,
        elem.map_blocks(lambda x: x.get(), dtype=elem.dtype, meta=elem._meta.get()),
        dataset_kwargs=dataset_kwargs,
    )


@_REGISTRY.register_write(
    H5Group, (DaskArray, sparse.csr_matrix), IOSpec("csr_matrix", "0.1.0")
)
@_REGISTRY.register_write(
    H5Group, (DaskArray, sparse.csc_matrix), IOSpec("csc_matrix", "0.1.0")
)
@_REGISTRY.register_write(
    ZarrGroup, (DaskArray, sparse.csr_matrix), IOSpec("csr_matrix", "0.1.0")
)
@_REGISTRY.register_write(
    ZarrGroup, (DaskArray, sparse.csc_matrix), IOSpec("csc_matrix", "0.1.0")
)
def write_dask_sparse(
    f: GroupStorageType,
    k: str,
    elem: DaskArray,
    *,
    _writer: Writer,
    dataset_kwargs: Mapping[str, Any] = MappingProxyType({}),
):
    sparse_format = elem._meta.format

    def as_int64_indices(x):
        x.indptr = x.indptr.astype(np.int64, copy=False)
        x.indices = x.indices.astype(np.int64, copy=False)
        return x

    if sparse_format == "csr":
        axis = 0
    elif sparse_format == "csc":
        axis = 1
    else:
        raise NotImplementedError(
            f"Cannot write dask sparse arrays with format {sparse_format}"
        )

    def chunk_slice(start: int, stop: int) -> tuple[slice | None, slice | None]:
        result = [slice(None), slice(None)]
        result[axis] = slice(start, stop)
        return tuple(result)

    axis_chunks = elem.chunks[axis]
    chunk_start = 0
    chunk_stop = axis_chunks[0]

    _writer.write_elem(
        f,
        k,
        as_int64_indices(elem[chunk_slice(chunk_start, chunk_stop)].compute()),
        dataset_kwargs=dataset_kwargs,
    )

    disk_mtx = sparse_dataset(f[k])

    for chunk_size in axis_chunks[1:]:
        chunk_start = chunk_stop
        chunk_stop += chunk_size

        disk_mtx.append(elem[chunk_slice(chunk_start, chunk_stop)].compute())


@_REGISTRY.register_read(H5Group, IOSpec("csc_matrix", "0.1.0"))
@_REGISTRY.register_read(H5Group, IOSpec("csr_matrix", "0.1.0"))
@_REGISTRY.register_read(ZarrGroup, IOSpec("csc_matrix", "0.1.0"))
@_REGISTRY.register_read(ZarrGroup, IOSpec("csr_matrix", "0.1.0"))
def read_sparse(
    elem: GroupStorageType, *, _reader: Reader
) -> sparse.spmatrix | SpArray:
    return sparse_dataset(elem).to_memory()


@_REGISTRY.register_read_partial(H5Group, IOSpec("csc_matrix", "0.1.0"))
@_REGISTRY.register_read_partial(H5Group, IOSpec("csr_matrix", "0.1.0"))
@_REGISTRY.register_read_partial(ZarrGroup, IOSpec("csc_matrix", "0.1.0"))
@_REGISTRY.register_read_partial(ZarrGroup, IOSpec("csr_matrix", "0.1.0"))
def read_sparse_partial(elem, *, items=None, indices=(slice(None), slice(None))):
    return sparse_dataset(elem)[indices]


#################
# Awkward array #
#################


@_REGISTRY.register_write(H5Group, AwkArray, IOSpec("awkward-array", "0.1.0"))
@_REGISTRY.register_write(ZarrGroup, AwkArray, IOSpec("awkward-array", "0.1.0"))
@_REGISTRY.register_write(
    H5Group, views.AwkwardArrayView, IOSpec("awkward-array", "0.1.0")
)
@_REGISTRY.register_write(
    ZarrGroup, views.AwkwardArrayView, IOSpec("awkward-array", "0.1.0")
)
def write_awkward(
    f: GroupStorageType,
    k: str,
    v: views.AwkwardArrayView | AwkArray,
    *,
    _writer: Writer,
    dataset_kwargs: Mapping[str, Any] = MappingProxyType({}),
):
    from anndata.compat import awkward as ak

    group = f.require_group(k)
    form, length, container = ak.to_buffers(ak.to_packed(v))
    group.attrs["length"] = length
    group.attrs["form"] = form.to_json()
    for k, v in container.items():
        _writer.write_elem(group, k, v, dataset_kwargs=dataset_kwargs)


@_REGISTRY.register_read(H5Group, IOSpec("awkward-array", "0.1.0"))
@_REGISTRY.register_read(ZarrGroup, IOSpec("awkward-array", "0.1.0"))
def read_awkward(elem: GroupStorageType, *, _reader: Reader) -> AwkArray:
    from anndata.compat import awkward as ak

    form = _read_attr(elem.attrs, "form")
    length = _read_attr(elem.attrs, "length")
    container = {k: _reader.read_elem(elem[k]) for k in elem.keys()}

    return ak.from_buffers(form, int(length), container)


##############
# DataFrames #
##############


@_REGISTRY.register_write(H5Group, views.DataFrameView, IOSpec("dataframe", "0.2.0"))
@_REGISTRY.register_write(H5Group, pd.DataFrame, IOSpec("dataframe", "0.2.0"))
@_REGISTRY.register_write(ZarrGroup, views.DataFrameView, IOSpec("dataframe", "0.2.0"))
@_REGISTRY.register_write(ZarrGroup, pd.DataFrame, IOSpec("dataframe", "0.2.0"))
def write_dataframe(
    f: GroupStorageType,
    key: str,
    df: views.DataFrameView | pd.DataFrame,
    *,
    _writer: Writer,
    dataset_kwargs: Mapping[str, Any] = MappingProxyType({}),
):
    # Check arguments
    for reserved in ("_index",):
        if reserved in df.columns:
            raise ValueError(f"{reserved!r} is a reserved name for dataframe columns.")
    group = f.require_group(key)
    if not df.columns.is_unique:
        duplicates = list(df.columns[df.columns.duplicated()])
        raise ValueError(
            f"Found repeated column names: {duplicates}. Column names must be unique."
        )
    col_names = [check_key(c) for c in df.columns]
    group.attrs["column-order"] = col_names

    if df.index.name is not None:
        if df.index.name in col_names and not pd.Series(
            df.index, index=df.index
        ).equals(df[df.index.name]):
            raise ValueError(
                f"DataFrame.index.name ({df.index.name!r}) is also used by a column "
                "whose values are different. This is not supported. Please make sure "
                "the values are the same, or use a different name."
            )
        index_name = df.index.name
    else:
        index_name = "_index"
    group.attrs["_index"] = check_key(index_name)

    # ._values is "the best" array representation. It's the true array backing the
    # object, where `.values` is always a np.ndarray and .array is always a pandas
    # array.
    _writer.write_elem(
        group, index_name, df.index._values, dataset_kwargs=dataset_kwargs
    )
    for colname, series in df.items():
        # TODO: this should write the "true" representation of the series (i.e. the underlying array or ndarray depending)
        _writer.write_elem(
            group, colname, series._values, dataset_kwargs=dataset_kwargs
        )


@_REGISTRY.register_read(H5Group, IOSpec("dataframe", "0.2.0"))
@_REGISTRY.register_read(ZarrGroup, IOSpec("dataframe", "0.2.0"))
def read_dataframe(elem: GroupStorageType, *, _reader: Reader) -> pd.DataFrame:
    columns = list(_read_attr(elem.attrs, "column-order"))
    idx_key = _read_attr(elem.attrs, "_index")
    df = pd.DataFrame(
        {k: _reader.read_elem(elem[k]) for k in columns},
        index=_reader.read_elem(elem[idx_key]),
        columns=columns if len(columns) else None,
    )
    if idx_key != "_index":
        df.index.name = idx_key
    return df


# TODO: Figure out what indices is allowed to be at each element
@_REGISTRY.register_read_partial(H5Group, IOSpec("dataframe", "0.2.0"))
@_REGISTRY.register_read_partial(ZarrGroup, IOSpec("dataframe", "0.2.0"))
def read_dataframe_partial(
    elem, *, items=None, indices=(slice(None, None), slice(None, None))
):
    if items is not None:
        columns = [
            col for col in _read_attr(elem.attrs, "column-order") if col in items
        ]
    else:
        columns = list(_read_attr(elem.attrs, "column-order"))
    idx_key = _read_attr(elem.attrs, "_index")
    df = pd.DataFrame(
        {k: read_elem_partial(elem[k], indices=indices[0]) for k in columns},
        index=read_elem_partial(elem[idx_key], indices=indices[0]),
        columns=columns if len(columns) else None,
    )
    if idx_key != "_index":
        df.index.name = idx_key
    return df


# Backwards compat dataframe reading


@_REGISTRY.register_read(H5Group, IOSpec("dataframe", "0.1.0"))
@_REGISTRY.register_read(ZarrGroup, IOSpec("dataframe", "0.1.0"))
def read_dataframe_0_1_0(elem: GroupStorageType, *, _reader: Reader) -> pd.DataFrame:
    columns = _read_attr(elem.attrs, "column-order")
    idx_key = _read_attr(elem.attrs, "_index")
    df = pd.DataFrame(
        {k: read_series(elem[k]) for k in columns},
        index=read_series(elem[idx_key]),
        columns=columns if len(columns) else None,
    )
    if idx_key != "_index":
        df.index.name = idx_key
    return df


def read_series(dataset: h5py.Dataset) -> np.ndarray | pd.Categorical:
    # For reading older dataframes
    if "categories" in dataset.attrs:
        if isinstance(dataset, ZarrArray):
            import zarr

            parent_name = dataset.name.rstrip(dataset.basename)
            parent = zarr.open(dataset.store)[parent_name]
        else:
            parent = dataset.parent
        categories_dset = parent[_read_attr(dataset.attrs, "categories")]
        categories = read_elem(categories_dset)
        ordered = bool(_read_attr(categories_dset.attrs, "ordered", False))
        return pd.Categorical.from_codes(
            read_elem(dataset), categories, ordered=ordered
        )
    else:
        return read_elem(dataset)


@_REGISTRY.register_read_partial(H5Group, IOSpec("dataframe", "0.1.0"))
@_REGISTRY.register_read_partial(ZarrGroup, IOSpec("dataframe", "0.1.0"))
def read_partial_dataframe_0_1_0(
    elem, *, items=None, indices=(slice(None), slice(None))
):
    if items is None:
        items = slice(None)
    else:
        items = list(items)
    return read_elem(elem)[items].iloc[indices[0]]


###############
# Categorical #
###############


@_REGISTRY.register_write(H5Group, pd.Categorical, IOSpec("categorical", "0.2.0"))
@_REGISTRY.register_write(ZarrGroup, pd.Categorical, IOSpec("categorical", "0.2.0"))
def write_categorical(
    f: GroupStorageType,
    k: str,
    v: pd.Categorical,
    *,
    _writer: Writer,
    dataset_kwargs: Mapping[str, Any] = MappingProxyType({}),
):
    g = f.require_group(k)
    g.attrs["ordered"] = bool(v.ordered)

    _writer.write_elem(g, "codes", v.codes, dataset_kwargs=dataset_kwargs)
    _writer.write_elem(
        g, "categories", v.categories._values, dataset_kwargs=dataset_kwargs
    )


@_REGISTRY.register_read(H5Group, IOSpec("categorical", "0.2.0"))
@_REGISTRY.register_read(ZarrGroup, IOSpec("categorical", "0.2.0"))
def read_categorical(elem: GroupStorageType, *, _reader: Reader) -> pd.Categorical:
    return pd.Categorical.from_codes(
        codes=_reader.read_elem(elem["codes"]),
        categories=_reader.read_elem(elem["categories"]),
        ordered=bool(_read_attr(elem.attrs, "ordered")),
    )


@_REGISTRY.register_read_partial(H5Group, IOSpec("categorical", "0.2.0"))
@_REGISTRY.register_read_partial(ZarrGroup, IOSpec("categorical", "0.2.0"))
def read_partial_categorical(elem, *, items=None, indices=(slice(None),)):
    return pd.Categorical.from_codes(
        codes=read_elem_partial(elem["codes"], indices=indices),
        categories=read_elem(elem["categories"]),
        ordered=bool(_read_attr(elem.attrs, "ordered")),
    )


####################
# Pandas nullables #
####################


@_REGISTRY.register_write(
    H5Group, pd.arrays.IntegerArray, IOSpec("nullable-integer", "0.1.0")
)
@_REGISTRY.register_write(
    ZarrGroup, pd.arrays.IntegerArray, IOSpec("nullable-integer", "0.1.0")
)
@_REGISTRY.register_write(
    H5Group, pd.arrays.BooleanArray, IOSpec("nullable-boolean", "0.1.0")
)
@_REGISTRY.register_write(
    ZarrGroup, pd.arrays.BooleanArray, IOSpec("nullable-boolean", "0.1.0")
)
def write_nullable_integer(
    f: GroupStorageType,
    k: str,
    v: pd.arrays.IntegerArray | pd.arrays.BooleanArray,
    *,
    _writer: Writer,
    dataset_kwargs: Mapping[str, Any] = MappingProxyType({}),
):
    g = f.require_group(k)
    if v._mask is not None:
        _writer.write_elem(g, "mask", v._mask, dataset_kwargs=dataset_kwargs)
    _writer.write_elem(g, "values", v._data, dataset_kwargs=dataset_kwargs)


@_REGISTRY.register_read(H5Group, IOSpec("nullable-integer", "0.1.0"))
@_REGISTRY.register_read(ZarrGroup, IOSpec("nullable-integer", "0.1.0"))
def read_nullable_integer(
    elem: GroupStorageType, *, _reader: Reader
) -> pd.api.extensions.ExtensionArray:
    if "mask" in elem:
        return pd.arrays.IntegerArray(
            _reader.read_elem(elem["values"]), mask=_reader.read_elem(elem["mask"])
        )
    else:
        return pd.array(_reader.read_elem(elem["values"]))


@_REGISTRY.register_read(H5Group, IOSpec("nullable-boolean", "0.1.0"))
@_REGISTRY.register_read(ZarrGroup, IOSpec("nullable-boolean", "0.1.0"))
def read_nullable_boolean(
    elem: GroupStorageType, *, _reader: Reader
) -> pd.api.extensions.ExtensionArray:
    if "mask" in elem:
        return pd.arrays.BooleanArray(
            _reader.read_elem(elem["values"]), mask=_reader.read_elem(elem["mask"])
        )
    else:
        return pd.array(_reader.read_elem(elem["values"]))


###########
# Scalars #
###########


@_REGISTRY.register_read(H5Array, IOSpec("numeric-scalar", "0.2.0"))
@_REGISTRY.register_read(ZarrArray, IOSpec("numeric-scalar", "0.2.0"))
def read_scalar(elem: ArrayStorageType, *, _reader: Reader) -> np.number:
    return elem[()]


def write_scalar(
    f: GroupStorageType,
    key: str,
    value,
    *,
    _writer: Writer,
    dataset_kwargs: Mapping[str, Any] = MappingProxyType({}),
):
    return f.create_dataset(key, data=np.array(value), **dataset_kwargs)


def write_hdf5_scalar(
    f: H5Group,
    key: str,
    value,
    *,
    _writer: Writer,
    dataset_kwargs: Mapping[str, Any] = MappingProxyType({}),
):
    # Can’t compress scalars, error is thrown
    dataset_kwargs = dict(dataset_kwargs)
    dataset_kwargs.pop("compression", None)
    dataset_kwargs.pop("compression_opts", None)
    f.create_dataset(key, data=np.array(value), **dataset_kwargs)


for numeric_scalar_type in [
    *(bool, np.bool_),
    *(np.uint8, np.uint16, np.uint32, np.uint64),
    *(int, np.int8, np.int16, np.int32, np.int64),
    *(float, *np.floating.__subclasses__()),
    *np.complexfloating.__subclasses__(),
]:
    _REGISTRY.register_write(
        H5Group, numeric_scalar_type, IOSpec("numeric-scalar", "0.2.0")
    )(write_hdf5_scalar)
    _REGISTRY.register_write(
        ZarrGroup, numeric_scalar_type, IOSpec("numeric-scalar", "0.2.0")
    )(write_scalar)

_REGISTRY.register_write(ZarrGroup, str, IOSpec("string", "0.2.0"))(write_scalar)
_REGISTRY.register_write(ZarrGroup, np.str_, IOSpec("string", "0.2.0"))(write_scalar)


@_REGISTRY.register_read(H5Array, IOSpec("string", "0.2.0"))
def read_hdf5_string(elem: H5Array, *, _reader: Reader) -> str:
    return elem.asstr()[()]


@_REGISTRY.register_read(ZarrArray, IOSpec("string", "0.2.0"))
def read_zarr_string(elem: ZarrArray, *, _reader: Reader) -> str:
    return str(elem[()])


_REGISTRY.register_read(H5Array, IOSpec("bytes", "0.2.0"))(read_scalar)
_REGISTRY.register_read(ZarrArray, IOSpec("bytes", "0.2.0"))(read_scalar)


@_REGISTRY.register_write(H5Group, np.str_, IOSpec("string", "0.2.0"))
@_REGISTRY.register_write(H5Group, str, IOSpec("string", "0.2.0"))
def write_string(
    f: H5Group,
    k: str,
    v: np.str_ | str,
    *,
    _writer: Writer,
    dataset_kwargs: Mapping[str, Any],
):
    dataset_kwargs = dataset_kwargs.copy()
    dataset_kwargs.pop("compression", None)
    dataset_kwargs.pop("compression_opts", None)
    f.create_dataset(
        k, data=np.array(v, dtype=h5py.string_dtype(encoding="utf-8")), **dataset_kwargs
    )


# @_REGISTRY.register_write(np.bytes_, IOSpec("bytes", "0.2.0"))
# @_REGISTRY.register_write(bytes, IOSpec("bytes", "0.2.0"))
# def write_string(f, k, v, dataset_kwargs):
#     if "compression" in dataset_kwargs:
#         dataset_kwargs = dict(dataset_kwargs)
#         dataset_kwargs.pop("compression")
#     f.create_dataset(k, data=np.array(v), **dataset_kwargs)<|MERGE_RESOLUTION|>--- conflicted
+++ resolved
@@ -496,12 +496,9 @@
 )
 @_REGISTRY.register_write(H5Group, (np.ndarray, "U"), IOSpec("string-array", "0.2.0"))
 @_REGISTRY.register_write(H5Group, (np.ndarray, "O"), IOSpec("string-array", "0.2.0"))
-<<<<<<< HEAD
 @_REGISTRY.register_write(
     H5Group, pd.arrays.StringArray, IOSpec("string-array-nullable", "0.1.0")
 )
-def write_vlen_string_array(f, k, elem, _writer, dataset_kwargs=MappingProxyType({})):
-=======
 def write_vlen_string_array(
     f: H5Group,
     k: str,
@@ -510,7 +507,6 @@
     _writer: Writer,
     dataset_kwargs: Mapping[str, Any] = MappingProxyType({}),
 ):
->>>>>>> 15d35c21
     """Write methods which underlying library handles nativley."""
     str_dtype = h5py.special_dtype(vlen=str)
     f.create_dataset(k, data=elem.astype(str_dtype), dtype=str_dtype, **dataset_kwargs)

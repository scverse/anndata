--- conflicted
+++ resolved
@@ -700,17 +700,6 @@
     for attr_name in ["data", "indices", "indptr"]:
         attr = getattr(value, attr_name)
         dtype = indptr_dtype if attr_name == "indptr" else attr.dtype
-<<<<<<< HEAD
-        awaitables.append(
-            _writer.write_elem_async(
-                g,
-                attr_name,
-                attr,
-                dataset_kwargs={"dtype": dtype, **dataset_kwargs},
-            )
-        )
-    await asyncio.gather(*awaitables)
-=======
         if isinstance(f, H5Group) or is_zarr_v2():
             g.create_dataset(
                 attr_name, data=attr, shape=attr.shape, dtype=dtype, **dataset_kwargs
@@ -720,8 +709,9 @@
                 attr_name, shape=attr.shape, dtype=dtype, **dataset_kwargs
             )
             # see https://github.com/zarr-developers/zarr-python/discussions/2712
-            arr[...] = attr[...]
->>>>>>> d8be5bf0
+            awaitables.append(arr._async_array.setitem(Ellipsis, attr[...]))
+    if len(awaitables) > 0:
+        await asyncio.gather(*awaitables)
 
 
 write_csr = partial(write_sparse_compressed, fmt="csr")

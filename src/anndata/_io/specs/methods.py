from __future__ import annotations

import warnings
from collections.abc import Mapping
from copy import copy
from functools import partial
from importlib.metadata import version
from itertools import product
from types import MappingProxyType
from typing import TYPE_CHECKING
from warnings import warn

import h5py
import numpy as np
import pandas as pd
from packaging.version import Version
from scipy import sparse

import anndata as ad
from anndata import AnnData, Raw
from anndata._core import views
from anndata._core.index import _normalize_indices
from anndata._core.merge import intersect_keys
from anndata._core.sparse_dataset import _CSCDataset, _CSRDataset, sparse_dataset
from anndata._io.utils import check_key, zero_dim_array_as_scalar
from anndata._warnings import OldFormatWarning
from anndata.compat import (
    NULLABLE_NUMPY_STRING_TYPE,
    AwkArray,
    CupyArray,
    CupyCSCMatrix,
    CupyCSRMatrix,
    DaskArray,
    H5Array,
    H5File,
    H5Group,
    ZarrArray,
    ZarrGroup,
    _decode_structured_array,
    _from_fixed_length_strings,
    _read_attr,
    _require_group_write_dataframe,
)

from ..._settings import settings
from ...compat import is_zarr_v2
from .registry import _REGISTRY, IOSpec, read_elem, read_elem_partial

if TYPE_CHECKING:
    from collections.abc import Callable, Iterator
    from os import PathLike
    from typing import Any, Literal

    from numpy import typing as npt
    from numpy.typing import NDArray

    from anndata._types import ArrayStorageType, GroupStorageType
    from anndata.compat import CSArray, CSMatrix
    from anndata.typing import AxisStorable, InMemoryArrayOrScalarType

    from .registry import Reader, Writer

####################
# Dask utils       #
####################

try:
    from dask.utils import SerializableLock as Lock
except ImportError:
    from threading import Lock

# to fix https://github.com/dask/distributed/issues/780
GLOBAL_LOCK = Lock()

####################
# Dispatch methods #
####################

# def is_full_slice(idx):
#     if isinstance(idx, tuple)len(idx) == 1:

#     if isinstance(idx, type(None)):
#         return True
#     elif idx is Ellipsis:
#         return True
#     elif isinstance(idx, tuple):
#         for el in idx:
#             if isinstance(el, type(None)):
#                 pass
#             elif isinstance(el, slice):
#                 if el != slice(None):
#                     return False
#             else:
#                 return False
#         return True
#     return False


def zarr_v3_compressor_compat(dataset_kwargs) -> dict:
    if not is_zarr_v2() and (compressor := dataset_kwargs.pop("compressor", None)):
        dataset_kwargs["compressors"] = compressor
    return dataset_kwargs


def zarr_v3_sharding(dataset_kwargs) -> dict:
    if "shards" not in dataset_kwargs and ad.settings.auto_shard_zarr_v3:
        dataset_kwargs = {**dataset_kwargs, "shards": "auto"}
    return dataset_kwargs


def _to_cpu_mem_wrapper(write_func):
    """
    Wrapper to bring cupy types into cpu memory before writing.

    Ideally we do direct writing at some point.
    """

    def wrapper(
        f,
        k,
        cupy_val: CupyArray | CupyCSCMatrix | CupyCSRMatrix,
        *,
        _writer: Writer,
        dataset_kwargs: Mapping[str, Any] = MappingProxyType({}),
    ):
        return write_func(
            f, k, cupy_val.get(), _writer=_writer, dataset_kwargs=dataset_kwargs
        )

    return wrapper


################################
# Fallbacks / backwards compat #
################################

# Note: there is no need for writing in a backwards compatible format, maybe


@_REGISTRY.register_read(H5File, IOSpec("", ""))
@_REGISTRY.register_read(H5Group, IOSpec("", ""))
@_REGISTRY.register_read(H5Array, IOSpec("", ""))
def read_basic(
    elem: H5File | H5Group | H5Array, *, _reader: Reader
) -> dict[str, InMemoryArrayOrScalarType] | npt.NDArray | CSMatrix | CSArray:
    from anndata._io import h5ad

    warn(
        f"Element '{elem.name}' was written without encoding metadata.",
        OldFormatWarning,
        stacklevel=3,
    )

    if isinstance(elem, Mapping):
        # Backwards compat sparse arrays
        if "h5sparse_format" in elem.attrs:
            return sparse_dataset(elem).to_memory()
        return {k: _reader.read_elem(v) for k, v in dict(elem).items()}
    elif isinstance(elem, h5py.Dataset):
        return h5ad.read_dataset(elem)  # TODO: Handle legacy


@_REGISTRY.register_read(ZarrGroup, IOSpec("", ""))
@_REGISTRY.register_read(ZarrArray, IOSpec("", ""))
def read_basic_zarr(
    elem: ZarrGroup | ZarrArray, *, _reader: Reader
) -> dict[str, InMemoryArrayOrScalarType] | npt.NDArray | CSMatrix | CSArray:
    from anndata._io import zarr

    warn(
        f"Element '{elem.name}' was written without encoding metadata.",
        OldFormatWarning,
        stacklevel=3,
    )
    if isinstance(elem, ZarrGroup):
        # Backwards compat sparse arrays
        if "h5sparse_format" in elem.attrs:
            return sparse_dataset(elem).to_memory()
        return {k: _reader.read_elem(v) for k, v in dict(elem).items()}
    elif isinstance(elem, ZarrArray):
        return zarr.read_dataset(elem)  # TODO: Handle legacy


# @_REGISTRY.register_read_partial(IOSpec("", ""))
# def read_basic_partial(elem, *, items=None, indices=(slice(None), slice(None))):
#     if isinstance(elem, Mapping):
#         return _read_partial(elem, items=items, indices=indices)
#     elif indices != (slice(None), slice(None)):
#         return elem[indices]
#     else:
#         return elem[()]


###########
# AnnData #
###########


def read_indices(group):
    obs_group = group["obs"]
    obs_idx_elem = obs_group[_read_attr(obs_group.attrs, "_index")]
    obs_idx = read_elem(obs_idx_elem)
    var_group = group["var"]
    var_idx_elem = var_group[_read_attr(var_group.attrs, "_index")]
    var_idx = read_elem(var_idx_elem)
    return obs_idx, var_idx


def read_partial(  # noqa: PLR0913
    pth: PathLike[str] | str,
    *,
    obs_idx=slice(None),
    var_idx=slice(None),
    X=True,
    obs=None,
    var=None,
    obsm=None,
    varm=None,
    obsp=None,
    varp=None,
    layers=None,
    uns=None,
) -> ad.AnnData:
    result = {}
    with h5py.File(pth, "r") as f:
        obs_idx, var_idx = _normalize_indices((obs_idx, var_idx), *read_indices(f))
        result["obs"] = read_elem_partial(
            f["obs"], items=obs, indices=(obs_idx, slice(None))
        )
        result["var"] = read_elem_partial(
            f["var"], items=var, indices=(var_idx, slice(None))
        )
        if X:
            result["X"] = read_elem_partial(f["X"], indices=(obs_idx, var_idx))
        else:
            result["X"] = sparse.csr_matrix((len(result["obs"]), len(result["var"])))
        if "obsm" in f:
            result["obsm"] = _read_partial(
                f["obsm"], items=obsm, indices=(obs_idx, slice(None))
            )
        if "varm" in f:
            result["varm"] = _read_partial(
                f["varm"], items=varm, indices=(var_idx, slice(None))
            )
        if "obsp" in f:
            result["obsp"] = _read_partial(
                f["obsp"], items=obsp, indices=(obs_idx, obs_idx)
            )
        if "varp" in f:
            result["varp"] = _read_partial(
                f["varp"], items=varp, indices=(var_idx, var_idx)
            )
        if "layers" in f:
            result["layers"] = _read_partial(
                f["layers"], items=layers, indices=(obs_idx, var_idx)
            )
        if "uns" in f:
            result["uns"] = _read_partial(f["uns"], items=uns)

    return ad.AnnData(**result)


def _read_partial(group, *, items=None, indices=(slice(None), slice(None))):
    if group is None:
        return None
    keys = intersect_keys((group,)) if items is None else intersect_keys((group, items))
    result = {}
    for k in keys:
        next_items = items.get(k, None) if isinstance(items, Mapping) else None
        result[k] = read_elem_partial(group[k], items=next_items, indices=indices)
    return result


@_REGISTRY.register_write(ZarrGroup, AnnData, IOSpec("anndata", "0.1.0"))
@_REGISTRY.register_write(H5Group, AnnData, IOSpec("anndata", "0.1.0"))
def write_anndata(
    f: GroupStorageType,
    k: str,
    adata: AnnData,
    *,
    _writer: Writer,
    dataset_kwargs: Mapping[str, Any] = MappingProxyType({}),
):
    g = f.require_group(k)
    if adata.X is not None:
        _writer.write_elem(g, "X", adata.X, dataset_kwargs=dataset_kwargs)
    _writer.write_elem(g, "obs", adata.obs, dataset_kwargs=dataset_kwargs)
    _writer.write_elem(g, "var", adata.var, dataset_kwargs=dataset_kwargs)
    _writer.write_elem(g, "obsm", dict(adata.obsm), dataset_kwargs=dataset_kwargs)
    _writer.write_elem(g, "varm", dict(adata.varm), dataset_kwargs=dataset_kwargs)
    _writer.write_elem(g, "obsp", dict(adata.obsp), dataset_kwargs=dataset_kwargs)
    _writer.write_elem(g, "varp", dict(adata.varp), dataset_kwargs=dataset_kwargs)
    _writer.write_elem(g, "layers", dict(adata.layers), dataset_kwargs=dataset_kwargs)
    _writer.write_elem(g, "uns", dict(adata.uns), dataset_kwargs=dataset_kwargs)
    _writer.write_elem(g, "raw", adata.raw, dataset_kwargs=dataset_kwargs)


@_REGISTRY.register_read(H5Group, IOSpec("anndata", "0.1.0"))
@_REGISTRY.register_read(H5Group, IOSpec("raw", "0.1.0"))
@_REGISTRY.register_read(H5File, IOSpec("anndata", "0.1.0"))
@_REGISTRY.register_read(H5File, IOSpec("raw", "0.1.0"))
@_REGISTRY.register_read(ZarrGroup, IOSpec("anndata", "0.1.0"))
@_REGISTRY.register_read(ZarrGroup, IOSpec("raw", "0.1.0"))
def read_anndata(elem: GroupStorageType | H5File, *, _reader: Reader) -> AnnData:
    d = {}
    for k in [
        "X",
        "obs",
        "var",
        "obsm",
        "varm",
        "obsp",
        "varp",
        "layers",
        "uns",
        "raw",
    ]:
        if k in elem:
            d[k] = _reader.read_elem(elem[k])
    return AnnData(**d)


@_REGISTRY.register_write(H5Group, Raw, IOSpec("raw", "0.1.0"))
@_REGISTRY.register_write(ZarrGroup, Raw, IOSpec("raw", "0.1.0"))
def write_raw(
    f: GroupStorageType,
    k: str,
    raw: Raw,
    *,
    _writer: Writer,
    dataset_kwargs: Mapping[str, Any] = MappingProxyType({}),
):
    g = f.require_group(k)
    _writer.write_elem(g, "X", raw.X, dataset_kwargs=dataset_kwargs)
    _writer.write_elem(g, "var", raw.var, dataset_kwargs=dataset_kwargs)
    _writer.write_elem(g, "varm", dict(raw.varm), dataset_kwargs=dataset_kwargs)


########
# Null #
########


@_REGISTRY.register_read(H5Array, IOSpec("null", "0.1.0"))
@_REGISTRY.register_read(ZarrArray, IOSpec("null", "0.1.0"))
def read_null(_elem, _reader) -> None:
    return None


@_REGISTRY.register_write(H5Group, type(None), IOSpec("null", "0.1.0"))
def write_null_h5py(f, k, _v, _writer, dataset_kwargs=MappingProxyType({})):
    dataset_kwargs = _remove_scalar_compression_args(dataset_kwargs)
    f.create_dataset(k, data=h5py.Empty("f"), **dataset_kwargs)


@_REGISTRY.register_write(ZarrGroup, type(None), IOSpec("null", "0.1.0"))
def write_null_zarr(f, k, _v, _writer, dataset_kwargs=MappingProxyType({})):
    dataset_kwargs = _remove_scalar_compression_args(dataset_kwargs)
    # zarr has no first-class null dataset
    if is_zarr_v2():
        import zarr

        # zarr has no first-class null dataset
        f.create_dataset(k, data=zarr.empty(()), **dataset_kwargs)
    else:
        # TODO: why is this not actually storing the empty info with a f.empty call?
        # It fails complaining that k doesn't exist when updating the attributes.
        f.create_array(k, shape=(), dtype="bool")


############
# Mappings #
############


@_REGISTRY.register_read(H5Group, IOSpec("dict", "0.1.0"))
@_REGISTRY.register_read(ZarrGroup, IOSpec("dict", "0.1.0"))
def read_mapping(elem: GroupStorageType, *, _reader: Reader) -> dict[str, AxisStorable]:
    return {k: _reader.read_elem(v) for k, v in dict(elem).items()}


@_REGISTRY.register_write(H5Group, dict, IOSpec("dict", "0.1.0"))
@_REGISTRY.register_write(ZarrGroup, dict, IOSpec("dict", "0.1.0"))
def write_mapping(
    f: GroupStorageType,
    k: str,
    v: dict[str, AxisStorable],
    *,
    _writer: Writer,
    dataset_kwargs: Mapping[str, Any] = MappingProxyType({}),
):
    g = f.require_group(k)
    for sub_k, sub_v in v.items():
        _writer.write_elem(g, sub_k, sub_v, dataset_kwargs=dataset_kwargs)


##############
# np.ndarray #
##############


@_REGISTRY.register_write(H5Group, list, IOSpec("array", "0.2.0"))
@_REGISTRY.register_write(ZarrGroup, list, IOSpec("array", "0.2.0"))
def write_list(
    f: GroupStorageType,
    k: str,
    elem: list[AxisStorable],
    *,
    _writer: Writer,
    dataset_kwargs: Mapping[str, Any] = MappingProxyType({}),
):
    _writer.write_elem(f, k, np.array(elem), dataset_kwargs=dataset_kwargs)


# TODO: Is this the right behavior for MaskedArrays?
# It's in the `AnnData.concatenate` docstring, but should we keep it?
@_REGISTRY.register_write(H5Group, views.ArrayView, IOSpec("array", "0.2.0"))
@_REGISTRY.register_write(H5Group, np.ndarray, IOSpec("array", "0.2.0"))
@_REGISTRY.register_write(H5Group, np.ma.MaskedArray, IOSpec("array", "0.2.0"))
@_REGISTRY.register_write(ZarrGroup, views.ArrayView, IOSpec("array", "0.2.0"))
@_REGISTRY.register_write(ZarrGroup, np.ndarray, IOSpec("array", "0.2.0"))
@_REGISTRY.register_write(ZarrGroup, np.ma.MaskedArray, IOSpec("array", "0.2.0"))
@_REGISTRY.register_write(ZarrGroup, ZarrArray, IOSpec("array", "0.2.0"))
@_REGISTRY.register_write(ZarrGroup, H5Array, IOSpec("array", "0.2.0"))
@zero_dim_array_as_scalar
def write_basic(
    f: GroupStorageType,
    k: str,
    elem: views.ArrayView | np.ndarray | h5py.Dataset | np.ma.MaskedArray | ZarrArray,
    *,
    _writer: Writer,
    dataset_kwargs: Mapping[str, Any] = MappingProxyType({}),
):
    """Write methods which underlying library handles natively."""
    dataset_kwargs = dataset_kwargs.copy()
    dtype = dataset_kwargs.pop("dtype", elem.dtype)
    if isinstance(f, H5Group) or is_zarr_v2():
        f.create_dataset(k, data=elem, shape=elem.shape, dtype=dtype, **dataset_kwargs)
    else:
        dataset_kwargs = zarr_v3_compressor_compat(dataset_kwargs)
        dataset_kwargs = zarr_v3_sharding(dataset_kwargs)
        f.create_array(k, shape=elem.shape, dtype=dtype, **dataset_kwargs)
        # see https://github.com/zarr-developers/zarr-python/discussions/2712
        if isinstance(elem, ZarrArray | H5Array):
            f[k][...] = elem[...]
        else:
            f[k][...] = elem


def _iter_chunks_for_copy(
    elem: ArrayStorageType, dest: ArrayStorageType
) -> Iterator[slice | tuple[list[slice]]]:
    """
    Returns an iterator of tuples of slices for copying chunks from `elem` to `dest`.

    * If `dest` has chunks, it will return the chunks of `dest`.
    * If `dest` is not chunked, we write it in ~100MB chunks or 1000 rows, whichever is larger.
    """
    if dest.chunks and hasattr(dest, "iter_chunks"):
        return dest.iter_chunks()
    else:
        shape = elem.shape
        # Number of rows that works out to
        n_rows = max(
            ad.settings.min_rows_for_chunked_h5_copy,
            elem.chunks[0] if elem.chunks is not None else 1,
        )
        return (slice(i, min(i + n_rows, shape[0])) for i in range(0, shape[0], n_rows))


@_REGISTRY.register_write(H5Group, H5Array, IOSpec("array", "0.2.0"))
@_REGISTRY.register_write(H5Group, ZarrArray, IOSpec("array", "0.2.0"))
def write_chunked_dense_array_to_group(
    f: H5Group,
    k: str,
    elem: ArrayStorageType,
    *,
    _writer: Writer,
    dataset_kwargs: Mapping[str, Any] = MappingProxyType({}),
):
    """Write to a h5py.Dataset in chunks.

    `h5py.Group.create_dataset(..., data: h5py.Dataset)` will load all of `data` into memory
    before writing. Instead, we will write in chunks to avoid this. We don't need to do this for
    zarr since zarr handles this automatically.
    """
    dtype = dataset_kwargs.get("dtype", elem.dtype)
    kwargs = {**dataset_kwargs, "dtype": dtype}
    dest = f.create_dataset(k, shape=elem.shape, **kwargs)

    for chunk in _iter_chunks_for_copy(elem, dest):
        dest[chunk] = elem[chunk]


_REGISTRY.register_write(H5Group, CupyArray, IOSpec("array", "0.2.0"))(
    _to_cpu_mem_wrapper(write_basic)
)
_REGISTRY.register_write(ZarrGroup, CupyArray, IOSpec("array", "0.2.0"))(
    _to_cpu_mem_wrapper(write_basic)
)


@_REGISTRY.register_write(ZarrGroup, views.DaskArrayView, IOSpec("array", "0.2.0"))
@_REGISTRY.register_write(ZarrGroup, DaskArray, IOSpec("array", "0.2.0"))
@_REGISTRY.register_write(H5Group, views.DaskArrayView, IOSpec("array", "0.2.0"))
@_REGISTRY.register_write(H5Group, DaskArray, IOSpec("array", "0.2.0"))
def write_basic_dask_dask_dense(
    f: ZarrGroup | H5Group,
    k: str,
    elem: DaskArray,
    *,
    _writer: Writer,
    dataset_kwargs: Mapping[str, Any] = MappingProxyType({}),
):
    import dask.array as da

    dataset_kwargs = dataset_kwargs.copy()
    is_h5 = isinstance(f, H5Group)
    if not is_h5:
        dataset_kwargs = zarr_v3_compressor_compat(dataset_kwargs)
<<<<<<< HEAD
        dataset_kwargs = zarr_v3_sharding(dataset_kwargs)
        # See https://github.com/dask/dask/issues/12109
        if Version(version("dask")) < Version("2025.4.0") and is_distributed:
            msg = "Writing dense data with a distributed scheduler to zarr could produce corrupted data with a Lock and will error without one when dask is older than 2025.4.0: https://github.com/dask/dask/issues/12109"
            raise RuntimeError(msg)
=======
>>>>>>> 920f8a91
    if is_zarr_v2() or is_h5:
        g = f.require_dataset(k, shape=elem.shape, dtype=elem.dtype, **dataset_kwargs)
    else:
        g = f.require_array(k, shape=elem.shape, dtype=elem.dtype, **dataset_kwargs)
    da.store(elem, g, scheduler="threads")


@_REGISTRY.register_read(H5Array, IOSpec("array", "0.2.0"))
@_REGISTRY.register_read(ZarrArray, IOSpec("array", "0.2.0"))
@_REGISTRY.register_read(ZarrArray, IOSpec("string-array", "0.2.0"))
def read_array(elem: ArrayStorageType, *, _reader: Reader) -> npt.NDArray:
    return elem[()]


@_REGISTRY.register_read_partial(H5Array, IOSpec("array", "0.2.0"))
@_REGISTRY.register_read_partial(ZarrArray, IOSpec("string-array", "0.2.0"))
def read_array_partial(elem, *, items=None, indices=(slice(None, None))):
    return elem[indices]


@_REGISTRY.register_read_partial(ZarrArray, IOSpec("array", "0.2.0"))
def read_zarr_array_partial(elem, *, items=None, indices=(slice(None, None))):
    return elem.oindex[indices]


# arrays of strings
@_REGISTRY.register_read(H5Array, IOSpec("string-array", "0.2.0"))
def read_string_array(d: H5Array, *, _reader: Reader):
    return read_array(d.asstr(), _reader=_reader)


@_REGISTRY.register_read_partial(H5Array, IOSpec("string-array", "0.2.0"))
def read_string_array_partial(d, items=None, indices=slice(None)):
    return read_array_partial(d.asstr(), items=items, indices=indices)


@_REGISTRY.register_write(
    H5Group, (views.ArrayView, "U"), IOSpec("string-array", "0.2.0")
)
@_REGISTRY.register_write(
    H5Group, (views.ArrayView, "O"), IOSpec("string-array", "0.2.0")
)
@_REGISTRY.register_write(H5Group, (np.ndarray, "U"), IOSpec("string-array", "0.2.0"))
@_REGISTRY.register_write(H5Group, (np.ndarray, "O"), IOSpec("string-array", "0.2.0"))
@_REGISTRY.register_write(H5Group, (np.ndarray, "T"), IOSpec("string-array", "0.2.0"))
@zero_dim_array_as_scalar
def write_vlen_string_array(
    f: H5Group,
    k: str,
    elem: np.ndarray,
    *,
    _writer: Writer,
    dataset_kwargs: Mapping[str, Any] = MappingProxyType({}),
):
    """Write methods which underlying library handles nativley."""
    str_dtype = h5py.special_dtype(vlen=str)
    f.create_dataset(k, data=elem.astype(str_dtype), dtype=str_dtype, **dataset_kwargs)


@_REGISTRY.register_write(
    ZarrGroup, (views.ArrayView, "U"), IOSpec("string-array", "0.2.0")
)
@_REGISTRY.register_write(
    ZarrGroup, (views.ArrayView, "O"), IOSpec("string-array", "0.2.0")
)
@_REGISTRY.register_write(ZarrGroup, (np.ndarray, "U"), IOSpec("string-array", "0.2.0"))
@_REGISTRY.register_write(ZarrGroup, (np.ndarray, "O"), IOSpec("string-array", "0.2.0"))
@_REGISTRY.register_write(ZarrGroup, (np.ndarray, "T"), IOSpec("string-array", "0.2.0"))
@zero_dim_array_as_scalar
def write_vlen_string_array_zarr(
    f: ZarrGroup,
    k: str,
    elem: np.ndarray,
    *,
    _writer: Writer,
    dataset_kwargs: Mapping[str, Any] = MappingProxyType({}),
):
    if is_zarr_v2():
        import numcodecs

        if Version(version("numcodecs")) < Version("0.13"):
            msg = "Old numcodecs version detected. Please update for improved performance and stability."
            warnings.warn(msg, UserWarning, stacklevel=2)
            # Workaround for https://github.com/zarr-developers/numcodecs/issues/514
            if hasattr(elem, "flags") and not elem.flags.writeable:
                elem = elem.copy()

        f.create_dataset(
            k,
            shape=elem.shape,
            dtype=object,
            object_codec=numcodecs.VLenUTF8(),
            **dataset_kwargs,
        )
        f[k][:] = elem
    else:
        from numcodecs import VLenUTF8
        from zarr.core.dtype import VariableLengthUTF8

        dataset_kwargs = dataset_kwargs.copy()
        dataset_kwargs = zarr_v3_compressor_compat(dataset_kwargs)
        dtype = VariableLengthUTF8()
        filters, fill_value = None, None
        if f.metadata.zarr_format == 2:
            filters, fill_value = [VLenUTF8()], ""
        dataset_kwargs = zarr_v3_sharding(dataset_kwargs)
        f.create_array(
            k,
            shape=elem.shape,
            dtype=dtype,
            filters=filters,
            fill_value=fill_value,
            **dataset_kwargs,
        )
        f[k][:] = elem


###############
# np.recarray #
###############


def _to_hdf5_vlen_strings(value: np.ndarray) -> np.ndarray:
    """This corrects compound dtypes to work with hdf5 files."""
    new_dtype = []
    for dt_name, (dt_type, _) in value.dtype.fields.items():
        if dt_type.kind in {"U", "O"}:
            new_dtype.append((dt_name, h5py.special_dtype(vlen=str)))
        else:
            new_dtype.append((dt_name, dt_type))
    return value.astype(new_dtype)


@_REGISTRY.register_read(H5Array, IOSpec("rec-array", "0.2.0"))
@_REGISTRY.register_read(ZarrArray, IOSpec("rec-array", "0.2.0"))
def read_recarray(d: ArrayStorageType, *, _reader: Reader) -> np.recarray | npt.NDArray:
    value = d[()]
    value = _decode_structured_array(
        _from_fixed_length_strings(value), dtype=value.dtype
    )
    return value


@_REGISTRY.register_write(H5Group, (np.ndarray, "V"), IOSpec("rec-array", "0.2.0"))
@_REGISTRY.register_write(H5Group, np.recarray, IOSpec("rec-array", "0.2.0"))
def write_recarray(
    f: H5Group,
    k: str,
    elem: np.ndarray | np.recarray,
    *,
    _writer: Writer,
    dataset_kwargs: Mapping[str, Any] = MappingProxyType({}),
):
    f.create_dataset(k, data=_to_hdf5_vlen_strings(elem), **dataset_kwargs)


@_REGISTRY.register_write(ZarrGroup, (np.ndarray, "V"), IOSpec("rec-array", "0.2.0"))
@_REGISTRY.register_write(ZarrGroup, np.recarray, IOSpec("rec-array", "0.2.0"))
def write_recarray_zarr(
    f: ZarrGroup,
    k: str,
    elem: np.ndarray | np.recarray,
    *,
    _writer: Writer,
    dataset_kwargs: Mapping[str, Any] = MappingProxyType({}),
):
    from anndata.compat import _to_fixed_length_strings

    elem = _to_fixed_length_strings(elem)
    if is_zarr_v2():
        f.create_dataset(k, data=elem, shape=elem.shape, **dataset_kwargs)
    else:
        dataset_kwargs = dataset_kwargs.copy()
        dataset_kwargs = zarr_v3_compressor_compat(dataset_kwargs)
        # https://github.com/zarr-developers/zarr-python/issues/3546
        # if "shards" not in dataset_kwargs and ad.settings.auto_shard_zarr_v3:
        #     dataset_kwargs = {**dataset_kwargs, "shards": "auto"}
        f.create_array(k, shape=elem.shape, dtype=elem.dtype, **dataset_kwargs)
        f[k][...] = elem


#################
# Sparse arrays #
#################


def write_sparse_compressed(
    f: GroupStorageType,
    key: str,
    value: CSMatrix | CSArray,
    *,
    _writer: Writer,
    fmt: Literal["csr", "csc"],
    dataset_kwargs=MappingProxyType({}),
):
    g = f.require_group(key)
    g.attrs["shape"] = value.shape
    dataset_kwargs = dict(dataset_kwargs)
    indptr_dtype = dataset_kwargs.pop("indptr_dtype", value.indptr.dtype)

    # Allow resizing for hdf5
    if isinstance(f, H5Group):
        dataset_kwargs = dict(maxshape=(None,), **dataset_kwargs)
    dataset_kwargs = zarr_v3_compressor_compat(dataset_kwargs)

    for attr_name in ["data", "indices", "indptr"]:
        attr = getattr(value, attr_name)
        dtype = indptr_dtype if attr_name == "indptr" else attr.dtype
        if isinstance(f, H5Group) or is_zarr_v2():
            g.create_dataset(
                attr_name, data=attr, shape=attr.shape, dtype=dtype, **dataset_kwargs
            )
        else:
            dataset_kwargs = zarr_v3_sharding(dataset_kwargs)
            arr = g.create_array(
                attr_name, shape=attr.shape, dtype=dtype, **dataset_kwargs
            )
            # see https://github.com/zarr-developers/zarr-python/discussions/2712
            arr[...] = attr[...]


write_csr = partial(write_sparse_compressed, fmt="csr")
write_csc = partial(write_sparse_compressed, fmt="csc")

for store_type, (cls, spec, func) in product(
    (H5Group, ZarrGroup),
    [
        # spmatrix
        (sparse.csr_matrix, IOSpec("csr_matrix", "0.1.0"), write_csr),
        (views.SparseCSRMatrixView, IOSpec("csr_matrix", "0.1.0"), write_csr),
        (sparse.csc_matrix, IOSpec("csc_matrix", "0.1.0"), write_csc),
        (views.SparseCSCMatrixView, IOSpec("csc_matrix", "0.1.0"), write_csc),
        # sparray
        (sparse.csr_array, IOSpec("csr_matrix", "0.1.0"), write_csr),
        (views.SparseCSRArrayView, IOSpec("csr_matrix", "0.1.0"), write_csr),
        (sparse.csc_array, IOSpec("csc_matrix", "0.1.0"), write_csc),
        (views.SparseCSCArrayView, IOSpec("csc_matrix", "0.1.0"), write_csc),
        # cupy spmatrix
        (CupyCSRMatrix, IOSpec("csr_matrix", "0.1.0"), _to_cpu_mem_wrapper(write_csr)),
        (
            views.CupySparseCSRView,
            IOSpec("csr_matrix", "0.1.0"),
            _to_cpu_mem_wrapper(write_csr),
        ),
        (CupyCSCMatrix, IOSpec("csc_matrix", "0.1.0"), _to_cpu_mem_wrapper(write_csc)),
        (
            views.CupySparseCSCView,
            IOSpec("csc_matrix", "0.1.0"),
            _to_cpu_mem_wrapper(write_csc),
        ),
    ],
):
    _REGISTRY.register_write(store_type, cls, spec)(func)


@_REGISTRY.register_write(H5Group, _CSRDataset, IOSpec("csr_matrix", "0.1.0"))
@_REGISTRY.register_write(H5Group, _CSCDataset, IOSpec("csc_matrix", "0.1.0"))
@_REGISTRY.register_write(ZarrGroup, _CSRDataset, IOSpec("csr_matrix", "0.1.0"))
@_REGISTRY.register_write(ZarrGroup, _CSCDataset, IOSpec("csc_matrix", "0.1.0"))
def write_sparse_dataset(
    f: GroupStorageType,
    k: str,
    elem: _CSCDataset | _CSRDataset,
    *,
    _writer: Writer,
    dataset_kwargs: Mapping[str, Any] = MappingProxyType({}),
):
    write_sparse_compressed(
        f,
        k,
        elem._to_backed(),
        _writer=_writer,
        fmt=elem.format,
        dataset_kwargs=dataset_kwargs,
    )


def write_cupy_dask(f, k, elem, _writer, dataset_kwargs=MappingProxyType({})):
    _writer.write_elem(
        f,
        k,
        elem.map_blocks(lambda x: x.get(), dtype=elem.dtype, meta=elem._meta.get()),
        dataset_kwargs=dataset_kwargs,
    )


def write_dask_sparse(
    f: GroupStorageType,
    k: str,
    elem: DaskArray,
    *,
    _writer: Writer,
    dataset_kwargs: Mapping[str, Any] = MappingProxyType({}),
):
    sparse_format = elem._meta.format

    def as_int64_indices(x):
        x.indptr = x.indptr.astype(np.int64, copy=False)
        x.indices = x.indices.astype(np.int64, copy=False)
        return x

    if sparse_format == "csr":
        axis = 0
    elif sparse_format == "csc":
        axis = 1
    else:
        msg = f"Cannot write dask sparse arrays with format {sparse_format}"
        raise NotImplementedError(msg)

    def chunk_slice(start: int, stop: int) -> tuple[slice | None, slice | None]:
        result = [slice(None), slice(None)]
        result[axis] = slice(start, stop)
        return tuple(result)

    axis_chunks = elem.chunks[axis]
    chunk_start = 0
    chunk_stop = axis_chunks[0]

    _writer.write_elem(
        f,
        k,
        as_int64_indices(elem[chunk_slice(chunk_start, chunk_stop)].compute()),
        dataset_kwargs=dataset_kwargs,
    )

    disk_mtx = sparse_dataset(f[k])

    for chunk_size in axis_chunks[1:]:
        chunk_start = chunk_stop
        chunk_stop += chunk_size

        disk_mtx.append(elem[chunk_slice(chunk_start, chunk_stop)].compute())


for array_type, group_type in product(
    [DaskArray, views.DaskArrayView], [H5Group, ZarrGroup]
):
    for cupy_array_type, spec in [
        (CupyArray, IOSpec("array", "0.2.0")),
        (CupyCSCMatrix, IOSpec("csc_matrix", "0.1.0")),
        (CupyCSRMatrix, IOSpec("csr_matrix", "0.1.0")),
    ]:
        _REGISTRY.register_write(group_type, (array_type, cupy_array_type), spec)(
            write_cupy_dask
        )
    for scipy_sparse_type, spec in [
        (sparse.csr_matrix, IOSpec("csr_matrix", "0.1.0")),
        (sparse.csc_matrix, IOSpec("csc_matrix", "0.1.0")),
        (sparse.csr_array, IOSpec("csr_matrix", "0.1.0")),
        (sparse.csc_array, IOSpec("csc_matrix", "0.1.0")),
    ]:
        _REGISTRY.register_write(group_type, (array_type, scipy_sparse_type), spec)(
            write_dask_sparse
        )


@_REGISTRY.register_read(H5Group, IOSpec("csc_matrix", "0.1.0"))
@_REGISTRY.register_read(H5Group, IOSpec("csr_matrix", "0.1.0"))
@_REGISTRY.register_read(ZarrGroup, IOSpec("csc_matrix", "0.1.0"))
@_REGISTRY.register_read(ZarrGroup, IOSpec("csr_matrix", "0.1.0"))
def read_sparse(elem: GroupStorageType, *, _reader: Reader) -> CSMatrix | CSArray:
    return sparse_dataset(elem).to_memory()


@_REGISTRY.register_read_partial(H5Group, IOSpec("csc_matrix", "0.1.0"))
@_REGISTRY.register_read_partial(H5Group, IOSpec("csr_matrix", "0.1.0"))
@_REGISTRY.register_read_partial(ZarrGroup, IOSpec("csc_matrix", "0.1.0"))
@_REGISTRY.register_read_partial(ZarrGroup, IOSpec("csr_matrix", "0.1.0"))
def read_sparse_partial(elem, *, items=None, indices=(slice(None), slice(None))):
    return sparse_dataset(elem)[indices]


#################
# Awkward array #
#################


@_REGISTRY.register_write(H5Group, AwkArray, IOSpec("awkward-array", "0.1.0"))
@_REGISTRY.register_write(ZarrGroup, AwkArray, IOSpec("awkward-array", "0.1.0"))
@_REGISTRY.register_write(
    H5Group, views.AwkwardArrayView, IOSpec("awkward-array", "0.1.0")
)
@_REGISTRY.register_write(
    ZarrGroup, views.AwkwardArrayView, IOSpec("awkward-array", "0.1.0")
)
def write_awkward(
    f: GroupStorageType,
    k: str,
    v: views.AwkwardArrayView | AwkArray,
    *,
    _writer: Writer,
    dataset_kwargs: Mapping[str, Any] = MappingProxyType({}),
):
    from anndata.compat import awkward as ak

    group = f.require_group(k)
    del k
    if isinstance(v, views.AwkwardArrayView):
        # copy to remove the view attributes
        v = copy(v)
    form, length, container = ak.to_buffers(ak.to_packed(v))
    group.attrs["length"] = length
    group.attrs["form"] = form.to_json()
    for k, v in container.items():
        _writer.write_elem(group, k, v, dataset_kwargs=dataset_kwargs)


@_REGISTRY.register_read(H5Group, IOSpec("awkward-array", "0.1.0"))
@_REGISTRY.register_read(ZarrGroup, IOSpec("awkward-array", "0.1.0"))
def read_awkward(elem: GroupStorageType, *, _reader: Reader) -> AwkArray:
    from anndata.compat import awkward as ak

    form = _read_attr(elem.attrs, "form")
    length = _read_attr(elem.attrs, "length")
    container = {k: _reader.read_elem(elem[k]) for k in elem}

    return ak.from_buffers(form, int(length), container)


##############
# DataFrames #
##############


@_REGISTRY.register_write(H5Group, views.DataFrameView, IOSpec("dataframe", "0.2.0"))
@_REGISTRY.register_write(H5Group, pd.DataFrame, IOSpec("dataframe", "0.2.0"))
@_REGISTRY.register_write(ZarrGroup, views.DataFrameView, IOSpec("dataframe", "0.2.0"))
@_REGISTRY.register_write(ZarrGroup, pd.DataFrame, IOSpec("dataframe", "0.2.0"))
def write_dataframe(
    f: GroupStorageType,
    key: str,
    df: views.DataFrameView | pd.DataFrame,
    *,
    _writer: Writer,
    dataset_kwargs: Mapping[str, Any] = MappingProxyType({}),
):
    # Check arguments
    for reserved in ("_index",):
        if reserved in df.columns:
            msg = f"{reserved!r} is a reserved name for dataframe columns."
            raise ValueError(msg)
    group = _require_group_write_dataframe(f, key, df)
    if not df.columns.is_unique:
        duplicates = list(df.columns[df.columns.duplicated()])
        msg = f"Found repeated column names: {duplicates}. Column names must be unique."
        raise ValueError(msg)
    col_names = [check_key(c) for c in df.columns]
    group.attrs["column-order"] = col_names

    if df.index.name is not None:
        if df.index.name in col_names and not pd.Series(
            df.index, index=df.index
        ).equals(df[df.index.name]):
            msg = (
                f"DataFrame.index.name ({df.index.name!r}) is also used by a column "
                "whose values are different. This is not supported. Please make sure "
                "the values are the same, or use a different name."
            )
            raise ValueError(msg)
        index_name = df.index.name
    else:
        index_name = "_index"
    group.attrs["_index"] = check_key(index_name)

    # ._values is "the best" array representation. It's the true array backing the
    # object, where `.values` is always a np.ndarray and .array is always a pandas
    # array.
    _writer.write_elem(
        group, index_name, df.index._values, dataset_kwargs=dataset_kwargs
    )
    for colname, series in df.items():
        # TODO: this should write the "true" representation of the series (i.e. the underlying array or ndarray depending)
        _writer.write_elem(
            group, colname, series._values, dataset_kwargs=dataset_kwargs
        )


@_REGISTRY.register_read(H5Group, IOSpec("dataframe", "0.2.0"))
@_REGISTRY.register_read(ZarrGroup, IOSpec("dataframe", "0.2.0"))
def read_dataframe(elem: GroupStorageType, *, _reader: Reader) -> pd.DataFrame:
    columns = list(_read_attr(elem.attrs, "column-order"))
    idx_key = _read_attr(elem.attrs, "_index")
    df = pd.DataFrame(
        {k: _reader.read_elem(elem[k]) for k in columns},
        index=_reader.read_elem(elem[idx_key]),
        columns=columns if columns else None,
    )
    if idx_key != "_index":
        df.index.name = idx_key
    return df


# TODO: Figure out what indices is allowed to be at each element
@_REGISTRY.register_read_partial(H5Group, IOSpec("dataframe", "0.2.0"))
@_REGISTRY.register_read_partial(ZarrGroup, IOSpec("dataframe", "0.2.0"))
def read_dataframe_partial(
    elem, *, items=None, indices=(slice(None, None), slice(None, None))
):
    if items is not None:
        columns = [
            col for col in _read_attr(elem.attrs, "column-order") if col in items
        ]
    else:
        columns = list(_read_attr(elem.attrs, "column-order"))
    idx_key = _read_attr(elem.attrs, "_index")
    df = pd.DataFrame(
        {k: read_elem_partial(elem[k], indices=indices[0]) for k in columns},
        index=read_elem_partial(elem[idx_key], indices=indices[0]),
        columns=columns if columns else None,
    )
    if idx_key != "_index":
        df.index.name = idx_key
    return df


# Backwards compat dataframe reading


@_REGISTRY.register_read(H5Group, IOSpec("dataframe", "0.1.0"))
@_REGISTRY.register_read(ZarrGroup, IOSpec("dataframe", "0.1.0"))
def read_dataframe_0_1_0(elem: GroupStorageType, *, _reader: Reader) -> pd.DataFrame:
    columns = _read_attr(elem.attrs, "column-order")
    idx_key = _read_attr(elem.attrs, "_index")
    df = pd.DataFrame(
        {k: read_series(elem[k]) for k in columns},
        index=read_series(elem[idx_key]),
        columns=columns if len(columns) else None,
    )
    if idx_key != "_index":
        df.index.name = idx_key
    return df


def read_series(dataset: h5py.Dataset) -> np.ndarray | pd.Categorical:
    # For reading older dataframes
    if "categories" in dataset.attrs:
        if isinstance(dataset, ZarrArray):
            import zarr

            parent_name = dataset.name.rstrip(dataset.basename).strip("/")
            parent = zarr.open(dataset.store, mode="r")[parent_name]
        else:
            parent = dataset.parent
        categories_dset = parent[_read_attr(dataset.attrs, "categories")]
        categories = read_elem(categories_dset)
        ordered = bool(_read_attr(categories_dset.attrs, "ordered", default=False))
        return pd.Categorical.from_codes(
            read_elem(dataset), categories, ordered=ordered
        )
    else:
        return read_elem(dataset)


@_REGISTRY.register_read_partial(H5Group, IOSpec("dataframe", "0.1.0"))
@_REGISTRY.register_read_partial(ZarrGroup, IOSpec("dataframe", "0.1.0"))
def read_partial_dataframe_0_1_0(
    elem, *, items=None, indices=(slice(None), slice(None))
):
    items = slice(None) if items is None else list(items)
    return read_elem(elem)[items].iloc[indices[0]]


###############
# Categorical #
###############


@_REGISTRY.register_write(H5Group, pd.Categorical, IOSpec("categorical", "0.2.0"))
@_REGISTRY.register_write(ZarrGroup, pd.Categorical, IOSpec("categorical", "0.2.0"))
def write_categorical(
    f: GroupStorageType,
    k: str,
    v: pd.Categorical,
    *,
    _writer: Writer,
    dataset_kwargs: Mapping[str, Any] = MappingProxyType({}),
):
    g = f.require_group(k)
    g.attrs["ordered"] = bool(v.ordered)

    _writer.write_elem(g, "codes", v.codes, dataset_kwargs=dataset_kwargs)
    _writer.write_elem(
        g, "categories", v.categories._values, dataset_kwargs=dataset_kwargs
    )


@_REGISTRY.register_read(H5Group, IOSpec("categorical", "0.2.0"))
@_REGISTRY.register_read(ZarrGroup, IOSpec("categorical", "0.2.0"))
def read_categorical(elem: GroupStorageType, *, _reader: Reader) -> pd.Categorical:
    return pd.Categorical.from_codes(
        codes=_reader.read_elem(elem["codes"]),
        categories=_reader.read_elem(elem["categories"]),
        ordered=bool(_read_attr(elem.attrs, "ordered")),
    )


@_REGISTRY.register_read_partial(H5Group, IOSpec("categorical", "0.2.0"))
@_REGISTRY.register_read_partial(ZarrGroup, IOSpec("categorical", "0.2.0"))
def read_partial_categorical(elem, *, items=None, indices=(slice(None),)):
    return pd.Categorical.from_codes(
        codes=read_elem_partial(elem["codes"], indices=indices),
        categories=read_elem(elem["categories"]),
        ordered=bool(_read_attr(elem.attrs, "ordered")),
    )


####################
# Pandas nullables #
####################


@_REGISTRY.register_write(
    H5Group, pd.arrays.IntegerArray, IOSpec("nullable-integer", "0.1.0")
)
@_REGISTRY.register_write(
    ZarrGroup, pd.arrays.IntegerArray, IOSpec("nullable-integer", "0.1.0")
)
@_REGISTRY.register_write(
    H5Group, pd.arrays.BooleanArray, IOSpec("nullable-boolean", "0.1.0")
)
@_REGISTRY.register_write(
    ZarrGroup, pd.arrays.BooleanArray, IOSpec("nullable-boolean", "0.1.0")
)
@_REGISTRY.register_write(
    H5Group, pd.arrays.StringArray, IOSpec("nullable-string-array", "0.1.0")
)
@_REGISTRY.register_write(
    ZarrGroup, pd.arrays.StringArray, IOSpec("nullable-string-array", "0.1.0")
)
def write_nullable(
    f: GroupStorageType,
    k: str,
    v: pd.arrays.IntegerArray | pd.arrays.BooleanArray | pd.arrays.StringArray,
    *,
    _writer: Writer,
    dataset_kwargs: Mapping[str, Any] = MappingProxyType({}),
):
    if (
        isinstance(v, pd.arrays.StringArray)
        and not settings.allow_write_nullable_strings
    ):
        msg = (
            "`anndata.settings.allow_write_nullable_strings` is False, "
            "because writing of `pd.arrays.StringArray` is new "
            "and not supported in anndata < 0.11, still use by many people. "
            "Opt-in to writing these arrays by toggling the setting to True."
        )
        raise RuntimeError(msg)
    g = f.require_group(k)
    values = (
        v.to_numpy(na_value="")
        if isinstance(v, pd.arrays.StringArray)
        else v.to_numpy(na_value=0, dtype=v.dtype.numpy_dtype)
    )
    _writer.write_elem(g, "values", values, dataset_kwargs=dataset_kwargs)
    _writer.write_elem(g, "mask", v.isna(), dataset_kwargs=dataset_kwargs)


def _read_nullable(
    elem: GroupStorageType,
    *,
    _reader: Reader,
    # BaseMaskedArray
    array_type: Callable[
        [NDArray[np.number], NDArray[np.bool_]], pd.api.extensions.ExtensionArray
    ],
) -> pd.api.extensions.ExtensionArray:
    return array_type(
        _reader.read_elem(elem["values"]),
        mask=_reader.read_elem(elem["mask"]),
    )


def _string_array(
    values: np.ndarray, mask: np.ndarray
) -> pd.api.extensions.ExtensionArray:
    """Construct a string array from values and mask."""
    arr = pd.array(
        values.astype(NULLABLE_NUMPY_STRING_TYPE),
        dtype=pd.StringDtype(),
    )
    arr[mask] = pd.NA
    return arr


_REGISTRY.register_read(H5Group, IOSpec("nullable-integer", "0.1.0"))(
    read_nullable_integer := partial(_read_nullable, array_type=pd.arrays.IntegerArray)
)
_REGISTRY.register_read(ZarrGroup, IOSpec("nullable-integer", "0.1.0"))(
    read_nullable_integer
)

_REGISTRY.register_read(H5Group, IOSpec("nullable-boolean", "0.1.0"))(
    read_nullable_boolean := partial(_read_nullable, array_type=pd.arrays.BooleanArray)
)
_REGISTRY.register_read(ZarrGroup, IOSpec("nullable-boolean", "0.1.0"))(
    read_nullable_boolean
)

_REGISTRY.register_read(H5Group, IOSpec("nullable-string-array", "0.1.0"))(
    read_nullable_string := partial(_read_nullable, array_type=_string_array)
)
_REGISTRY.register_read(ZarrGroup, IOSpec("nullable-string-array", "0.1.0"))(
    read_nullable_string
)


###########
# Scalars #
###########


@_REGISTRY.register_read(H5Array, IOSpec("numeric-scalar", "0.2.0"))
@_REGISTRY.register_read(ZarrArray, IOSpec("numeric-scalar", "0.2.0"))
def read_scalar(elem: ArrayStorageType, *, _reader: Reader) -> np.number:
    # TODO: `item` ensures the return is in fact a scalar (needed after zarr v3 which now returns a 1 elem array)
    # https://github.com/zarr-developers/zarr-python/issues/2713
    return elem[()].item()


def _remove_scalar_compression_args(dataset_kwargs: Mapping[str, Any]) -> dict:
    # Can’t compress scalars, error is thrown
    dataset_kwargs = dict(dataset_kwargs)
    for arg in (
        "compression",
        "compression_opts",
        "chunks",
        "shuffle",
        "fletcher32",
        "scaleoffset",
        "compressor",
    ):
        dataset_kwargs.pop(arg, None)
    return dataset_kwargs


def write_scalar_zarr(
    f: ZarrGroup,
    key: str,
    value,
    *,
    _writer: Writer,
    dataset_kwargs: Mapping[str, Any] = MappingProxyType({}),
):
    # these args are ignored in v2: https://zarr.readthedocs.io/en/v2.18.4/api/hierarchy.html#zarr.hierarchy.Group.create_dataset
    # and error out in v3
    dataset_kwargs = _remove_scalar_compression_args(dataset_kwargs)
    if is_zarr_v2():
        return f.create_dataset(key, data=np.array(value), shape=(), **dataset_kwargs)
    else:
        from numcodecs import VLenUTF8
        from zarr.core.dtype import VariableLengthUTF8

        match f.metadata.zarr_format, value:
            case 2, str():
                filters, dtype, fill_value = [VLenUTF8()], VariableLengthUTF8(), ""
            case 3, str():
                filters, dtype, fill_value = None, VariableLengthUTF8(), None
            case _, _:
                filters, dtype, fill_value = None, np.array(value).dtype, None
        a = f.create_array(
            key,
            shape=(),
            dtype=dtype,
            filters=filters,
            fill_value=fill_value,
            **dataset_kwargs,
        )
        a[...] = np.array(value)


def write_hdf5_scalar(
    f: H5Group,
    key: str,
    value,
    *,
    _writer: Writer,
    dataset_kwargs: Mapping[str, Any] = MappingProxyType({}),
):
    # Can’t compress scalars, error is thrown
    dataset_kwargs = _remove_scalar_compression_args(dataset_kwargs)
    f.create_dataset(key, data=np.array(value), **dataset_kwargs)


for numeric_scalar_type in [
    *(bool, np.bool_),
    *(np.uint8, np.uint16, np.uint32, np.uint64),
    *(int, np.int8, np.int16, np.int32, np.int64),
    *(float, *np.floating.__subclasses__()),
    *np.complexfloating.__subclasses__(),
]:
    _REGISTRY.register_write(
        H5Group, numeric_scalar_type, IOSpec("numeric-scalar", "0.2.0")
    )(write_hdf5_scalar)
    _REGISTRY.register_write(
        ZarrGroup, numeric_scalar_type, IOSpec("numeric-scalar", "0.2.0")
    )(write_scalar_zarr)

_REGISTRY.register_write(ZarrGroup, str, IOSpec("string", "0.2.0"))(write_scalar_zarr)
_REGISTRY.register_write(ZarrGroup, np.str_, IOSpec("string", "0.2.0"))(
    write_scalar_zarr
)


@_REGISTRY.register_read(H5Array, IOSpec("string", "0.2.0"))
def read_hdf5_string(elem: H5Array, *, _reader: Reader) -> str:
    return elem.asstr()[()]


@_REGISTRY.register_read(ZarrArray, IOSpec("string", "0.2.0"))
def read_zarr_string(elem: ZarrArray, *, _reader: Reader) -> str:
    return str(elem[()])


_REGISTRY.register_read(H5Array, IOSpec("bytes", "0.2.0"))(read_scalar)
_REGISTRY.register_read(ZarrArray, IOSpec("bytes", "0.2.0"))(read_scalar)


@_REGISTRY.register_write(H5Group, np.str_, IOSpec("string", "0.2.0"))
@_REGISTRY.register_write(H5Group, str, IOSpec("string", "0.2.0"))
def write_string(
    f: H5Group,
    k: str,
    v: np.str_ | str,
    *,
    _writer: Writer,
    dataset_kwargs: Mapping[str, Any],
):
    dataset_kwargs = dataset_kwargs.copy()
    dataset_kwargs.pop("compression", None)
    dataset_kwargs.pop("compression_opts", None)
    f.create_dataset(
        k, data=np.array(v, dtype=h5py.string_dtype(encoding="utf-8")), **dataset_kwargs
    )


# @_REGISTRY.register_write(np.bytes_, IOSpec("bytes", "0.2.0"))
# @_REGISTRY.register_write(bytes, IOSpec("bytes", "0.2.0"))
# def write_string(f, k, v, dataset_kwargs):
#     if "compression" in dataset_kwargs:
#         dataset_kwargs = dict(dataset_kwargs)
#         dataset_kwargs.pop("compression")
#     f.create_dataset(k, data=np.array(v), **dataset_kwargs)<|MERGE_RESOLUTION|>--- conflicted
+++ resolved
@@ -518,14 +518,6 @@
     is_h5 = isinstance(f, H5Group)
     if not is_h5:
         dataset_kwargs = zarr_v3_compressor_compat(dataset_kwargs)
-<<<<<<< HEAD
-        dataset_kwargs = zarr_v3_sharding(dataset_kwargs)
-        # See https://github.com/dask/dask/issues/12109
-        if Version(version("dask")) < Version("2025.4.0") and is_distributed:
-            msg = "Writing dense data with a distributed scheduler to zarr could produce corrupted data with a Lock and will error without one when dask is older than 2025.4.0: https://github.com/dask/dask/issues/12109"
-            raise RuntimeError(msg)
-=======
->>>>>>> 920f8a91
     if is_zarr_v2() or is_h5:
         g = f.require_dataset(k, shape=elem.shape, dtype=elem.dtype, **dataset_kwargs)
     else:

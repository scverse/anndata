--- conflicted
+++ resolved
@@ -120,13 +120,9 @@
 @_REGISTRY.register_read(H5Group, IOSpec("", ""))
 @_REGISTRY.register_read(H5Array, IOSpec("", ""))
 def read_basic(
-<<<<<<< HEAD
-    elem: StorageType,
-    _reader: Reader,
-    dataset_kwargs: MappingProxyType = MappingProxyType({}),
-=======
-    elem: H5File | H5Group | H5Array, _reader: Reader
->>>>>>> 6ac72d63
+    elem: H5File | H5Group | H5Array,
+    _reader: Reader,
+    dataset_kwargs: MappingProxyType = MappingProxyType({}),
 ) -> dict[str, InMemoryArrayOrScalarType] | npt.NDArray | sparse.spmatrix | SpArray:
     from anndata._io import h5ad
 
@@ -148,13 +144,9 @@
 @_REGISTRY.register_read(ZarrGroup, IOSpec("", ""))
 @_REGISTRY.register_read(ZarrArray, IOSpec("", ""))
 def read_basic_zarr(
-<<<<<<< HEAD
-    elem: StorageType,
-    _reader: Reader,
-    dataset_kwargs: MappingProxyType = MappingProxyType({}),
-=======
-    elem: ZarrGroup | ZarrArray, _reader: Reader
->>>>>>> 6ac72d63
+    elem: ZarrGroup | ZarrArray,
+    _reader: Reader,
+    dataset_kwargs: MappingProxyType = MappingProxyType({}),
 ) -> dict[str, InMemoryArrayOrScalarType] | npt.NDArray | sparse.spmatrix | SpArray:
     from anndata._io import zarr
 
@@ -297,15 +289,11 @@
 @_REGISTRY.register_read(H5File, IOSpec("raw", "0.1.0"))
 @_REGISTRY.register_read(ZarrGroup, IOSpec("anndata", "0.1.0"))
 @_REGISTRY.register_read(ZarrGroup, IOSpec("raw", "0.1.0"))
-<<<<<<< HEAD
 def read_anndata(
-    elem: StorageType,
+    elem: GroupStorageType | H5File,
     _reader: Reader,
     dataset_kwargs: MappingProxyType = MappingProxyType({}),
 ) -> AnnData:
-=======
-def read_anndata(elem: GroupStorageType | H5File, _reader: Reader) -> AnnData:
->>>>>>> 6ac72d63
     d = {}
     for k in [
         "X",
@@ -347,13 +335,9 @@
 @_REGISTRY.register_read(H5Group, IOSpec("dict", "0.1.0"))
 @_REGISTRY.register_read(ZarrGroup, IOSpec("dict", "0.1.0"))
 def read_mapping(
-<<<<<<< HEAD
-    elem: StorageType,
-    _reader: Reader,
-    dataset_kwargs: MappingProxyType = MappingProxyType({}),
-=======
-    elem: GroupStorageType, _reader: Reader
->>>>>>> 6ac72d63
+    elem: GroupStorageType,
+    _reader: Reader,
+    dataset_kwargs: MappingProxyType = MappingProxyType({}),
 ) -> dict[str, InMemoryArrayOrScalarType]:
     return {k: _reader.read_elem(v) for k, v in elem.items()}
 
@@ -458,15 +442,11 @@
 @_REGISTRY.register_read(H5Array, IOSpec("array", "0.2.0"))
 @_REGISTRY.register_read(ZarrArray, IOSpec("array", "0.2.0"))
 @_REGISTRY.register_read(ZarrArray, IOSpec("string-array", "0.2.0"))
-<<<<<<< HEAD
 def read_array(
-    elem: StorageType,
+    elem: ArrayStorageType,
     _reader: Reader,
     dataset_kwargs: MappingProxyType = MappingProxyType({}),
 ) -> npt.NDArray:
-=======
-def read_array(elem: ArrayStorageType, _reader: Reader) -> npt.NDArray:
->>>>>>> 6ac72d63
     return elem[()]
 
 
@@ -483,13 +463,11 @@
 
 # arrays of strings
 @_REGISTRY.register_read(H5Array, IOSpec("string-array", "0.2.0"))
-<<<<<<< HEAD
 def read_string_array(
-    d, _reader, dataset_kwargs: MappingProxyType = MappingProxyType({})
-):
-=======
-def read_string_array(d: H5Array, _reader: Reader):
->>>>>>> 6ac72d63
+    d: H5Array,
+    _reader: Reader,
+    dataset_kwargs: MappingProxyType = MappingProxyType({}),
+):
     return read_array(d.asstr(), _reader=_reader)
 
 
@@ -568,15 +546,11 @@
 
 @_REGISTRY.register_read(H5Array, IOSpec("rec-array", "0.2.0"))
 @_REGISTRY.register_read(ZarrArray, IOSpec("rec-array", "0.2.0"))
-<<<<<<< HEAD
 def read_recarray(
-    d: StorageType,
+    d: ArrayStorageType,
     _reader: Reader,
     dataset_kwargs: MappingProxyType = MappingProxyType({}),
 ) -> np.recarray | npt.NDArray:
-=======
-def read_recarray(d: ArrayStorageType, _reader: Reader) -> np.recarray | npt.NDArray:
->>>>>>> 6ac72d63
     value = d[()]
     dtype = value.dtype
     value = _from_fixed_length_strings(value)
@@ -760,15 +734,11 @@
 @_REGISTRY.register_read(H5Group, IOSpec("csr_matrix", "0.1.0"))
 @_REGISTRY.register_read(ZarrGroup, IOSpec("csc_matrix", "0.1.0"))
 @_REGISTRY.register_read(ZarrGroup, IOSpec("csr_matrix", "0.1.0"))
-<<<<<<< HEAD
 def read_sparse(
-    elem: StorageType,
+    elem: GroupStorageType,
     _reader: Reader,
     dataset_kwargs: MappingProxyType = MappingProxyType({}),
 ) -> sparse.spmatrix | SpArray:
-=======
-def read_sparse(elem: GroupStorageType, _reader: Reader) -> sparse.spmatrix | SpArray:
->>>>>>> 6ac72d63
     return sparse_dataset(elem).to_memory()
 
 
@@ -812,15 +782,11 @@
 
 @_REGISTRY.register_read(H5Group, IOSpec("awkward-array", "0.1.0"))
 @_REGISTRY.register_read(ZarrGroup, IOSpec("awkward-array", "0.1.0"))
-<<<<<<< HEAD
 def read_awkward(
-    elem: StorageType,
+    elem: GroupStorageType,
     _reader: Reader,
     dataset_kwargs: MappingProxyType = MappingProxyType({}),
 ) -> AwkArray:
-=======
-def read_awkward(elem: GroupStorageType, _reader: Reader) -> AwkArray:
->>>>>>> 6ac72d63
     from anndata.compat import awkward as ak
 
     form = _read_attr(elem.attrs, "form")
@@ -888,15 +854,11 @@
 
 @_REGISTRY.register_read(H5Group, IOSpec("dataframe", "0.2.0"))
 @_REGISTRY.register_read(ZarrGroup, IOSpec("dataframe", "0.2.0"))
-<<<<<<< HEAD
 def read_dataframe(
-    elem: StorageType,
+    elem: GroupStorageType,
     _reader: Reader,
     dataset_kwargs: MappingProxyType = MappingProxyType({}),
 ) -> pd.DataFrame:
-=======
-def read_dataframe(elem: GroupStorageType, _reader: Reader) -> pd.DataFrame:
->>>>>>> 6ac72d63
     columns = list(_read_attr(elem.attrs, "column-order"))
     idx_key = _read_attr(elem.attrs, "_index")
     df = pd.DataFrame(
@@ -937,15 +899,11 @@
 
 @_REGISTRY.register_read(H5Group, IOSpec("dataframe", "0.1.0"))
 @_REGISTRY.register_read(ZarrGroup, IOSpec("dataframe", "0.1.0"))
-<<<<<<< HEAD
 def read_dataframe_0_1_0(
-    elem: StorageType,
+    elem: GroupStorageType,
     _reader: Reader,
     dataset_kwargs: MappingProxyType = MappingProxyType({}),
 ) -> pd.DataFrame:
-=======
-def read_dataframe_0_1_0(elem: GroupStorageType, _reader: Reader) -> pd.DataFrame:
->>>>>>> 6ac72d63
     columns = _read_attr(elem.attrs, "column-order")
     idx_key = _read_attr(elem.attrs, "_index")
     df = pd.DataFrame(
@@ -1015,15 +973,11 @@
 
 @_REGISTRY.register_read(H5Group, IOSpec("categorical", "0.2.0"))
 @_REGISTRY.register_read(ZarrGroup, IOSpec("categorical", "0.2.0"))
-<<<<<<< HEAD
 def read_categorical(
-    elem: StorageType,
+    elem: GroupStorageType,
     _reader: Reader,
     dataset_kwargs: MappingProxyType = MappingProxyType({}),
 ) -> pd.Categorical:
-=======
-def read_categorical(elem: GroupStorageType, _reader: Reader) -> pd.Categorical:
->>>>>>> 6ac72d63
     return pd.Categorical.from_codes(
         codes=_reader.read_elem(elem["codes"]),
         categories=_reader.read_elem(elem["categories"]),
@@ -1074,13 +1028,9 @@
 @_REGISTRY.register_read(H5Group, IOSpec("nullable-integer", "0.1.0"))
 @_REGISTRY.register_read(ZarrGroup, IOSpec("nullable-integer", "0.1.0"))
 def read_nullable_integer(
-<<<<<<< HEAD
-    elem: StorageType,
-    _reader: Reader,
-    dataset_kwargs: MappingProxyType = MappingProxyType({}),
-=======
-    elem: GroupStorageType, _reader: Reader
->>>>>>> 6ac72d63
+    elem: GroupStorageType,
+    _reader: Reader,
+    dataset_kwargs: MappingProxyType = MappingProxyType({}),
 ) -> pd.api.extensions.ExtensionArray:
     if "mask" in elem:
         return pd.arrays.IntegerArray(
@@ -1093,13 +1043,9 @@
 @_REGISTRY.register_read(H5Group, IOSpec("nullable-boolean", "0.1.0"))
 @_REGISTRY.register_read(ZarrGroup, IOSpec("nullable-boolean", "0.1.0"))
 def read_nullable_boolean(
-<<<<<<< HEAD
-    elem: StorageType,
-    _reader: Reader,
-    dataset_kwargs: MappingProxyType = MappingProxyType({}),
-=======
-    elem: GroupStorageType, _reader: Reader
->>>>>>> 6ac72d63
+    elem: GroupStorageType,
+    _reader: Reader,
+    dataset_kwargs: MappingProxyType = MappingProxyType({}),
 ) -> pd.api.extensions.ExtensionArray:
     if "mask" in elem:
         return pd.arrays.BooleanArray(
@@ -1116,15 +1062,11 @@
 
 @_REGISTRY.register_read(H5Array, IOSpec("numeric-scalar", "0.2.0"))
 @_REGISTRY.register_read(ZarrArray, IOSpec("numeric-scalar", "0.2.0"))
-<<<<<<< HEAD
 def read_scalar(
-    elem: StorageType,
+    elem: ArrayStorageType,
     _reader: Reader,
     dataset_kwargs: MappingProxyType = MappingProxyType({}),
 ) -> np.number:
-=======
-def read_scalar(elem: ArrayStorageType, _reader: Reader) -> np.number:
->>>>>>> 6ac72d63
     return elem[()]
 
 
@@ -1169,28 +1111,20 @@
 
 
 @_REGISTRY.register_read(H5Array, IOSpec("string", "0.2.0"))
-<<<<<<< HEAD
 def read_hdf5_string(
-    elem: StorageType,
+    elem: H5Array,
     _reader: Reader,
     dataset_kwargs: MappingProxyType = MappingProxyType({}),
 ) -> str:
-=======
-def read_hdf5_string(elem: H5Array, _reader: Reader) -> str:
->>>>>>> 6ac72d63
     return elem.asstr()[()]
 
 
 @_REGISTRY.register_read(ZarrArray, IOSpec("string", "0.2.0"))
-<<<<<<< HEAD
 def read_zarr_string(
-    elem: StorageType,
+    elem: ZarrArray,
     _reader: Reader,
     dataset_kwargs: MappingProxyType = MappingProxyType({}),
 ) -> str:
-=======
-def read_zarr_string(elem: ZarrArray, _reader: Reader) -> str:
->>>>>>> 6ac72d63
     return str(elem[()])
 
 

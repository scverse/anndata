from __future__ import annotations

import warnings
from collections.abc import Mapping
from copy import copy
from functools import partial
from itertools import product
from types import MappingProxyType
from typing import TYPE_CHECKING
from warnings import warn

import h5py
import numpy as np
import pandas as pd
from packaging.version import Version
from scipy import sparse

import anndata as ad
from anndata import AnnData, Raw
from anndata._core import views
from anndata._core.sparse_dataset import _CSCDataset, _CSRDataset, sparse_dataset
from anndata._io.utils import H5PY_V3, check_key, zero_dim_array_as_scalar
from anndata._warnings import OldFormatWarning
from anndata.compat import (
    AwkArray,
    CupyArray,
    CupyCSCMatrix,
    CupyCSRMatrix,
    DaskArray,
    H5Array,
    H5File,
    H5Group,
    ZarrArray,
    ZarrGroup,
    _decode_structured_array,
    _from_fixed_length_strings,
    _read_attr,
    _require_group_write_dataframe,
)

from ..._settings import settings
from ...compat import is_zarr_v2
from .registry import _REGISTRY, IOSpec, read_elem

if TYPE_CHECKING:
    from collections.abc import Callable, Iterator
    from typing import Any, Literal

    from numpy import typing as npt
    from numpy.typing import NDArray

    from anndata._types import ArrayStorageType, GroupStorageType
    from anndata.compat import CSArray, CSMatrix
    from anndata.typing import AxisStorable, InMemoryArrayOrScalarType

    from .registry import Reader, Writer

####################
# Dask utils       #
####################

try:
    from dask.utils import SerializableLock as Lock
except ImportError:
    from threading import Lock

# to fix https://github.com/dask/distributed/issues/780
GLOBAL_LOCK = Lock()

####################
# Dispatch methods #
####################

# def is_full_slice(idx):
#     if isinstance(idx, tuple)len(idx) == 1:

#     if isinstance(idx, type(None)):
#         return True
#     elif idx is Ellipsis:
#         return True
#     elif isinstance(idx, tuple):
#         for el in idx:
#             if isinstance(el, type(None)):
#                 pass
#             elif isinstance(el, slice):
#                 if el != slice(None):
#                     return False
#             else:
#                 return False
#         return True
#     return False


def zarr_v3_compressor_compat(dataset_kwargs) -> dict:
    if not is_zarr_v2() and (compressor := dataset_kwargs.pop("compressor", None)):
        dataset_kwargs["compressors"] = compressor
    return dataset_kwargs


def _to_cpu_mem_wrapper(write_func):
    """
    Wrapper to bring cupy types into cpu memory before writing.

    Ideally we do direct writing at some point.
    """

    def wrapper(
        f,
        k,
        cupy_val: CupyArray | CupyCSCMatrix | CupyCSRMatrix,
        *,
        _writer: Writer,
        dataset_kwargs: Mapping[str, Any] = MappingProxyType({}),
    ):
        return write_func(
            f, k, cupy_val.get(), _writer=_writer, dataset_kwargs=dataset_kwargs
        )

    return wrapper


################################
# Fallbacks / backwards compat #
################################

# Note: there is no need for writing in a backwards compatible format, maybe


@_REGISTRY.register_read(H5File, IOSpec("", ""))
@_REGISTRY.register_read(H5Group, IOSpec("", ""))
@_REGISTRY.register_read(H5Array, IOSpec("", ""))
def read_basic(
    elem: H5File | H5Group | H5Array, *, _reader: Reader
) -> dict[str, InMemoryArrayOrScalarType] | npt.NDArray | CSMatrix | CSArray:
    from anndata._io import h5ad

    warn(
        f"Element '{elem.name}' was written without encoding metadata.",
        OldFormatWarning,
        stacklevel=3,
    )

    if isinstance(elem, Mapping):
        # Backwards compat sparse arrays
        if "h5sparse_format" in elem.attrs:
            return sparse_dataset(elem).to_memory()
        return {k: _reader.read_elem(v) for k, v in dict(elem).items()}
    elif isinstance(elem, h5py.Dataset):
        return h5ad.read_dataset(elem)  # TODO: Handle legacy


@_REGISTRY.register_read(ZarrGroup, IOSpec("", ""))
@_REGISTRY.register_read(ZarrArray, IOSpec("", ""))
def read_basic_zarr(
    elem: ZarrGroup | ZarrArray, *, _reader: Reader
) -> dict[str, InMemoryArrayOrScalarType] | npt.NDArray | CSMatrix | CSArray:
    from anndata._io import zarr

    warn(
        f"Element '{elem.name}' was written without encoding metadata.",
        OldFormatWarning,
        stacklevel=3,
    )
    if isinstance(elem, ZarrGroup):
        # Backwards compat sparse arrays
        if "h5sparse_format" in elem.attrs:
            return sparse_dataset(elem).to_memory()
        return {k: _reader.read_elem(v) for k, v in dict(elem).items()}
    elif isinstance(elem, ZarrArray):
        return zarr.read_dataset(elem)  # TODO: Handle legacy


###########
# AnnData #
###########


def read_indices(group):
    obs_group = group["obs"]
    obs_idx_elem = obs_group[_read_attr(obs_group.attrs, "_index")]
    obs_idx = read_elem(obs_idx_elem)
    var_group = group["var"]
    var_idx_elem = var_group[_read_attr(var_group.attrs, "_index")]
    var_idx = read_elem(var_idx_elem)
    return obs_idx, var_idx


<<<<<<< HEAD
=======
def read_partial(
    pth: PathLike[str] | str,
    *,
    obs_idx=slice(None),
    var_idx=slice(None),
    X=True,
    obs=None,
    var=None,
    obsm=None,
    varm=None,
    obsp=None,
    varp=None,
    layers=None,
    uns=None,
) -> ad.AnnData:
    result = {}
    with h5py.File(pth, "r") as f:
        obs_idx, var_idx = _normalize_indices((obs_idx, var_idx), *read_indices(f))
        result["obs"] = read_elem_partial(
            f["obs"], items=obs, indices=(obs_idx, slice(None))
        )
        result["var"] = read_elem_partial(
            f["var"], items=var, indices=(var_idx, slice(None))
        )
        if X:
            result["X"] = read_elem_partial(f["X"], indices=(obs_idx, var_idx))
        else:
            result["X"] = sparse.csr_matrix((len(result["obs"]), len(result["var"])))
        if "obsm" in f:
            result["obsm"] = _read_partial(
                f["obsm"], items=obsm, indices=(obs_idx, slice(None))
            )
        if "varm" in f:
            result["varm"] = _read_partial(
                f["varm"], items=varm, indices=(var_idx, slice(None))
            )
        if "obsp" in f:
            result["obsp"] = _read_partial(
                f["obsp"], items=obsp, indices=(obs_idx, obs_idx)
            )
        if "varp" in f:
            result["varp"] = _read_partial(
                f["varp"], items=varp, indices=(var_idx, var_idx)
            )
        if "layers" in f:
            result["layers"] = _read_partial(
                f["layers"], items=layers, indices=(obs_idx, var_idx)
            )
        if "uns" in f:
            result["uns"] = _read_partial(f["uns"], items=uns)

    return ad.AnnData(**result)


def _read_partial(group, *, items=None, indices=(slice(None), slice(None))):
    if group is None:
        return None
    if items is None:
        keys = intersect_keys((group,))
    else:
        keys = intersect_keys((group, items))
    result = {}
    for k in keys:
        if isinstance(items, Mapping):
            next_items = items.get(k, None)
        else:
            next_items = None
        result[k] = read_elem_partial(group[k], items=next_items, indices=indices)
    return result


>>>>>>> ccfb6e32
@_REGISTRY.register_write(ZarrGroup, AnnData, IOSpec("anndata", "0.1.0"))
@_REGISTRY.register_write(H5Group, AnnData, IOSpec("anndata", "0.1.0"))
def write_anndata(
    f: GroupStorageType,
    k: str,
    adata: AnnData,
    *,
    _writer: Writer,
    dataset_kwargs: Mapping[str, Any] = MappingProxyType({}),
):
    g = f.require_group(k)
    _writer.write_elem(g, "X", adata.X, dataset_kwargs=dataset_kwargs)
    _writer.write_elem(g, "obs", adata.obs, dataset_kwargs=dataset_kwargs)
    _writer.write_elem(g, "var", adata.var, dataset_kwargs=dataset_kwargs)
    _writer.write_elem(g, "obsm", dict(adata.obsm), dataset_kwargs=dataset_kwargs)
    _writer.write_elem(g, "varm", dict(adata.varm), dataset_kwargs=dataset_kwargs)
    _writer.write_elem(g, "obsp", dict(adata.obsp), dataset_kwargs=dataset_kwargs)
    _writer.write_elem(g, "varp", dict(adata.varp), dataset_kwargs=dataset_kwargs)
    _writer.write_elem(g, "layers", dict(adata.layers), dataset_kwargs=dataset_kwargs)
    _writer.write_elem(g, "uns", dict(adata.uns), dataset_kwargs=dataset_kwargs)
    _writer.write_elem(g, "raw", adata.raw, dataset_kwargs=dataset_kwargs)


@_REGISTRY.register_read(H5Group, IOSpec("anndata", "0.1.0"))
@_REGISTRY.register_read(H5Group, IOSpec("raw", "0.1.0"))
@_REGISTRY.register_read(H5File, IOSpec("anndata", "0.1.0"))
@_REGISTRY.register_read(H5File, IOSpec("raw", "0.1.0"))
@_REGISTRY.register_read(ZarrGroup, IOSpec("anndata", "0.1.0"))
@_REGISTRY.register_read(ZarrGroup, IOSpec("raw", "0.1.0"))
def read_anndata(elem: GroupStorageType | H5File, *, _reader: Reader) -> AnnData:
    d = {}
    for k in [
        "X",
        "obs",
        "var",
        "obsm",
        "varm",
        "obsp",
        "varp",
        "layers",
        "uns",
        "raw",
    ]:
        if k in elem:
            d[k] = _reader.read_elem(elem[k])
    return AnnData(**d)


@_REGISTRY.register_write(H5Group, Raw, IOSpec("raw", "0.1.0"))
@_REGISTRY.register_write(ZarrGroup, Raw, IOSpec("raw", "0.1.0"))
def write_raw(
    f: GroupStorageType,
    k: str,
    raw: Raw,
    *,
    _writer: Writer,
    dataset_kwargs: Mapping[str, Any] = MappingProxyType({}),
):
    g = f.require_group(k)
    _writer.write_elem(g, "X", raw.X, dataset_kwargs=dataset_kwargs)
    _writer.write_elem(g, "var", raw.var, dataset_kwargs=dataset_kwargs)
    _writer.write_elem(g, "varm", dict(raw.varm), dataset_kwargs=dataset_kwargs)


########
# Null #
########


@_REGISTRY.register_read(H5Array, IOSpec("null", "0.1.0"))
@_REGISTRY.register_read(ZarrArray, IOSpec("null", "0.1.0"))
def read_null(_elem, _reader) -> None:
    return None


@_REGISTRY.register_write(H5Group, type(None), IOSpec("null", "0.1.0"))
def write_null_h5py(f, k, _v, _writer, dataset_kwargs=MappingProxyType({})):
    f.create_dataset(k, data=h5py.Empty("f"), **dataset_kwargs)


@_REGISTRY.register_write(ZarrGroup, type(None), IOSpec("null", "0.1.0"))
def write_null_zarr(f, k, _v, _writer, dataset_kwargs=MappingProxyType({})):
    # zarr has no first-class null dataset
    if is_zarr_v2():
        import zarr

        # zarr has no first-class null dataset
        f.create_dataset(k, data=zarr.empty(()), **dataset_kwargs)
    else:
        # TODO: why is this not actually storing the empty info with a f.empty call?
        # It fails complaining that k doesn't exist when updating the attributes.
        f.create_array(k, shape=(), dtype="bool")


############
# Mappings #
############


@_REGISTRY.register_read(H5Group, IOSpec("dict", "0.1.0"))
@_REGISTRY.register_read(ZarrGroup, IOSpec("dict", "0.1.0"))
def read_mapping(elem: GroupStorageType, *, _reader: Reader) -> dict[str, AxisStorable]:
    return {k: _reader.read_elem(v) for k, v in dict(elem).items()}


@_REGISTRY.register_write(H5Group, dict, IOSpec("dict", "0.1.0"))
@_REGISTRY.register_write(ZarrGroup, dict, IOSpec("dict", "0.1.0"))
def write_mapping(
    f: GroupStorageType,
    k: str,
    v: dict[str, AxisStorable],
    *,
    _writer: Writer,
    dataset_kwargs: Mapping[str, Any] = MappingProxyType({}),
):
    g = f.require_group(k)
    for sub_k, sub_v in v.items():
        _writer.write_elem(g, sub_k, sub_v, dataset_kwargs=dataset_kwargs)


##############
# np.ndarray #
##############


@_REGISTRY.register_write(H5Group, list, IOSpec("array", "0.2.0"))
@_REGISTRY.register_write(ZarrGroup, list, IOSpec("array", "0.2.0"))
def write_list(
    f: GroupStorageType,
    k: str,
    elem: list[AxisStorable],
    *,
    _writer: Writer,
    dataset_kwargs: Mapping[str, Any] = MappingProxyType({}),
):
    _writer.write_elem(f, k, np.array(elem), dataset_kwargs=dataset_kwargs)


# TODO: Is this the right behavior for MaskedArrays?
# It's in the `AnnData.concatenate` docstring, but should we keep it?
@_REGISTRY.register_write(H5Group, views.ArrayView, IOSpec("array", "0.2.0"))
@_REGISTRY.register_write(H5Group, np.ndarray, IOSpec("array", "0.2.0"))
@_REGISTRY.register_write(H5Group, np.ma.MaskedArray, IOSpec("array", "0.2.0"))
@_REGISTRY.register_write(ZarrGroup, views.ArrayView, IOSpec("array", "0.2.0"))
@_REGISTRY.register_write(ZarrGroup, np.ndarray, IOSpec("array", "0.2.0"))
@_REGISTRY.register_write(ZarrGroup, np.ma.MaskedArray, IOSpec("array", "0.2.0"))
@_REGISTRY.register_write(ZarrGroup, ZarrArray, IOSpec("array", "0.2.0"))
@_REGISTRY.register_write(ZarrGroup, H5Array, IOSpec("array", "0.2.0"))
@zero_dim_array_as_scalar
def write_basic(
    f: GroupStorageType,
    k: str,
    elem: views.ArrayView | np.ndarray | h5py.Dataset | np.ma.MaskedArray | ZarrArray,
    *,
    _writer: Writer,
    dataset_kwargs: Mapping[str, Any] = MappingProxyType({}),
):
    """Write methods which underlying library handles natively."""
    dataset_kwargs = dataset_kwargs.copy()
    dtype = dataset_kwargs.pop("dtype", elem.dtype)
    if isinstance(f, H5Group) or is_zarr_v2():
        f.create_dataset(k, data=elem, shape=elem.shape, dtype=dtype, **dataset_kwargs)
    else:
        dataset_kwargs = zarr_v3_compressor_compat(dataset_kwargs)
        f.create_array(k, shape=elem.shape, dtype=dtype, **dataset_kwargs)
        # see https://github.com/zarr-developers/zarr-python/discussions/2712
        if isinstance(elem, ZarrArray):
            f[k][...] = elem[...]
        else:
            f[k][...] = elem


def _iter_chunks_for_copy(
    elem: ArrayStorageType, dest: ArrayStorageType
) -> Iterator[slice | tuple[list[slice]]]:
    """
    Returns an iterator of tuples of slices for copying chunks from `elem` to `dest`.

    * If `dest` has chunks, it will return the chunks of `dest`.
    * If `dest` is not chunked, we write it in ~100MB chunks or 1000 rows, whichever is larger.
    """
    if dest.chunks and hasattr(dest, "iter_chunks"):
        return dest.iter_chunks()
    else:
        shape = elem.shape
        # Number of rows that works out to
        n_rows = max(
            ad.settings.min_rows_for_chunked_h5_copy,
            elem.chunks[0] if elem.chunks is not None else 1,
        )
        return (slice(i, min(i + n_rows, shape[0])) for i in range(0, shape[0], n_rows))


@_REGISTRY.register_write(H5Group, H5Array, IOSpec("array", "0.2.0"))
@_REGISTRY.register_write(H5Group, ZarrArray, IOSpec("array", "0.2.0"))
def write_chunked_dense_array_to_group(
    f: H5Group,
    k: str,
    elem: ArrayStorageType,
    *,
    _writer: Writer,
    dataset_kwargs: Mapping[str, Any] = MappingProxyType({}),
):
    """Write to a h5py.Dataset in chunks.

    `h5py.Group.create_dataset(..., data: h5py.Dataset)` will load all of `data` into memory
    before writing. Instead, we will write in chunks to avoid this. We don't need to do this for
    zarr since zarr handles this automatically.
    """
    dtype = dataset_kwargs.get("dtype", elem.dtype)
    kwargs = {**dataset_kwargs, "dtype": dtype}
    dest = f.create_dataset(k, shape=elem.shape, **kwargs)

    for chunk in _iter_chunks_for_copy(elem, dest):
        dest[chunk] = elem[chunk]


_REGISTRY.register_write(H5Group, CupyArray, IOSpec("array", "0.2.0"))(
    _to_cpu_mem_wrapper(write_basic)
)
_REGISTRY.register_write(ZarrGroup, CupyArray, IOSpec("array", "0.2.0"))(
    _to_cpu_mem_wrapper(write_basic)
)


@_REGISTRY.register_write(ZarrGroup, DaskArray, IOSpec("array", "0.2.0"))
def write_basic_dask_zarr(
    f: ZarrGroup,
    k: str,
    elem: DaskArray,
    *,
    _writer: Writer,
    dataset_kwargs: Mapping[str, Any] = MappingProxyType({}),
):
    import dask.array as da

    dataset_kwargs = dataset_kwargs.copy()
    dataset_kwargs = zarr_v3_compressor_compat(dataset_kwargs)
    if is_zarr_v2():
        g = f.require_dataset(k, shape=elem.shape, dtype=elem.dtype, **dataset_kwargs)
    else:
        g = f.require_array(k, shape=elem.shape, dtype=elem.dtype, **dataset_kwargs)
    da.store(elem, g, lock=GLOBAL_LOCK)


# Adding this separately because h5py isn't serializable
# https://github.com/pydata/xarray/issues/4242
@_REGISTRY.register_write(H5Group, DaskArray, IOSpec("array", "0.2.0"))
def write_basic_dask_h5(
    f: H5Group,
    k: str,
    elem: DaskArray,
    *,
    _writer: Writer,
    dataset_kwargs: Mapping[str, Any] = MappingProxyType({}),
):
    import dask.array as da
    import dask.config as dc

    if dc.get("scheduler", None) == "dask.distributed":
        msg = "Cannot write dask arrays to hdf5 when using distributed scheduler"
        raise ValueError(msg)

    g = f.require_dataset(k, shape=elem.shape, dtype=elem.dtype, **dataset_kwargs)
    da.store(elem, g)


@_REGISTRY.register_read(H5Array, IOSpec("array", "0.2.0"))
@_REGISTRY.register_read(ZarrArray, IOSpec("array", "0.2.0"))
@_REGISTRY.register_read(ZarrArray, IOSpec("string-array", "0.2.0"))
def read_array(elem: ArrayStorageType, *, _reader: Reader) -> npt.NDArray:
    return elem[()]


# arrays of strings
@_REGISTRY.register_read(H5Array, IOSpec("string-array", "0.2.0"))
def read_string_array(d: H5Array, *, _reader: Reader):
    return read_array(d.asstr(), _reader=_reader)


@_REGISTRY.register_write(
    H5Group, (views.ArrayView, "U"), IOSpec("string-array", "0.2.0")
)
@_REGISTRY.register_write(
    H5Group, (views.ArrayView, "O"), IOSpec("string-array", "0.2.0")
)
@_REGISTRY.register_write(H5Group, (np.ndarray, "U"), IOSpec("string-array", "0.2.0"))
@_REGISTRY.register_write(H5Group, (np.ndarray, "O"), IOSpec("string-array", "0.2.0"))
@_REGISTRY.register_write(H5Group, (np.ndarray, "T"), IOSpec("string-array", "0.2.0"))
@zero_dim_array_as_scalar
def write_vlen_string_array(
    f: H5Group,
    k: str,
    elem: np.ndarray,
    *,
    _writer: Writer,
    dataset_kwargs: Mapping[str, Any] = MappingProxyType({}),
):
    """Write methods which underlying library handles nativley."""
    str_dtype = h5py.special_dtype(vlen=str)
    f.create_dataset(k, data=elem.astype(str_dtype), dtype=str_dtype, **dataset_kwargs)


@_REGISTRY.register_write(
    ZarrGroup, (views.ArrayView, "U"), IOSpec("string-array", "0.2.0")
)
@_REGISTRY.register_write(
    ZarrGroup, (views.ArrayView, "O"), IOSpec("string-array", "0.2.0")
)
@_REGISTRY.register_write(ZarrGroup, (np.ndarray, "U"), IOSpec("string-array", "0.2.0"))
@_REGISTRY.register_write(ZarrGroup, (np.ndarray, "O"), IOSpec("string-array", "0.2.0"))
@_REGISTRY.register_write(ZarrGroup, (np.ndarray, "T"), IOSpec("string-array", "0.2.0"))
@zero_dim_array_as_scalar
def write_vlen_string_array_zarr(
    f: ZarrGroup,
    k: str,
    elem: np.ndarray,
    *,
    _writer: Writer,
    dataset_kwargs: Mapping[str, Any] = MappingProxyType({}),
):
    if is_zarr_v2():
        import numcodecs

        if Version(numcodecs.__version__) < Version("0.13"):
            msg = "Old numcodecs version detected. Please update for improved performance and stability."
            warnings.warn(msg)
            # Workaround for https://github.com/zarr-developers/numcodecs/issues/514
            if hasattr(elem, "flags") and not elem.flags.writeable:
                elem = elem.copy()

        f.create_dataset(
            k,
            shape=elem.shape,
            dtype=object,
            object_codec=numcodecs.VLenUTF8(),
            **dataset_kwargs,
        )
        f[k][:] = elem
    else:
        from numcodecs import VLenUTF8

        dataset_kwargs = dataset_kwargs.copy()
        dataset_kwargs = zarr_v3_compressor_compat(dataset_kwargs)
        filters, dtype = (
            ([VLenUTF8()], object)
            if ad.settings.zarr_write_format == 2
            else (None, str)
        )
        f.create_array(
            k,
            shape=elem.shape,
            dtype=dtype,
            filters=filters,
            **dataset_kwargs,
        )
        f[k][:] = elem


###############
# np.recarray #
###############


def _to_hdf5_vlen_strings(value: np.ndarray) -> np.ndarray:
    """This corrects compound dtypes to work with hdf5 files."""
    new_dtype = []
    for dt_name, (dt_type, _) in value.dtype.fields.items():
        if dt_type.kind in {"U", "O"}:
            new_dtype.append((dt_name, h5py.special_dtype(vlen=str)))
        else:
            new_dtype.append((dt_name, dt_type))
    return value.astype(new_dtype)


@_REGISTRY.register_read(H5Array, IOSpec("rec-array", "0.2.0"))
@_REGISTRY.register_read(ZarrArray, IOSpec("rec-array", "0.2.0"))
def read_recarray(d: ArrayStorageType, *, _reader: Reader) -> np.recarray | npt.NDArray:
    value = d[()]
    dtype = value.dtype
    value = _from_fixed_length_strings(value)
    if H5PY_V3:
        value = _decode_structured_array(value, dtype=dtype)
    return value


@_REGISTRY.register_write(H5Group, (np.ndarray, "V"), IOSpec("rec-array", "0.2.0"))
@_REGISTRY.register_write(H5Group, np.recarray, IOSpec("rec-array", "0.2.0"))
def write_recarray(
    f: H5Group,
    k: str,
    elem: np.ndarray | np.recarray,
    *,
    _writer: Writer,
    dataset_kwargs: Mapping[str, Any] = MappingProxyType({}),
):
    f.create_dataset(k, data=_to_hdf5_vlen_strings(elem), **dataset_kwargs)


@_REGISTRY.register_write(ZarrGroup, (np.ndarray, "V"), IOSpec("rec-array", "0.2.0"))
@_REGISTRY.register_write(ZarrGroup, np.recarray, IOSpec("rec-array", "0.2.0"))
def write_recarray_zarr(
    f: ZarrGroup,
    k: str,
    elem: np.ndarray | np.recarray,
    *,
    _writer: Writer,
    dataset_kwargs: Mapping[str, Any] = MappingProxyType({}),
):
    from anndata.compat import _to_fixed_length_strings

    elem = _to_fixed_length_strings(elem)
    if isinstance(f, H5Group) or is_zarr_v2():
        f.create_dataset(k, data=elem, shape=elem.shape, **dataset_kwargs)
    else:
        dataset_kwargs = dataset_kwargs.copy()
        dataset_kwargs = zarr_v3_compressor_compat(dataset_kwargs)
        # TODO: zarr’s on-disk format v3 doesn’t support this dtype
        f.create_array(k, shape=elem.shape, dtype=elem.dtype, **dataset_kwargs)
        f[k][...] = elem


#################
# Sparse arrays #
#################


def write_sparse_compressed(
    f: GroupStorageType,
    key: str,
    value: CSMatrix | CSArray,
    *,
    _writer: Writer,
    fmt: Literal["csr", "csc"],
    dataset_kwargs=MappingProxyType({}),
):
    g = f.require_group(key)
    g.attrs["shape"] = value.shape
    dataset_kwargs = dict(dataset_kwargs)
    indptr_dtype = dataset_kwargs.pop("indptr_dtype", value.indptr.dtype)

    # Allow resizing for hdf5
    if isinstance(f, H5Group):
        dataset_kwargs = dict(maxshape=(None,), **dataset_kwargs)
    dataset_kwargs = zarr_v3_compressor_compat(dataset_kwargs)

    for attr_name in ["data", "indices", "indptr"]:
        attr = getattr(value, attr_name)
        dtype = indptr_dtype if attr_name == "indptr" else attr.dtype
        if isinstance(f, H5Group) or is_zarr_v2():
            g.create_dataset(
                attr_name, data=attr, shape=attr.shape, dtype=dtype, **dataset_kwargs
            )
        else:
            arr = g.create_array(
                attr_name, shape=attr.shape, dtype=dtype, **dataset_kwargs
            )
            # see https://github.com/zarr-developers/zarr-python/discussions/2712
            arr[...] = attr[...]


write_csr = partial(write_sparse_compressed, fmt="csr")
write_csc = partial(write_sparse_compressed, fmt="csc")

for store_type, (cls, spec, func) in product(
    (H5Group, ZarrGroup),
    [
        # spmatrix
        (sparse.csr_matrix, IOSpec("csr_matrix", "0.1.0"), write_csr),
        (views.SparseCSRMatrixView, IOSpec("csr_matrix", "0.1.0"), write_csr),
        (sparse.csc_matrix, IOSpec("csc_matrix", "0.1.0"), write_csc),
        (views.SparseCSCMatrixView, IOSpec("csc_matrix", "0.1.0"), write_csc),
        # sparray
        (sparse.csr_array, IOSpec("csr_matrix", "0.1.0"), write_csr),
        (views.SparseCSRArrayView, IOSpec("csr_matrix", "0.1.0"), write_csr),
        (sparse.csc_array, IOSpec("csc_matrix", "0.1.0"), write_csc),
        (views.SparseCSCArrayView, IOSpec("csc_matrix", "0.1.0"), write_csc),
        # cupy spmatrix
        (CupyCSRMatrix, IOSpec("csr_matrix", "0.1.0"), _to_cpu_mem_wrapper(write_csr)),
        (
            views.CupySparseCSRView,
            IOSpec("csr_matrix", "0.1.0"),
            _to_cpu_mem_wrapper(write_csr),
        ),
        (CupyCSCMatrix, IOSpec("csc_matrix", "0.1.0"), _to_cpu_mem_wrapper(write_csc)),
        (
            views.CupySparseCSCView,
            IOSpec("csc_matrix", "0.1.0"),
            _to_cpu_mem_wrapper(write_csc),
        ),
    ],
):
    _REGISTRY.register_write(store_type, cls, spec)(func)


@_REGISTRY.register_write(H5Group, _CSRDataset, IOSpec("", "0.1.0"))
@_REGISTRY.register_write(H5Group, _CSCDataset, IOSpec("", "0.1.0"))
@_REGISTRY.register_write(ZarrGroup, _CSRDataset, IOSpec("", "0.1.0"))
@_REGISTRY.register_write(ZarrGroup, _CSCDataset, IOSpec("", "0.1.0"))
def write_sparse_dataset(
    f: GroupStorageType,
    k: str,
    elem: _CSCDataset | _CSRDataset,
    *,
    _writer: Writer,
    dataset_kwargs: Mapping[str, Any] = MappingProxyType({}),
):
    write_sparse_compressed(
        f,
        k,
        elem._to_backed(),
        _writer=_writer,
        fmt=elem.format,
        dataset_kwargs=dataset_kwargs,
    )
    # TODO: Cleaner way to do this
    f[k].attrs["encoding-type"] = f"{elem.format}_matrix"
    f[k].attrs["encoding-version"] = "0.1.0"


@_REGISTRY.register_write(H5Group, (DaskArray, CupyArray), IOSpec("array", "0.2.0"))
@_REGISTRY.register_write(ZarrGroup, (DaskArray, CupyArray), IOSpec("array", "0.2.0"))
@_REGISTRY.register_write(
    H5Group, (DaskArray, CupyCSRMatrix), IOSpec("csr_matrix", "0.1.0")
)
@_REGISTRY.register_write(
    H5Group, (DaskArray, CupyCSCMatrix), IOSpec("csc_matrix", "0.1.0")
)
@_REGISTRY.register_write(
    ZarrGroup, (DaskArray, CupyCSRMatrix), IOSpec("csr_matrix", "0.1.0")
)
@_REGISTRY.register_write(
    ZarrGroup, (DaskArray, CupyCSCMatrix), IOSpec("csc_matrix", "0.1.0")
)
def write_cupy_dask_sparse(f, k, elem, _writer, dataset_kwargs=MappingProxyType({})):
    _writer.write_elem(
        f,
        k,
        elem.map_blocks(lambda x: x.get(), dtype=elem.dtype, meta=elem._meta.get()),
        dataset_kwargs=dataset_kwargs,
    )


@_REGISTRY.register_write(
    H5Group, (DaskArray, sparse.csr_matrix), IOSpec("csr_matrix", "0.1.0")
)
@_REGISTRY.register_write(
    H5Group, (DaskArray, sparse.csc_matrix), IOSpec("csc_matrix", "0.1.0")
)
@_REGISTRY.register_write(
    ZarrGroup, (DaskArray, sparse.csr_matrix), IOSpec("csr_matrix", "0.1.0")
)
@_REGISTRY.register_write(
    ZarrGroup, (DaskArray, sparse.csc_matrix), IOSpec("csc_matrix", "0.1.0")
)
def write_dask_sparse(
    f: GroupStorageType,
    k: str,
    elem: DaskArray,
    *,
    _writer: Writer,
    dataset_kwargs: Mapping[str, Any] = MappingProxyType({}),
):
    sparse_format = elem._meta.format

    def as_int64_indices(x):
        x.indptr = x.indptr.astype(np.int64, copy=False)
        x.indices = x.indices.astype(np.int64, copy=False)
        return x

    if sparse_format == "csr":
        axis = 0
    elif sparse_format == "csc":
        axis = 1
    else:
        msg = f"Cannot write dask sparse arrays with format {sparse_format}"
        raise NotImplementedError(msg)

    def chunk_slice(start: int, stop: int) -> tuple[slice | None, slice | None]:
        result = [slice(None), slice(None)]
        result[axis] = slice(start, stop)
        return tuple(result)

    axis_chunks = elem.chunks[axis]
    chunk_start = 0
    chunk_stop = axis_chunks[0]

    _writer.write_elem(
        f,
        k,
        as_int64_indices(elem[chunk_slice(chunk_start, chunk_stop)].compute()),
        dataset_kwargs=dataset_kwargs,
    )

    disk_mtx = sparse_dataset(f[k])

    for chunk_size in axis_chunks[1:]:
        chunk_start = chunk_stop
        chunk_stop += chunk_size

        disk_mtx.append(elem[chunk_slice(chunk_start, chunk_stop)].compute())


@_REGISTRY.register_read(H5Group, IOSpec("csc_matrix", "0.1.0"))
@_REGISTRY.register_read(H5Group, IOSpec("csr_matrix", "0.1.0"))
@_REGISTRY.register_read(ZarrGroup, IOSpec("csc_matrix", "0.1.0"))
@_REGISTRY.register_read(ZarrGroup, IOSpec("csr_matrix", "0.1.0"))
def read_sparse(elem: GroupStorageType, *, _reader: Reader) -> CSMatrix | CSArray:
    return sparse_dataset(elem).to_memory()


#################
# Awkward array #
#################


@_REGISTRY.register_write(H5Group, AwkArray, IOSpec("awkward-array", "0.1.0"))
@_REGISTRY.register_write(ZarrGroup, AwkArray, IOSpec("awkward-array", "0.1.0"))
@_REGISTRY.register_write(
    H5Group, views.AwkwardArrayView, IOSpec("awkward-array", "0.1.0")
)
@_REGISTRY.register_write(
    ZarrGroup, views.AwkwardArrayView, IOSpec("awkward-array", "0.1.0")
)
def write_awkward(
    f: GroupStorageType,
    k: str,
    v: views.AwkwardArrayView | AwkArray,
    *,
    _writer: Writer,
    dataset_kwargs: Mapping[str, Any] = MappingProxyType({}),
):
    from anndata.compat import awkward as ak

    group = f.require_group(k)
    if isinstance(v, views.AwkwardArrayView):
        # copy to remove the view attributes
        v = copy(v)
    form, length, container = ak.to_buffers(ak.to_packed(v))
    group.attrs["length"] = length
    group.attrs["form"] = form.to_json()
    for k, v in container.items():
        _writer.write_elem(group, k, v, dataset_kwargs=dataset_kwargs)


@_REGISTRY.register_read(H5Group, IOSpec("awkward-array", "0.1.0"))
@_REGISTRY.register_read(ZarrGroup, IOSpec("awkward-array", "0.1.0"))
def read_awkward(elem: GroupStorageType, *, _reader: Reader) -> AwkArray:
    from anndata.compat import awkward as ak

    form = _read_attr(elem.attrs, "form")
    length = _read_attr(elem.attrs, "length")
    container = {k: _reader.read_elem(elem[k]) for k in elem.keys()}

    return ak.from_buffers(form, int(length), container)


##############
# DataFrames #
##############


@_REGISTRY.register_write(H5Group, views.DataFrameView, IOSpec("dataframe", "0.2.0"))
@_REGISTRY.register_write(H5Group, pd.DataFrame, IOSpec("dataframe", "0.2.0"))
@_REGISTRY.register_write(ZarrGroup, views.DataFrameView, IOSpec("dataframe", "0.2.0"))
@_REGISTRY.register_write(ZarrGroup, pd.DataFrame, IOSpec("dataframe", "0.2.0"))
def write_dataframe(
    f: GroupStorageType,
    key: str,
    df: views.DataFrameView | pd.DataFrame,
    *,
    _writer: Writer,
    dataset_kwargs: Mapping[str, Any] = MappingProxyType({}),
):
    # Check arguments
    for reserved in ("_index",):
        if reserved in df.columns:
            msg = f"{reserved!r} is a reserved name for dataframe columns."
            raise ValueError(msg)
    group = _require_group_write_dataframe(f, key, df)
    if not df.columns.is_unique:
        duplicates = list(df.columns[df.columns.duplicated()])
        msg = f"Found repeated column names: {duplicates}. Column names must be unique."
        raise ValueError(msg)
    col_names = [check_key(c) for c in df.columns]
    group.attrs["column-order"] = col_names

    if df.index.name is not None:
        if df.index.name in col_names and not pd.Series(
            df.index, index=df.index
        ).equals(df[df.index.name]):
            msg = (
                f"DataFrame.index.name ({df.index.name!r}) is also used by a column "
                "whose values are different. This is not supported. Please make sure "
                "the values are the same, or use a different name."
            )
            raise ValueError(msg)
        index_name = df.index.name
    else:
        index_name = "_index"
    group.attrs["_index"] = check_key(index_name)

    # ._values is "the best" array representation. It's the true array backing the
    # object, where `.values` is always a np.ndarray and .array is always a pandas
    # array.
    _writer.write_elem(
        group, index_name, df.index._values, dataset_kwargs=dataset_kwargs
    )
    for colname, series in df.items():
        # TODO: this should write the "true" representation of the series (i.e. the underlying array or ndarray depending)
        _writer.write_elem(
            group, colname, series._values, dataset_kwargs=dataset_kwargs
        )


@_REGISTRY.register_read(H5Group, IOSpec("dataframe", "0.2.0"))
@_REGISTRY.register_read(ZarrGroup, IOSpec("dataframe", "0.2.0"))
def read_dataframe(elem: GroupStorageType, *, _reader: Reader) -> pd.DataFrame:
    columns = list(_read_attr(elem.attrs, "column-order"))
    idx_key = _read_attr(elem.attrs, "_index")
    df = pd.DataFrame(
        {k: _reader.read_elem(elem[k]) for k in columns},
        index=_reader.read_elem(elem[idx_key]),
        columns=columns if len(columns) else None,
    )
    if idx_key != "_index":
        df.index.name = idx_key
    return df


# Backwards compat dataframe reading


@_REGISTRY.register_read(H5Group, IOSpec("dataframe", "0.1.0"))
@_REGISTRY.register_read(ZarrGroup, IOSpec("dataframe", "0.1.0"))
def read_dataframe_0_1_0(elem: GroupStorageType, *, _reader: Reader) -> pd.DataFrame:
    columns = _read_attr(elem.attrs, "column-order")
    idx_key = _read_attr(elem.attrs, "_index")
    df = pd.DataFrame(
        {k: read_series(elem[k]) for k in columns},
        index=read_series(elem[idx_key]),
        columns=columns if len(columns) else None,
    )
    if idx_key != "_index":
        df.index.name = idx_key
    return df


def read_series(dataset: h5py.Dataset) -> np.ndarray | pd.Categorical:
    # For reading older dataframes
    if "categories" in dataset.attrs:
        if isinstance(dataset, ZarrArray):
            import zarr

            parent_name = dataset.name.rstrip(dataset.basename).strip("/")
            parent = zarr.open(dataset.store, mode="r")[parent_name]
        else:
            parent = dataset.parent
        categories_dset = parent[_read_attr(dataset.attrs, "categories")]
        categories = read_elem(categories_dset)
        ordered = bool(_read_attr(categories_dset.attrs, "ordered", default=False))
        return pd.Categorical.from_codes(
            read_elem(dataset), categories, ordered=ordered
        )
    else:
        return read_elem(dataset)


###############
# Categorical #
###############


@_REGISTRY.register_write(H5Group, pd.Categorical, IOSpec("categorical", "0.2.0"))
@_REGISTRY.register_write(ZarrGroup, pd.Categorical, IOSpec("categorical", "0.2.0"))
def write_categorical(
    f: GroupStorageType,
    k: str,
    v: pd.Categorical,
    *,
    _writer: Writer,
    dataset_kwargs: Mapping[str, Any] = MappingProxyType({}),
):
    g = f.require_group(k)
    g.attrs["ordered"] = bool(v.ordered)

    _writer.write_elem(g, "codes", v.codes, dataset_kwargs=dataset_kwargs)
    _writer.write_elem(
        g, "categories", v.categories._values, dataset_kwargs=dataset_kwargs
    )


@_REGISTRY.register_read(H5Group, IOSpec("categorical", "0.2.0"))
@_REGISTRY.register_read(ZarrGroup, IOSpec("categorical", "0.2.0"))
def read_categorical(elem: GroupStorageType, *, _reader: Reader) -> pd.Categorical:
    return pd.Categorical.from_codes(
        codes=_reader.read_elem(elem["codes"]),
        categories=_reader.read_elem(elem["categories"]),
        ordered=bool(_read_attr(elem.attrs, "ordered")),
    )


####################
# Pandas nullables #
####################


@_REGISTRY.register_write(
    H5Group, pd.arrays.IntegerArray, IOSpec("nullable-integer", "0.1.0")
)
@_REGISTRY.register_write(
    ZarrGroup, pd.arrays.IntegerArray, IOSpec("nullable-integer", "0.1.0")
)
@_REGISTRY.register_write(
    H5Group, pd.arrays.BooleanArray, IOSpec("nullable-boolean", "0.1.0")
)
@_REGISTRY.register_write(
    ZarrGroup, pd.arrays.BooleanArray, IOSpec("nullable-boolean", "0.1.0")
)
@_REGISTRY.register_write(
    H5Group, pd.arrays.StringArray, IOSpec("nullable-string-array", "0.1.0")
)
@_REGISTRY.register_write(
    ZarrGroup, pd.arrays.StringArray, IOSpec("nullable-string-array", "0.1.0")
)
def write_nullable(
    f: GroupStorageType,
    k: str,
    v: pd.arrays.IntegerArray | pd.arrays.BooleanArray | pd.arrays.StringArray,
    *,
    _writer: Writer,
    dataset_kwargs: Mapping[str, Any] = MappingProxyType({}),
):
    if (
        isinstance(v, pd.arrays.StringArray)
        and not settings.allow_write_nullable_strings
    ):
        msg = (
            "`anndata.settings.allow_write_nullable_strings` is False, "
            "because writing of `pd.arrays.StringArray` is new "
            "and not supported in anndata < 0.11, still use by many people. "
            "Opt-in to writing these arrays by toggling the setting to True."
        )
        raise RuntimeError(msg)
    g = f.require_group(k)
    values = (
        v.to_numpy(na_value="")
        if isinstance(v, pd.arrays.StringArray)
        else v.to_numpy(na_value=0, dtype=v.dtype.numpy_dtype)
    )
    _writer.write_elem(g, "values", values, dataset_kwargs=dataset_kwargs)
    _writer.write_elem(g, "mask", v.isna(), dataset_kwargs=dataset_kwargs)


def _read_nullable(
    elem: GroupStorageType,
    *,
    _reader: Reader,
    # BaseMaskedArray
    array_type: Callable[
        [NDArray[np.number], NDArray[np.bool_]], pd.api.extensions.ExtensionArray
    ],
) -> pd.api.extensions.ExtensionArray:
    return array_type(
        _reader.read_elem(elem["values"]),
        mask=_reader.read_elem(elem["mask"]),
    )


def _string_array(
    values: np.ndarray, mask: np.ndarray
) -> pd.api.extensions.ExtensionArray:
    """Construct a string array from values and mask."""
    arr = pd.array(values, dtype=pd.StringDtype())
    arr[mask] = pd.NA
    return arr


_REGISTRY.register_read(H5Group, IOSpec("nullable-integer", "0.1.0"))(
    read_nullable_integer := partial(_read_nullable, array_type=pd.arrays.IntegerArray)
)
_REGISTRY.register_read(ZarrGroup, IOSpec("nullable-integer", "0.1.0"))(
    read_nullable_integer
)

_REGISTRY.register_read(H5Group, IOSpec("nullable-boolean", "0.1.0"))(
    read_nullable_boolean := partial(_read_nullable, array_type=pd.arrays.BooleanArray)
)
_REGISTRY.register_read(ZarrGroup, IOSpec("nullable-boolean", "0.1.0"))(
    read_nullable_boolean
)

_REGISTRY.register_read(H5Group, IOSpec("nullable-string-array", "0.1.0"))(
    read_nullable_string := partial(_read_nullable, array_type=_string_array)
)
_REGISTRY.register_read(ZarrGroup, IOSpec("nullable-string-array", "0.1.0"))(
    read_nullable_string
)


###########
# Scalars #
###########


@_REGISTRY.register_read(H5Array, IOSpec("numeric-scalar", "0.2.0"))
@_REGISTRY.register_read(ZarrArray, IOSpec("numeric-scalar", "0.2.0"))
def read_scalar(elem: ArrayStorageType, *, _reader: Reader) -> np.number:
    # TODO: `item` ensures the return is in fact a scalar (needed after zarr v3 which now returns a 1 elem array)
    # https://github.com/zarr-developers/zarr-python/issues/2713
    return elem[()].item()


def _remove_scalar_compression_args(dataset_kwargs: Mapping[str, Any]) -> dict:
    # Can’t compress scalars, error is thrown
    dataset_kwargs = dict(dataset_kwargs)
    for arg in (
        "compression",
        "compression_opts",
        "chunks",
        "shuffle",
        "fletcher32",
        "scaleoffset",
        "compressor",
    ):
        dataset_kwargs.pop(arg, None)
    return dataset_kwargs


def write_scalar_zarr(
    f: ZarrGroup,
    key: str,
    value,
    *,
    _writer: Writer,
    dataset_kwargs: Mapping[str, Any] = MappingProxyType({}),
):
    # these args are ignored in v2: https://zarr.readthedocs.io/en/v2.18.4/api/hierarchy.html#zarr.hierarchy.Group.create_dataset
    # and error out in v3
    dataset_kwargs = _remove_scalar_compression_args(dataset_kwargs)
    if is_zarr_v2():
        return f.create_dataset(key, data=np.array(value), shape=(), **dataset_kwargs)
    else:
        from numcodecs import VLenUTF8

        match ad.settings.zarr_write_format, value:
            case 2, str():
                filters, dtype = [VLenUTF8()], object
            case 3, str():
                filters, dtype = None, str
            case _, _:
                filters, dtype = None, np.array(value).dtype
        a = f.create_array(
            key,
            shape=(),
            dtype=dtype,
            filters=filters,
            **dataset_kwargs,
        )
        a[...] = np.array(value)


def write_hdf5_scalar(
    f: H5Group,
    key: str,
    value,
    *,
    _writer: Writer,
    dataset_kwargs: Mapping[str, Any] = MappingProxyType({}),
):
    # Can’t compress scalars, error is thrown
    dataset_kwargs = _remove_scalar_compression_args(dataset_kwargs)
    f.create_dataset(key, data=np.array(value), **dataset_kwargs)


for numeric_scalar_type in [
    *(bool, np.bool_),
    *(np.uint8, np.uint16, np.uint32, np.uint64),
    *(int, np.int8, np.int16, np.int32, np.int64),
    *(float, *np.floating.__subclasses__()),
    *np.complexfloating.__subclasses__(),
]:
    _REGISTRY.register_write(
        H5Group, numeric_scalar_type, IOSpec("numeric-scalar", "0.2.0")
    )(write_hdf5_scalar)
    _REGISTRY.register_write(
        ZarrGroup, numeric_scalar_type, IOSpec("numeric-scalar", "0.2.0")
    )(write_scalar_zarr)

_REGISTRY.register_write(ZarrGroup, str, IOSpec("string", "0.2.0"))(write_scalar_zarr)
_REGISTRY.register_write(ZarrGroup, np.str_, IOSpec("string", "0.2.0"))(
    write_scalar_zarr
)


@_REGISTRY.register_read(H5Array, IOSpec("string", "0.2.0"))
def read_hdf5_string(elem: H5Array, *, _reader: Reader) -> str:
    return elem.asstr()[()]


@_REGISTRY.register_read(ZarrArray, IOSpec("string", "0.2.0"))
def read_zarr_string(elem: ZarrArray, *, _reader: Reader) -> str:
    return str(elem[()])


_REGISTRY.register_read(H5Array, IOSpec("bytes", "0.2.0"))(read_scalar)
_REGISTRY.register_read(ZarrArray, IOSpec("bytes", "0.2.0"))(read_scalar)


@_REGISTRY.register_write(H5Group, np.str_, IOSpec("string", "0.2.0"))
@_REGISTRY.register_write(H5Group, str, IOSpec("string", "0.2.0"))
def write_string(
    f: H5Group,
    k: str,
    v: np.str_ | str,
    *,
    _writer: Writer,
    dataset_kwargs: Mapping[str, Any],
):
    dataset_kwargs = dataset_kwargs.copy()
    dataset_kwargs.pop("compression", None)
    dataset_kwargs.pop("compression_opts", None)
    f.create_dataset(
        k, data=np.array(v, dtype=h5py.string_dtype(encoding="utf-8")), **dataset_kwargs
    )


# @_REGISTRY.register_write(np.bytes_, IOSpec("bytes", "0.2.0"))
# @_REGISTRY.register_write(bytes, IOSpec("bytes", "0.2.0"))
# def write_string(f, k, v, dataset_kwargs):
#     if "compression" in dataset_kwargs:
#         dataset_kwargs = dict(dataset_kwargs)
#         dataset_kwargs.pop("compression")
#     f.create_dataset(k, data=np.array(v), **dataset_kwargs)<|MERGE_RESOLUTION|>--- conflicted
+++ resolved
@@ -185,80 +185,6 @@
     return obs_idx, var_idx
 
 
-<<<<<<< HEAD
-=======
-def read_partial(
-    pth: PathLike[str] | str,
-    *,
-    obs_idx=slice(None),
-    var_idx=slice(None),
-    X=True,
-    obs=None,
-    var=None,
-    obsm=None,
-    varm=None,
-    obsp=None,
-    varp=None,
-    layers=None,
-    uns=None,
-) -> ad.AnnData:
-    result = {}
-    with h5py.File(pth, "r") as f:
-        obs_idx, var_idx = _normalize_indices((obs_idx, var_idx), *read_indices(f))
-        result["obs"] = read_elem_partial(
-            f["obs"], items=obs, indices=(obs_idx, slice(None))
-        )
-        result["var"] = read_elem_partial(
-            f["var"], items=var, indices=(var_idx, slice(None))
-        )
-        if X:
-            result["X"] = read_elem_partial(f["X"], indices=(obs_idx, var_idx))
-        else:
-            result["X"] = sparse.csr_matrix((len(result["obs"]), len(result["var"])))
-        if "obsm" in f:
-            result["obsm"] = _read_partial(
-                f["obsm"], items=obsm, indices=(obs_idx, slice(None))
-            )
-        if "varm" in f:
-            result["varm"] = _read_partial(
-                f["varm"], items=varm, indices=(var_idx, slice(None))
-            )
-        if "obsp" in f:
-            result["obsp"] = _read_partial(
-                f["obsp"], items=obsp, indices=(obs_idx, obs_idx)
-            )
-        if "varp" in f:
-            result["varp"] = _read_partial(
-                f["varp"], items=varp, indices=(var_idx, var_idx)
-            )
-        if "layers" in f:
-            result["layers"] = _read_partial(
-                f["layers"], items=layers, indices=(obs_idx, var_idx)
-            )
-        if "uns" in f:
-            result["uns"] = _read_partial(f["uns"], items=uns)
-
-    return ad.AnnData(**result)
-
-
-def _read_partial(group, *, items=None, indices=(slice(None), slice(None))):
-    if group is None:
-        return None
-    if items is None:
-        keys = intersect_keys((group,))
-    else:
-        keys = intersect_keys((group, items))
-    result = {}
-    for k in keys:
-        if isinstance(items, Mapping):
-            next_items = items.get(k, None)
-        else:
-            next_items = None
-        result[k] = read_elem_partial(group[k], items=next_items, indices=indices)
-    return result
-
-
->>>>>>> ccfb6e32
 @_REGISTRY.register_write(ZarrGroup, AnnData, IOSpec("anndata", "0.1.0"))
 @_REGISTRY.register_write(H5Group, AnnData, IOSpec("anndata", "0.1.0"))
 def write_anndata(

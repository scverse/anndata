from __future__ import annotations

import warnings
from collections.abc import Mapping
from copy import copy
from functools import partial
from importlib.metadata import version
from itertools import product
from types import MappingProxyType
from typing import TYPE_CHECKING
from warnings import warn

import h5py
import numpy as np
import pandas as pd
from packaging.version import Version
from scipy import sparse

import anndata as ad
from anndata import AnnData, Raw
from anndata._core import views
from anndata._core.index import _normalize_indices
from anndata._core.merge import intersect_keys
from anndata._core.sparse_dataset import _CSCDataset, _CSRDataset, sparse_dataset
from anndata._io.utils import check_key, zero_dim_array_as_scalar
from anndata._warnings import OldFormatWarning
from anndata.compat import (
    NULLABLE_NUMPY_STRING_TYPE,
    AwkArray,
    CupyArray,
    CupyCSCMatrix,
    CupyCSRMatrix,
    DaskArray,
    H5Array,
    H5File,
    H5Group,
    ZarrArray,
    ZarrGroup,
    _decode_structured_array,
    _from_fixed_length_strings,
    _read_attr,
    _require_group_write_dataframe,
)

from ..._settings import settings
from ...compat import is_zarr_v2
from .registry import _REGISTRY, IOSpec, read_elem, read_elem_partial

if TYPE_CHECKING:
    from collections.abc import Callable, Iterator
    from os import PathLike
    from typing import Any, Literal

    from numpy import typing as npt
    from numpy.typing import NDArray

    from anndata._types import ArrayStorageType, GroupStorageType
    from anndata.compat import CSArray, CSMatrix
    from anndata.typing import AxisStorable, InMemoryArrayOrScalarType

    from .registry import Reader, Writer

####################
# Dask utils       #
####################

try:
    from dask.utils import SerializableLock as Lock
except ImportError:
    from threading import Lock

# to fix https://github.com/dask/distributed/issues/780
GLOBAL_LOCK = Lock()

####################
# Dispatch methods #
####################

# def is_full_slice(idx):
#     if isinstance(idx, tuple)len(idx) == 1:

#     if isinstance(idx, type(None)):
#         return True
#     elif idx is Ellipsis:
#         return True
#     elif isinstance(idx, tuple):
#         for el in idx:
#             if isinstance(el, type(None)):
#                 pass
#             elif isinstance(el, slice):
#                 if el != slice(None):
#                     return False
#             else:
#                 return False
#         return True
#     return False


def zarr_v3_compressor_compat(dataset_kwargs) -> dict:
    if not is_zarr_v2() and (compressor := dataset_kwargs.pop("compressor", None)):
        dataset_kwargs["compressors"] = compressor
    return dataset_kwargs


def _to_cpu_mem_wrapper(write_func):
    """
    Wrapper to bring cupy types into cpu memory before writing.

    Ideally we do direct writing at some point.
    """

    def wrapper(
        f,
        k,
        cupy_val: CupyArray | CupyCSCMatrix | CupyCSRMatrix,
        *,
        _writer: Writer,
        dataset_kwargs: Mapping[str, Any] = MappingProxyType({}),
    ):
        return write_func(
            f, k, cupy_val.get(), _writer=_writer, dataset_kwargs=dataset_kwargs
        )

    return wrapper


################################
# Fallbacks / backwards compat #
################################

# Note: there is no need for writing in a backwards compatible format, maybe


@_REGISTRY.register_read(H5File, IOSpec("", ""))
@_REGISTRY.register_read(H5Group, IOSpec("", ""))
@_REGISTRY.register_read(H5Array, IOSpec("", ""))
def read_basic(
    elem: H5File | H5Group | H5Array, *, _reader: Reader
) -> dict[str, InMemoryArrayOrScalarType] | npt.NDArray | CSMatrix | CSArray:
    from anndata._io import h5ad

    warn(
        f"Element '{elem.name}' was written without encoding metadata.",
        OldFormatWarning,
        stacklevel=3,
    )

    if isinstance(elem, Mapping):
        # Backwards compat sparse arrays
        if "h5sparse_format" in elem.attrs:
            return sparse_dataset(elem).to_memory()
        return {k: _reader.read_elem(v) for k, v in dict(elem).items()}
    elif isinstance(elem, h5py.Dataset):
        return h5ad.read_dataset(elem)  # TODO: Handle legacy


@_REGISTRY.register_read(ZarrGroup, IOSpec("", ""))
@_REGISTRY.register_read(ZarrArray, IOSpec("", ""))
def read_basic_zarr(
    elem: ZarrGroup | ZarrArray, *, _reader: Reader
) -> dict[str, InMemoryArrayOrScalarType] | npt.NDArray | CSMatrix | CSArray:
    from anndata._io import zarr

    warn(
        f"Element '{elem.name}' was written without encoding metadata.",
        OldFormatWarning,
        stacklevel=3,
    )
    if isinstance(elem, ZarrGroup):
        # Backwards compat sparse arrays
        if "h5sparse_format" in elem.attrs:
            return sparse_dataset(elem).to_memory()
        return {k: _reader.read_elem(v) for k, v in dict(elem).items()}
    elif isinstance(elem, ZarrArray):
        return zarr.read_dataset(elem)  # TODO: Handle legacy


# @_REGISTRY.register_read_partial(IOSpec("", ""))
# def read_basic_partial(elem, *, items=None, indices=(slice(None), slice(None))):
#     if isinstance(elem, Mapping):
#         return _read_partial(elem, items=items, indices=indices)
#     elif indices != (slice(None), slice(None)):
#         return elem[indices]
#     else:
#         return elem[()]


###########
# AnnData #
###########


def read_indices(group):
    obs_group = group["obs"]
    obs_idx_elem = obs_group[_read_attr(obs_group.attrs, "_index")]
    obs_idx = read_elem(obs_idx_elem)
    var_group = group["var"]
    var_idx_elem = var_group[_read_attr(var_group.attrs, "_index")]
    var_idx = read_elem(var_idx_elem)
    return obs_idx, var_idx


def read_partial(  # noqa: PLR0913
    pth: PathLike[str] | str,
    *,
    obs_idx=slice(None),
    var_idx=slice(None),
    X=True,
    obs=None,
    var=None,
    obsm=None,
    varm=None,
    obsp=None,
    varp=None,
    layers=None,
    uns=None,
) -> ad.AnnData:
    result = {}
    with h5py.File(pth, "r") as f:
        obs_idx, var_idx = _normalize_indices((obs_idx, var_idx), *read_indices(f))
        result["obs"] = read_elem_partial(
            f["obs"], items=obs, indices=(obs_idx, slice(None))
        )
        result["var"] = read_elem_partial(
            f["var"], items=var, indices=(var_idx, slice(None))
        )
        if X:
            result["X"] = read_elem_partial(f["X"], indices=(obs_idx, var_idx))
        else:
            result["X"] = sparse.csr_matrix((len(result["obs"]), len(result["var"])))
        if "obsm" in f:
            result["obsm"] = _read_partial(
                f["obsm"], items=obsm, indices=(obs_idx, slice(None))
            )
        if "varm" in f:
            result["varm"] = _read_partial(
                f["varm"], items=varm, indices=(var_idx, slice(None))
            )
        if "obsp" in f:
            result["obsp"] = _read_partial(
                f["obsp"], items=obsp, indices=(obs_idx, obs_idx)
            )
        if "varp" in f:
            result["varp"] = _read_partial(
                f["varp"], items=varp, indices=(var_idx, var_idx)
            )
        if "layers" in f:
            result["layers"] = _read_partial(
                f["layers"], items=layers, indices=(obs_idx, var_idx)
            )
        if "uns" in f:
            result["uns"] = _read_partial(f["uns"], items=uns)

    return ad.AnnData(**result)


def _read_partial(group, *, items=None, indices=(slice(None), slice(None))):
    if group is None:
        return None
    keys = intersect_keys((group,)) if items is None else intersect_keys((group, items))
    result = {}
    for k in keys:
        next_items = items.get(k, None) if isinstance(items, Mapping) else None
        result[k] = read_elem_partial(group[k], items=next_items, indices=indices)
    return result


@_REGISTRY.register_write(ZarrGroup, AnnData, IOSpec("anndata", "0.1.0"))
@_REGISTRY.register_write(H5Group, AnnData, IOSpec("anndata", "0.1.0"))
def write_anndata(
    f: GroupStorageType,
    k: str,
    adata: AnnData,
    *,
    _writer: Writer,
    dataset_kwargs: Mapping[str, Any] = MappingProxyType({}),
):
    g = f.require_group(k)
    if adata.X is not None:
        _writer.write_elem(g, "X", adata.X, dataset_kwargs=dataset_kwargs)
    _writer.write_elem(g, "obs", adata.obs, dataset_kwargs=dataset_kwargs)
    _writer.write_elem(g, "var", adata.var, dataset_kwargs=dataset_kwargs)
    _writer.write_elem(g, "obsm", dict(adata.obsm), dataset_kwargs=dataset_kwargs)
    _writer.write_elem(g, "varm", dict(adata.varm), dataset_kwargs=dataset_kwargs)
    _writer.write_elem(g, "obsp", dict(adata.obsp), dataset_kwargs=dataset_kwargs)
    _writer.write_elem(g, "varp", dict(adata.varp), dataset_kwargs=dataset_kwargs)
    _writer.write_elem(g, "layers", dict(adata.layers), dataset_kwargs=dataset_kwargs)
    _writer.write_elem(g, "uns", dict(adata.uns), dataset_kwargs=dataset_kwargs)
    _writer.write_elem(g, "raw", adata.raw, dataset_kwargs=dataset_kwargs)


@_REGISTRY.register_read(H5Group, IOSpec("anndata", "0.1.0"))
@_REGISTRY.register_read(H5Group, IOSpec("raw", "0.1.0"))
@_REGISTRY.register_read(H5File, IOSpec("anndata", "0.1.0"))
@_REGISTRY.register_read(H5File, IOSpec("raw", "0.1.0"))
@_REGISTRY.register_read(ZarrGroup, IOSpec("anndata", "0.1.0"))
@_REGISTRY.register_read(ZarrGroup, IOSpec("raw", "0.1.0"))
def read_anndata(elem: GroupStorageType | H5File, *, _reader: Reader) -> AnnData:
    d = {}
    for k in [
        "X",
        "obs",
        "var",
        "obsm",
        "varm",
        "obsp",
        "varp",
        "layers",
        "uns",
        "raw",
    ]:
        if k in elem:
            d[k] = _reader.read_elem(elem[k])
    return AnnData(**d)


@_REGISTRY.register_write(H5Group, Raw, IOSpec("raw", "0.1.0"))
@_REGISTRY.register_write(ZarrGroup, Raw, IOSpec("raw", "0.1.0"))
def write_raw(
    f: GroupStorageType,
    k: str,
    raw: Raw,
    *,
    _writer: Writer,
    dataset_kwargs: Mapping[str, Any] = MappingProxyType({}),
):
    g = f.require_group(k)
    _writer.write_elem(g, "X", raw.X, dataset_kwargs=dataset_kwargs)
    _writer.write_elem(g, "var", raw.var, dataset_kwargs=dataset_kwargs)
    _writer.write_elem(g, "varm", dict(raw.varm), dataset_kwargs=dataset_kwargs)


########
# Null #
########


@_REGISTRY.register_read(H5Array, IOSpec("null", "0.1.0"))
@_REGISTRY.register_read(ZarrArray, IOSpec("null", "0.1.0"))
def read_null(_elem, _reader) -> None:
    return None


@_REGISTRY.register_write(H5Group, type(None), IOSpec("null", "0.1.0"))
def write_null_h5py(f, k, _v, _writer, dataset_kwargs=MappingProxyType({})):
    dataset_kwargs = _remove_scalar_compression_args(dataset_kwargs)
    f.create_dataset(k, data=h5py.Empty("f"), **dataset_kwargs)


@_REGISTRY.register_write(ZarrGroup, type(None), IOSpec("null", "0.1.0"))
def write_null_zarr(f, k, _v, _writer, dataset_kwargs=MappingProxyType({})):
    dataset_kwargs = _remove_scalar_compression_args(dataset_kwargs)
    # zarr has no first-class null dataset
    if is_zarr_v2():
        import zarr

        # zarr has no first-class null dataset
        f.create_dataset(k, data=zarr.empty(()), **dataset_kwargs)
    else:
        # TODO: why is this not actually storing the empty info with a f.empty call?
        # It fails complaining that k doesn't exist when updating the attributes.
        f.create_array(k, shape=(), dtype="bool")


############
# Mappings #
############


@_REGISTRY.register_read(H5Group, IOSpec("dict", "0.1.0"))
@_REGISTRY.register_read(ZarrGroup, IOSpec("dict", "0.1.0"))
def read_mapping(elem: GroupStorageType, *, _reader: Reader) -> dict[str, AxisStorable]:
    return {k: _reader.read_elem(v) for k, v in dict(elem).items()}


@_REGISTRY.register_write(H5Group, dict, IOSpec("dict", "0.1.0"))
@_REGISTRY.register_write(ZarrGroup, dict, IOSpec("dict", "0.1.0"))
def write_mapping(
    f: GroupStorageType,
    k: str,
    v: dict[str, AxisStorable],
    *,
    _writer: Writer,
    dataset_kwargs: Mapping[str, Any] = MappingProxyType({}),
):
    g = f.require_group(k)
    for sub_k, sub_v in v.items():
        _writer.write_elem(g, sub_k, sub_v, dataset_kwargs=dataset_kwargs)


##############
# np.ndarray #
##############


@_REGISTRY.register_write(H5Group, list, IOSpec("array", "0.2.0"))
@_REGISTRY.register_write(ZarrGroup, list, IOSpec("array", "0.2.0"))
def write_list(
    f: GroupStorageType,
    k: str,
    elem: list[AxisStorable],
    *,
    _writer: Writer,
    dataset_kwargs: Mapping[str, Any] = MappingProxyType({}),
):
    _writer.write_elem(f, k, np.array(elem), dataset_kwargs=dataset_kwargs)


# TODO: Is this the right behavior for MaskedArrays?
# It's in the `AnnData.concatenate` docstring, but should we keep it?
@_REGISTRY.register_write(H5Group, views.ArrayView, IOSpec("array", "0.2.0"))
@_REGISTRY.register_write(H5Group, np.ndarray, IOSpec("array", "0.2.0"))
@_REGISTRY.register_write(H5Group, np.ma.MaskedArray, IOSpec("array", "0.2.0"))
@_REGISTRY.register_write(ZarrGroup, views.ArrayView, IOSpec("array", "0.2.0"))
@_REGISTRY.register_write(ZarrGroup, np.ndarray, IOSpec("array", "0.2.0"))
@_REGISTRY.register_write(ZarrGroup, np.ma.MaskedArray, IOSpec("array", "0.2.0"))
@_REGISTRY.register_write(ZarrGroup, ZarrArray, IOSpec("array", "0.2.0"))
@_REGISTRY.register_write(ZarrGroup, H5Array, IOSpec("array", "0.2.0"))
@zero_dim_array_as_scalar
def write_basic(
    f: GroupStorageType,
    k: str,
    elem: views.ArrayView | np.ndarray | h5py.Dataset | np.ma.MaskedArray | ZarrArray,
    *,
    _writer: Writer,
    dataset_kwargs: Mapping[str, Any] = MappingProxyType({}),
):
    """Write methods which underlying library handles natively."""
    dataset_kwargs = dataset_kwargs.copy()
    dtype = dataset_kwargs.pop("dtype", elem.dtype)
    if isinstance(f, H5Group) or is_zarr_v2():
        f.create_dataset(k, data=elem, shape=elem.shape, dtype=dtype, **dataset_kwargs)
    else:
        dataset_kwargs = zarr_v3_compressor_compat(dataset_kwargs)
        if "shards" not in dataset_kwargs and ad.settings.auto_shard_zarr_v3:
            dataset_kwargs = {**dataset_kwargs, "shards": "auto"}
        f.create_array(k, shape=elem.shape, dtype=dtype, **dataset_kwargs)
        # see https://github.com/zarr-developers/zarr-python/discussions/2712
        if isinstance(elem, ZarrArray | H5Array):
            f[k][...] = elem[...]
        else:
            f[k][...] = elem


def _iter_chunks_for_copy(
    elem: ArrayStorageType, dest: ArrayStorageType
) -> Iterator[slice | tuple[list[slice]]]:
    """
    Returns an iterator of tuples of slices for copying chunks from `elem` to `dest`.

    * If `dest` has chunks, it will return the chunks of `dest`.
    * If `dest` is not chunked, we write it in ~100MB chunks or 1000 rows, whichever is larger.
    """
    if dest.chunks and hasattr(dest, "iter_chunks"):
        return dest.iter_chunks()
    else:
        shape = elem.shape
        # Number of rows that works out to
        n_rows = max(
            ad.settings.min_rows_for_chunked_h5_copy,
            elem.chunks[0] if elem.chunks is not None else 1,
        )
        return (slice(i, min(i + n_rows, shape[0])) for i in range(0, shape[0], n_rows))


@_REGISTRY.register_write(H5Group, H5Array, IOSpec("array", "0.2.0"))
@_REGISTRY.register_write(H5Group, ZarrArray, IOSpec("array", "0.2.0"))
def write_chunked_dense_array_to_group(
    f: H5Group,
    k: str,
    elem: ArrayStorageType,
    *,
    _writer: Writer,
    dataset_kwargs: Mapping[str, Any] = MappingProxyType({}),
):
    """Write to a h5py.Dataset in chunks.

    `h5py.Group.create_dataset(..., data: h5py.Dataset)` will load all of `data` into memory
    before writing. Instead, we will write in chunks to avoid this. We don't need to do this for
    zarr since zarr handles this automatically.
    """
    dtype = dataset_kwargs.get("dtype", elem.dtype)
    kwargs = {**dataset_kwargs, "dtype": dtype}
    dest = f.create_dataset(k, shape=elem.shape, **kwargs)

    for chunk in _iter_chunks_for_copy(elem, dest):
        dest[chunk] = elem[chunk]


_REGISTRY.register_write(H5Group, CupyArray, IOSpec("array", "0.2.0"))(
    _to_cpu_mem_wrapper(write_basic)
)
_REGISTRY.register_write(ZarrGroup, CupyArray, IOSpec("array", "0.2.0"))(
    _to_cpu_mem_wrapper(write_basic)
)


@_REGISTRY.register_write(ZarrGroup, views.DaskArrayView, IOSpec("array", "0.2.0"))
@_REGISTRY.register_write(ZarrGroup, DaskArray, IOSpec("array", "0.2.0"))
<<<<<<< HEAD
def write_basic_dask_zarr(
    f: ZarrGroup,
    k: str,
    elem: DaskArray,
    *,
    _writer: Writer,
    dataset_kwargs: Mapping[str, Any] = MappingProxyType({}),
):
    import dask.array as da

    dataset_kwargs = dataset_kwargs.copy()
    dataset_kwargs = zarr_v3_compressor_compat(dataset_kwargs)
    if is_zarr_v2():
        g = f.require_dataset(k, shape=elem.shape, dtype=elem.dtype, **dataset_kwargs)
    else:
        if "shards" not in dataset_kwargs and ad.settings.auto_shard_zarr_v3:
            dataset_kwargs = {**dataset_kwargs, "shards": "auto"}
        g = f.require_array(k, shape=elem.shape, dtype=elem.dtype, **dataset_kwargs)
    da.store(elem, g, lock=GLOBAL_LOCK)


# Adding this separately because h5py isn't serializable
# https://github.com/pydata/xarray/issues/4242
=======
>>>>>>> 3bca27d0
@_REGISTRY.register_write(H5Group, views.DaskArrayView, IOSpec("array", "0.2.0"))
@_REGISTRY.register_write(H5Group, DaskArray, IOSpec("array", "0.2.0"))
def write_basic_dask_dask_dense(
    f: ZarrGroup | H5Group,
    k: str,
    elem: DaskArray,
    *,
    _writer: Writer,
    dataset_kwargs: Mapping[str, Any] = MappingProxyType({}),
):
    import dask.array as da
    import dask.config as dc

    is_distributed = dc.get("scheduler", None) == "dask.distributed"
    is_h5 = isinstance(f, H5Group)
    if is_distributed and is_h5:
        msg = "Cannot write dask arrays to hdf5 when using distributed scheduler"
        raise ValueError(msg)

    dataset_kwargs = dataset_kwargs.copy()
    if not is_h5:
        dataset_kwargs = zarr_v3_compressor_compat(dataset_kwargs)
        # See https://github.com/dask/dask/issues/12109
        if Version(version("dask")) < Version("2025.4.0") and is_distributed:
            msg = "Writing dense data with a distributed scheduler to zarr could produce corrupted data with a Lock and will error without one when dask is older than 2025.4.0: https://github.com/dask/dask/issues/12109"
            raise RuntimeError(msg)
    if is_zarr_v2() or is_h5:
        g = f.require_dataset(k, shape=elem.shape, dtype=elem.dtype, **dataset_kwargs)
    else:
        g = f.require_array(k, shape=elem.shape, dtype=elem.dtype, **dataset_kwargs)
    da.store(elem, g)


@_REGISTRY.register_read(H5Array, IOSpec("array", "0.2.0"))
@_REGISTRY.register_read(ZarrArray, IOSpec("array", "0.2.0"))
@_REGISTRY.register_read(ZarrArray, IOSpec("string-array", "0.2.0"))
def read_array(elem: ArrayStorageType, *, _reader: Reader) -> npt.NDArray:
    return elem[()]


@_REGISTRY.register_read_partial(H5Array, IOSpec("array", "0.2.0"))
@_REGISTRY.register_read_partial(ZarrArray, IOSpec("string-array", "0.2.0"))
def read_array_partial(elem, *, items=None, indices=(slice(None, None))):
    return elem[indices]


@_REGISTRY.register_read_partial(ZarrArray, IOSpec("array", "0.2.0"))
def read_zarr_array_partial(elem, *, items=None, indices=(slice(None, None))):
    return elem.oindex[indices]


# arrays of strings
@_REGISTRY.register_read(H5Array, IOSpec("string-array", "0.2.0"))
def read_string_array(d: H5Array, *, _reader: Reader):
    return read_array(d.asstr(), _reader=_reader)


@_REGISTRY.register_read_partial(H5Array, IOSpec("string-array", "0.2.0"))
def read_string_array_partial(d, items=None, indices=slice(None)):
    return read_array_partial(d.asstr(), items=items, indices=indices)


@_REGISTRY.register_write(
    H5Group, (views.ArrayView, "U"), IOSpec("string-array", "0.2.0")
)
@_REGISTRY.register_write(
    H5Group, (views.ArrayView, "O"), IOSpec("string-array", "0.2.0")
)
@_REGISTRY.register_write(H5Group, (np.ndarray, "U"), IOSpec("string-array", "0.2.0"))
@_REGISTRY.register_write(H5Group, (np.ndarray, "O"), IOSpec("string-array", "0.2.0"))
@_REGISTRY.register_write(H5Group, (np.ndarray, "T"), IOSpec("string-array", "0.2.0"))
@zero_dim_array_as_scalar
def write_vlen_string_array(
    f: H5Group,
    k: str,
    elem: np.ndarray,
    *,
    _writer: Writer,
    dataset_kwargs: Mapping[str, Any] = MappingProxyType({}),
):
    """Write methods which underlying library handles nativley."""
    str_dtype = h5py.special_dtype(vlen=str)
    f.create_dataset(k, data=elem.astype(str_dtype), dtype=str_dtype, **dataset_kwargs)


@_REGISTRY.register_write(
    ZarrGroup, (views.ArrayView, "U"), IOSpec("string-array", "0.2.0")
)
@_REGISTRY.register_write(
    ZarrGroup, (views.ArrayView, "O"), IOSpec("string-array", "0.2.0")
)
@_REGISTRY.register_write(ZarrGroup, (np.ndarray, "U"), IOSpec("string-array", "0.2.0"))
@_REGISTRY.register_write(ZarrGroup, (np.ndarray, "O"), IOSpec("string-array", "0.2.0"))
@_REGISTRY.register_write(ZarrGroup, (np.ndarray, "T"), IOSpec("string-array", "0.2.0"))
@zero_dim_array_as_scalar
def write_vlen_string_array_zarr(
    f: ZarrGroup,
    k: str,
    elem: np.ndarray,
    *,
    _writer: Writer,
    dataset_kwargs: Mapping[str, Any] = MappingProxyType({}),
):
    if is_zarr_v2():
        import numcodecs

        if Version(version("numcodecs")) < Version("0.13"):
            msg = "Old numcodecs version detected. Please update for improved performance and stability."
            warnings.warn(msg, UserWarning, stacklevel=2)
            # Workaround for https://github.com/zarr-developers/numcodecs/issues/514
            if hasattr(elem, "flags") and not elem.flags.writeable:
                elem = elem.copy()

        f.create_dataset(
            k,
            shape=elem.shape,
            dtype=object,
            object_codec=numcodecs.VLenUTF8(),
            **dataset_kwargs,
        )
        f[k][:] = elem
    else:
        from numcodecs import VLenUTF8
        from zarr.core.dtype import VariableLengthUTF8

        dataset_kwargs = dataset_kwargs.copy()
        dataset_kwargs = zarr_v3_compressor_compat(dataset_kwargs)
        dtype = VariableLengthUTF8()
        filters, fill_value = None, None
        if f.metadata.zarr_format == 2:
            filters, fill_value = [VLenUTF8()], ""
        if "shards" not in dataset_kwargs and ad.settings.auto_shard_zarr_v3:
            dataset_kwargs = {**dataset_kwargs, "shards": "auto"}
        f.create_array(
            k,
            shape=elem.shape,
            dtype=dtype,
            filters=filters,
            fill_value=fill_value,
            **dataset_kwargs,
        )
        f[k][:] = elem


###############
# np.recarray #
###############


def _to_hdf5_vlen_strings(value: np.ndarray) -> np.ndarray:
    """This corrects compound dtypes to work with hdf5 files."""
    new_dtype = []
    for dt_name, (dt_type, _) in value.dtype.fields.items():
        if dt_type.kind in {"U", "O"}:
            new_dtype.append((dt_name, h5py.special_dtype(vlen=str)))
        else:
            new_dtype.append((dt_name, dt_type))
    return value.astype(new_dtype)


@_REGISTRY.register_read(H5Array, IOSpec("rec-array", "0.2.0"))
@_REGISTRY.register_read(ZarrArray, IOSpec("rec-array", "0.2.0"))
def read_recarray(d: ArrayStorageType, *, _reader: Reader) -> np.recarray | npt.NDArray:
    value = d[()]
    value = _decode_structured_array(
        _from_fixed_length_strings(value), dtype=value.dtype
    )
    return value


@_REGISTRY.register_write(H5Group, (np.ndarray, "V"), IOSpec("rec-array", "0.2.0"))
@_REGISTRY.register_write(H5Group, np.recarray, IOSpec("rec-array", "0.2.0"))
def write_recarray(
    f: H5Group,
    k: str,
    elem: np.ndarray | np.recarray,
    *,
    _writer: Writer,
    dataset_kwargs: Mapping[str, Any] = MappingProxyType({}),
):
    f.create_dataset(k, data=_to_hdf5_vlen_strings(elem), **dataset_kwargs)


@_REGISTRY.register_write(ZarrGroup, (np.ndarray, "V"), IOSpec("rec-array", "0.2.0"))
@_REGISTRY.register_write(ZarrGroup, np.recarray, IOSpec("rec-array", "0.2.0"))
def write_recarray_zarr(
    f: ZarrGroup,
    k: str,
    elem: np.ndarray | np.recarray,
    *,
    _writer: Writer,
    dataset_kwargs: Mapping[str, Any] = MappingProxyType({}),
):
    from anndata.compat import _to_fixed_length_strings

    elem = _to_fixed_length_strings(elem)
    if is_zarr_v2():
        f.create_dataset(k, data=elem, shape=elem.shape, **dataset_kwargs)
    else:
        dataset_kwargs = dataset_kwargs.copy()
        dataset_kwargs = zarr_v3_compressor_compat(dataset_kwargs)
        # https://github.com/zarr-developers/zarr-python/issues/3546
        # if "shards" not in dataset_kwargs and ad.settings.auto_shard_zarr_v3:
        #     dataset_kwargs = {**dataset_kwargs, "shards": "auto"}
        f.create_array(k, shape=elem.shape, dtype=elem.dtype, **dataset_kwargs)
        f[k][...] = elem


#################
# Sparse arrays #
#################


def write_sparse_compressed(
    f: GroupStorageType,
    key: str,
    value: CSMatrix | CSArray,
    *,
    _writer: Writer,
    fmt: Literal["csr", "csc"],
    dataset_kwargs=MappingProxyType({}),
):
    g = f.require_group(key)
    g.attrs["shape"] = value.shape
    dataset_kwargs = dict(dataset_kwargs)
    indptr_dtype = dataset_kwargs.pop("indptr_dtype", value.indptr.dtype)

    # Allow resizing for hdf5
    if isinstance(f, H5Group):
        dataset_kwargs = dict(maxshape=(None,), **dataset_kwargs)
    dataset_kwargs = zarr_v3_compressor_compat(dataset_kwargs)

    for attr_name in ["data", "indices", "indptr"]:
        attr = getattr(value, attr_name)
        dtype = indptr_dtype if attr_name == "indptr" else attr.dtype
        if isinstance(f, H5Group) or is_zarr_v2():
            g.create_dataset(
                attr_name, data=attr, shape=attr.shape, dtype=dtype, **dataset_kwargs
            )
        else:
            if "shards" not in dataset_kwargs and ad.settings.auto_shard_zarr_v3:
                dataset_kwargs = {**dataset_kwargs.copy(), "shards": "auto"}
            arr = g.create_array(
                attr_name, shape=attr.shape, dtype=dtype, **dataset_kwargs
            )
            # see https://github.com/zarr-developers/zarr-python/discussions/2712
            arr[...] = attr[...]


write_csr = partial(write_sparse_compressed, fmt="csr")
write_csc = partial(write_sparse_compressed, fmt="csc")

for store_type, (cls, spec, func) in product(
    (H5Group, ZarrGroup),
    [
        # spmatrix
        (sparse.csr_matrix, IOSpec("csr_matrix", "0.1.0"), write_csr),
        (views.SparseCSRMatrixView, IOSpec("csr_matrix", "0.1.0"), write_csr),
        (sparse.csc_matrix, IOSpec("csc_matrix", "0.1.0"), write_csc),
        (views.SparseCSCMatrixView, IOSpec("csc_matrix", "0.1.0"), write_csc),
        # sparray
        (sparse.csr_array, IOSpec("csr_matrix", "0.1.0"), write_csr),
        (views.SparseCSRArrayView, IOSpec("csr_matrix", "0.1.0"), write_csr),
        (sparse.csc_array, IOSpec("csc_matrix", "0.1.0"), write_csc),
        (views.SparseCSCArrayView, IOSpec("csc_matrix", "0.1.0"), write_csc),
        # cupy spmatrix
        (CupyCSRMatrix, IOSpec("csr_matrix", "0.1.0"), _to_cpu_mem_wrapper(write_csr)),
        (
            views.CupySparseCSRView,
            IOSpec("csr_matrix", "0.1.0"),
            _to_cpu_mem_wrapper(write_csr),
        ),
        (CupyCSCMatrix, IOSpec("csc_matrix", "0.1.0"), _to_cpu_mem_wrapper(write_csc)),
        (
            views.CupySparseCSCView,
            IOSpec("csc_matrix", "0.1.0"),
            _to_cpu_mem_wrapper(write_csc),
        ),
    ],
):
    _REGISTRY.register_write(store_type, cls, spec)(func)


@_REGISTRY.register_write(H5Group, _CSRDataset, IOSpec("csr_matrix", "0.1.0"))
@_REGISTRY.register_write(H5Group, _CSCDataset, IOSpec("csc_matrix", "0.1.0"))
@_REGISTRY.register_write(ZarrGroup, _CSRDataset, IOSpec("csr_matrix", "0.1.0"))
@_REGISTRY.register_write(ZarrGroup, _CSCDataset, IOSpec("csc_matrix", "0.1.0"))
def write_sparse_dataset(
    f: GroupStorageType,
    k: str,
    elem: _CSCDataset | _CSRDataset,
    *,
    _writer: Writer,
    dataset_kwargs: Mapping[str, Any] = MappingProxyType({}),
):
    write_sparse_compressed(
        f,
        k,
        elem._to_backed(),
        _writer=_writer,
        fmt=elem.format,
        dataset_kwargs=dataset_kwargs,
    )


def write_cupy_dask(f, k, elem, _writer, dataset_kwargs=MappingProxyType({})):
    _writer.write_elem(
        f,
        k,
        elem.map_blocks(lambda x: x.get(), dtype=elem.dtype, meta=elem._meta.get()),
        dataset_kwargs=dataset_kwargs,
    )


def write_dask_sparse(
    f: GroupStorageType,
    k: str,
    elem: DaskArray,
    *,
    _writer: Writer,
    dataset_kwargs: Mapping[str, Any] = MappingProxyType({}),
):
    sparse_format = elem._meta.format

    def as_int64_indices(x):
        x.indptr = x.indptr.astype(np.int64, copy=False)
        x.indices = x.indices.astype(np.int64, copy=False)
        return x

    if sparse_format == "csr":
        axis = 0
    elif sparse_format == "csc":
        axis = 1
    else:
        msg = f"Cannot write dask sparse arrays with format {sparse_format}"
        raise NotImplementedError(msg)

    def chunk_slice(start: int, stop: int) -> tuple[slice | None, slice | None]:
        result = [slice(None), slice(None)]
        result[axis] = slice(start, stop)
        return tuple(result)

    axis_chunks = elem.chunks[axis]
    chunk_start = 0
    chunk_stop = axis_chunks[0]

    _writer.write_elem(
        f,
        k,
        as_int64_indices(elem[chunk_slice(chunk_start, chunk_stop)].compute()),
        dataset_kwargs=dataset_kwargs,
    )

    disk_mtx = sparse_dataset(f[k])

    for chunk_size in axis_chunks[1:]:
        chunk_start = chunk_stop
        chunk_stop += chunk_size

        disk_mtx.append(elem[chunk_slice(chunk_start, chunk_stop)].compute())


for array_type, group_type in product(
    [DaskArray, views.DaskArrayView], [H5Group, ZarrGroup]
):
    for cupy_array_type, spec in [
        (CupyArray, IOSpec("array", "0.2.0")),
        (CupyCSCMatrix, IOSpec("csc_matrix", "0.1.0")),
        (CupyCSRMatrix, IOSpec("csr_matrix", "0.1.0")),
    ]:
        _REGISTRY.register_write(group_type, (array_type, cupy_array_type), spec)(
            write_cupy_dask
        )
    for scipy_sparse_type, spec in [
        (sparse.csr_matrix, IOSpec("csr_matrix", "0.1.0")),
        (sparse.csc_matrix, IOSpec("csc_matrix", "0.1.0")),
        (sparse.csr_array, IOSpec("csr_matrix", "0.1.0")),
        (sparse.csc_array, IOSpec("csc_matrix", "0.1.0")),
    ]:
        _REGISTRY.register_write(group_type, (array_type, scipy_sparse_type), spec)(
            write_dask_sparse
        )


@_REGISTRY.register_read(H5Group, IOSpec("csc_matrix", "0.1.0"))
@_REGISTRY.register_read(H5Group, IOSpec("csr_matrix", "0.1.0"))
@_REGISTRY.register_read(ZarrGroup, IOSpec("csc_matrix", "0.1.0"))
@_REGISTRY.register_read(ZarrGroup, IOSpec("csr_matrix", "0.1.0"))
def read_sparse(elem: GroupStorageType, *, _reader: Reader) -> CSMatrix | CSArray:
    return sparse_dataset(elem).to_memory()


@_REGISTRY.register_read_partial(H5Group, IOSpec("csc_matrix", "0.1.0"))
@_REGISTRY.register_read_partial(H5Group, IOSpec("csr_matrix", "0.1.0"))
@_REGISTRY.register_read_partial(ZarrGroup, IOSpec("csc_matrix", "0.1.0"))
@_REGISTRY.register_read_partial(ZarrGroup, IOSpec("csr_matrix", "0.1.0"))
def read_sparse_partial(elem, *, items=None, indices=(slice(None), slice(None))):
    return sparse_dataset(elem)[indices]


#################
# Awkward array #
#################


@_REGISTRY.register_write(H5Group, AwkArray, IOSpec("awkward-array", "0.1.0"))
@_REGISTRY.register_write(ZarrGroup, AwkArray, IOSpec("awkward-array", "0.1.0"))
@_REGISTRY.register_write(
    H5Group, views.AwkwardArrayView, IOSpec("awkward-array", "0.1.0")
)
@_REGISTRY.register_write(
    ZarrGroup, views.AwkwardArrayView, IOSpec("awkward-array", "0.1.0")
)
def write_awkward(
    f: GroupStorageType,
    k: str,
    v: views.AwkwardArrayView | AwkArray,
    *,
    _writer: Writer,
    dataset_kwargs: Mapping[str, Any] = MappingProxyType({}),
):
    from anndata.compat import awkward as ak

    group = f.require_group(k)
    del k
    if isinstance(v, views.AwkwardArrayView):
        # copy to remove the view attributes
        v = copy(v)
    form, length, container = ak.to_buffers(ak.to_packed(v))
    group.attrs["length"] = length
    group.attrs["form"] = form.to_json()
    for k, v in container.items():
        _writer.write_elem(group, k, v, dataset_kwargs=dataset_kwargs)


@_REGISTRY.register_read(H5Group, IOSpec("awkward-array", "0.1.0"))
@_REGISTRY.register_read(ZarrGroup, IOSpec("awkward-array", "0.1.0"))
def read_awkward(elem: GroupStorageType, *, _reader: Reader) -> AwkArray:
    from anndata.compat import awkward as ak

    form = _read_attr(elem.attrs, "form")
    length = _read_attr(elem.attrs, "length")
    container = {k: _reader.read_elem(elem[k]) for k in elem}

    return ak.from_buffers(form, int(length), container)


##############
# DataFrames #
##############


@_REGISTRY.register_write(H5Group, views.DataFrameView, IOSpec("dataframe", "0.2.0"))
@_REGISTRY.register_write(H5Group, pd.DataFrame, IOSpec("dataframe", "0.2.0"))
@_REGISTRY.register_write(ZarrGroup, views.DataFrameView, IOSpec("dataframe", "0.2.0"))
@_REGISTRY.register_write(ZarrGroup, pd.DataFrame, IOSpec("dataframe", "0.2.0"))
def write_dataframe(
    f: GroupStorageType,
    key: str,
    df: views.DataFrameView | pd.DataFrame,
    *,
    _writer: Writer,
    dataset_kwargs: Mapping[str, Any] = MappingProxyType({}),
):
    # Check arguments
    for reserved in ("_index",):
        if reserved in df.columns:
            msg = f"{reserved!r} is a reserved name for dataframe columns."
            raise ValueError(msg)
    group = _require_group_write_dataframe(f, key, df)
    if not df.columns.is_unique:
        duplicates = list(df.columns[df.columns.duplicated()])
        msg = f"Found repeated column names: {duplicates}. Column names must be unique."
        raise ValueError(msg)
    col_names = [check_key(c) for c in df.columns]
    group.attrs["column-order"] = col_names

    if df.index.name is not None:
        if df.index.name in col_names and not pd.Series(
            df.index, index=df.index
        ).equals(df[df.index.name]):
            msg = (
                f"DataFrame.index.name ({df.index.name!r}) is also used by a column "
                "whose values are different. This is not supported. Please make sure "
                "the values are the same, or use a different name."
            )
            raise ValueError(msg)
        index_name = df.index.name
    else:
        index_name = "_index"
    group.attrs["_index"] = check_key(index_name)

    # ._values is "the best" array representation. It's the true array backing the
    # object, where `.values` is always a np.ndarray and .array is always a pandas
    # array.
    _writer.write_elem(
        group, index_name, df.index._values, dataset_kwargs=dataset_kwargs
    )
    for colname, series in df.items():
        # TODO: this should write the "true" representation of the series (i.e. the underlying array or ndarray depending)
        _writer.write_elem(
            group, colname, series._values, dataset_kwargs=dataset_kwargs
        )


@_REGISTRY.register_read(H5Group, IOSpec("dataframe", "0.2.0"))
@_REGISTRY.register_read(ZarrGroup, IOSpec("dataframe", "0.2.0"))
def read_dataframe(elem: GroupStorageType, *, _reader: Reader) -> pd.DataFrame:
    columns = list(_read_attr(elem.attrs, "column-order"))
    idx_key = _read_attr(elem.attrs, "_index")
    df = pd.DataFrame(
        {k: _reader.read_elem(elem[k]) for k in columns},
        index=_reader.read_elem(elem[idx_key]),
        columns=columns if columns else None,
    )
    if idx_key != "_index":
        df.index.name = idx_key
    return df


# TODO: Figure out what indices is allowed to be at each element
@_REGISTRY.register_read_partial(H5Group, IOSpec("dataframe", "0.2.0"))
@_REGISTRY.register_read_partial(ZarrGroup, IOSpec("dataframe", "0.2.0"))
def read_dataframe_partial(
    elem, *, items=None, indices=(slice(None, None), slice(None, None))
):
    if items is not None:
        columns = [
            col for col in _read_attr(elem.attrs, "column-order") if col in items
        ]
    else:
        columns = list(_read_attr(elem.attrs, "column-order"))
    idx_key = _read_attr(elem.attrs, "_index")
    df = pd.DataFrame(
        {k: read_elem_partial(elem[k], indices=indices[0]) for k in columns},
        index=read_elem_partial(elem[idx_key], indices=indices[0]),
        columns=columns if columns else None,
    )
    if idx_key != "_index":
        df.index.name = idx_key
    return df


# Backwards compat dataframe reading


@_REGISTRY.register_read(H5Group, IOSpec("dataframe", "0.1.0"))
@_REGISTRY.register_read(ZarrGroup, IOSpec("dataframe", "0.1.0"))
def read_dataframe_0_1_0(elem: GroupStorageType, *, _reader: Reader) -> pd.DataFrame:
    columns = _read_attr(elem.attrs, "column-order")
    idx_key = _read_attr(elem.attrs, "_index")
    df = pd.DataFrame(
        {k: read_series(elem[k]) for k in columns},
        index=read_series(elem[idx_key]),
        columns=columns if len(columns) else None,
    )
    if idx_key != "_index":
        df.index.name = idx_key
    return df


def read_series(dataset: h5py.Dataset) -> np.ndarray | pd.Categorical:
    # For reading older dataframes
    if "categories" in dataset.attrs:
        if isinstance(dataset, ZarrArray):
            import zarr

            parent_name = dataset.name.rstrip(dataset.basename).strip("/")
            parent = zarr.open(dataset.store, mode="r")[parent_name]
        else:
            parent = dataset.parent
        categories_dset = parent[_read_attr(dataset.attrs, "categories")]
        categories = read_elem(categories_dset)
        ordered = bool(_read_attr(categories_dset.attrs, "ordered", default=False))
        return pd.Categorical.from_codes(
            read_elem(dataset), categories, ordered=ordered
        )
    else:
        return read_elem(dataset)


@_REGISTRY.register_read_partial(H5Group, IOSpec("dataframe", "0.1.0"))
@_REGISTRY.register_read_partial(ZarrGroup, IOSpec("dataframe", "0.1.0"))
def read_partial_dataframe_0_1_0(
    elem, *, items=None, indices=(slice(None), slice(None))
):
    items = slice(None) if items is None else list(items)
    return read_elem(elem)[items].iloc[indices[0]]


###############
# Categorical #
###############


@_REGISTRY.register_write(H5Group, pd.Categorical, IOSpec("categorical", "0.2.0"))
@_REGISTRY.register_write(ZarrGroup, pd.Categorical, IOSpec("categorical", "0.2.0"))
def write_categorical(
    f: GroupStorageType,
    k: str,
    v: pd.Categorical,
    *,
    _writer: Writer,
    dataset_kwargs: Mapping[str, Any] = MappingProxyType({}),
):
    g = f.require_group(k)
    g.attrs["ordered"] = bool(v.ordered)

    _writer.write_elem(g, "codes", v.codes, dataset_kwargs=dataset_kwargs)
    _writer.write_elem(
        g, "categories", v.categories._values, dataset_kwargs=dataset_kwargs
    )


@_REGISTRY.register_read(H5Group, IOSpec("categorical", "0.2.0"))
@_REGISTRY.register_read(ZarrGroup, IOSpec("categorical", "0.2.0"))
def read_categorical(elem: GroupStorageType, *, _reader: Reader) -> pd.Categorical:
    return pd.Categorical.from_codes(
        codes=_reader.read_elem(elem["codes"]),
        categories=_reader.read_elem(elem["categories"]),
        ordered=bool(_read_attr(elem.attrs, "ordered")),
    )


@_REGISTRY.register_read_partial(H5Group, IOSpec("categorical", "0.2.0"))
@_REGISTRY.register_read_partial(ZarrGroup, IOSpec("categorical", "0.2.0"))
def read_partial_categorical(elem, *, items=None, indices=(slice(None),)):
    return pd.Categorical.from_codes(
        codes=read_elem_partial(elem["codes"], indices=indices),
        categories=read_elem(elem["categories"]),
        ordered=bool(_read_attr(elem.attrs, "ordered")),
    )


####################
# Pandas nullables #
####################


@_REGISTRY.register_write(
    H5Group, pd.arrays.IntegerArray, IOSpec("nullable-integer", "0.1.0")
)
@_REGISTRY.register_write(
    ZarrGroup, pd.arrays.IntegerArray, IOSpec("nullable-integer", "0.1.0")
)
@_REGISTRY.register_write(
    H5Group, pd.arrays.BooleanArray, IOSpec("nullable-boolean", "0.1.0")
)
@_REGISTRY.register_write(
    ZarrGroup, pd.arrays.BooleanArray, IOSpec("nullable-boolean", "0.1.0")
)
@_REGISTRY.register_write(
    H5Group, pd.arrays.StringArray, IOSpec("nullable-string-array", "0.1.0")
)
@_REGISTRY.register_write(
    ZarrGroup, pd.arrays.StringArray, IOSpec("nullable-string-array", "0.1.0")
)
def write_nullable(
    f: GroupStorageType,
    k: str,
    v: pd.arrays.IntegerArray | pd.arrays.BooleanArray | pd.arrays.StringArray,
    *,
    _writer: Writer,
    dataset_kwargs: Mapping[str, Any] = MappingProxyType({}),
):
    if (
        isinstance(v, pd.arrays.StringArray)
        and not settings.allow_write_nullable_strings
    ):
        msg = (
            "`anndata.settings.allow_write_nullable_strings` is False, "
            "because writing of `pd.arrays.StringArray` is new "
            "and not supported in anndata < 0.11, still use by many people. "
            "Opt-in to writing these arrays by toggling the setting to True."
        )
        raise RuntimeError(msg)
    g = f.require_group(k)
    values = (
        v.to_numpy(na_value="")
        if isinstance(v, pd.arrays.StringArray)
        else v.to_numpy(na_value=0, dtype=v.dtype.numpy_dtype)
    )
    _writer.write_elem(g, "values", values, dataset_kwargs=dataset_kwargs)
    _writer.write_elem(g, "mask", v.isna(), dataset_kwargs=dataset_kwargs)


def _read_nullable(
    elem: GroupStorageType,
    *,
    _reader: Reader,
    # BaseMaskedArray
    array_type: Callable[
        [NDArray[np.number], NDArray[np.bool_]], pd.api.extensions.ExtensionArray
    ],
) -> pd.api.extensions.ExtensionArray:
    return array_type(
        _reader.read_elem(elem["values"]),
        mask=_reader.read_elem(elem["mask"]),
    )


def _string_array(
    values: np.ndarray, mask: np.ndarray
) -> pd.api.extensions.ExtensionArray:
    """Construct a string array from values and mask."""
    arr = pd.array(
        values.astype(NULLABLE_NUMPY_STRING_TYPE),
        dtype=pd.StringDtype(),
    )
    arr[mask] = pd.NA
    return arr


_REGISTRY.register_read(H5Group, IOSpec("nullable-integer", "0.1.0"))(
    read_nullable_integer := partial(_read_nullable, array_type=pd.arrays.IntegerArray)
)
_REGISTRY.register_read(ZarrGroup, IOSpec("nullable-integer", "0.1.0"))(
    read_nullable_integer
)

_REGISTRY.register_read(H5Group, IOSpec("nullable-boolean", "0.1.0"))(
    read_nullable_boolean := partial(_read_nullable, array_type=pd.arrays.BooleanArray)
)
_REGISTRY.register_read(ZarrGroup, IOSpec("nullable-boolean", "0.1.0"))(
    read_nullable_boolean
)

_REGISTRY.register_read(H5Group, IOSpec("nullable-string-array", "0.1.0"))(
    read_nullable_string := partial(_read_nullable, array_type=_string_array)
)
_REGISTRY.register_read(ZarrGroup, IOSpec("nullable-string-array", "0.1.0"))(
    read_nullable_string
)


###########
# Scalars #
###########


@_REGISTRY.register_read(H5Array, IOSpec("numeric-scalar", "0.2.0"))
@_REGISTRY.register_read(ZarrArray, IOSpec("numeric-scalar", "0.2.0"))
def read_scalar(elem: ArrayStorageType, *, _reader: Reader) -> np.number:
    # TODO: `item` ensures the return is in fact a scalar (needed after zarr v3 which now returns a 1 elem array)
    # https://github.com/zarr-developers/zarr-python/issues/2713
    return elem[()].item()


def _remove_scalar_compression_args(dataset_kwargs: Mapping[str, Any]) -> dict:
    # Can’t compress scalars, error is thrown
    dataset_kwargs = dict(dataset_kwargs)
    for arg in (
        "compression",
        "compression_opts",
        "chunks",
        "shuffle",
        "fletcher32",
        "scaleoffset",
        "compressor",
    ):
        dataset_kwargs.pop(arg, None)
    return dataset_kwargs


def write_scalar_zarr(
    f: ZarrGroup,
    key: str,
    value,
    *,
    _writer: Writer,
    dataset_kwargs: Mapping[str, Any] = MappingProxyType({}),
):
    # these args are ignored in v2: https://zarr.readthedocs.io/en/v2.18.4/api/hierarchy.html#zarr.hierarchy.Group.create_dataset
    # and error out in v3
    dataset_kwargs = _remove_scalar_compression_args(dataset_kwargs)
    if is_zarr_v2():
        return f.create_dataset(key, data=np.array(value), shape=(), **dataset_kwargs)
    else:
        from numcodecs import VLenUTF8
        from zarr.core.dtype import VariableLengthUTF8

        match f.metadata.zarr_format, value:
            case 2, str():
                filters, dtype, fill_value = [VLenUTF8()], VariableLengthUTF8(), ""
            case 3, str():
                filters, dtype, fill_value = None, VariableLengthUTF8(), None
            case _, _:
                filters, dtype, fill_value = None, np.array(value).dtype, None
        a = f.create_array(
            key,
            shape=(),
            dtype=dtype,
            filters=filters,
            fill_value=fill_value,
            **dataset_kwargs,
        )
        a[...] = np.array(value)


def write_hdf5_scalar(
    f: H5Group,
    key: str,
    value,
    *,
    _writer: Writer,
    dataset_kwargs: Mapping[str, Any] = MappingProxyType({}),
):
    # Can’t compress scalars, error is thrown
    dataset_kwargs = _remove_scalar_compression_args(dataset_kwargs)
    f.create_dataset(key, data=np.array(value), **dataset_kwargs)


for numeric_scalar_type in [
    *(bool, np.bool_),
    *(np.uint8, np.uint16, np.uint32, np.uint64),
    *(int, np.int8, np.int16, np.int32, np.int64),
    *(float, *np.floating.__subclasses__()),
    *np.complexfloating.__subclasses__(),
]:
    _REGISTRY.register_write(
        H5Group, numeric_scalar_type, IOSpec("numeric-scalar", "0.2.0")
    )(write_hdf5_scalar)
    _REGISTRY.register_write(
        ZarrGroup, numeric_scalar_type, IOSpec("numeric-scalar", "0.2.0")
    )(write_scalar_zarr)

_REGISTRY.register_write(ZarrGroup, str, IOSpec("string", "0.2.0"))(write_scalar_zarr)
_REGISTRY.register_write(ZarrGroup, np.str_, IOSpec("string", "0.2.0"))(
    write_scalar_zarr
)


@_REGISTRY.register_read(H5Array, IOSpec("string", "0.2.0"))
def read_hdf5_string(elem: H5Array, *, _reader: Reader) -> str:
    return elem.asstr()[()]


@_REGISTRY.register_read(ZarrArray, IOSpec("string", "0.2.0"))
def read_zarr_string(elem: ZarrArray, *, _reader: Reader) -> str:
    return str(elem[()])


_REGISTRY.register_read(H5Array, IOSpec("bytes", "0.2.0"))(read_scalar)
_REGISTRY.register_read(ZarrArray, IOSpec("bytes", "0.2.0"))(read_scalar)


@_REGISTRY.register_write(H5Group, np.str_, IOSpec("string", "0.2.0"))
@_REGISTRY.register_write(H5Group, str, IOSpec("string", "0.2.0"))
def write_string(
    f: H5Group,
    k: str,
    v: np.str_ | str,
    *,
    _writer: Writer,
    dataset_kwargs: Mapping[str, Any],
):
    dataset_kwargs = dataset_kwargs.copy()
    dataset_kwargs.pop("compression", None)
    dataset_kwargs.pop("compression_opts", None)
    f.create_dataset(
        k, data=np.array(v, dtype=h5py.string_dtype(encoding="utf-8")), **dataset_kwargs
    )


# @_REGISTRY.register_write(np.bytes_, IOSpec("bytes", "0.2.0"))
# @_REGISTRY.register_write(bytes, IOSpec("bytes", "0.2.0"))
# def write_string(f, k, v, dataset_kwargs):
#     if "compression" in dataset_kwargs:
#         dataset_kwargs = dict(dataset_kwargs)
#         dataset_kwargs.pop("compression")
#     f.create_dataset(k, data=np.array(v), **dataset_kwargs)<|MERGE_RESOLUTION|>--- conflicted
+++ resolved
@@ -497,32 +497,6 @@
 
 @_REGISTRY.register_write(ZarrGroup, views.DaskArrayView, IOSpec("array", "0.2.0"))
 @_REGISTRY.register_write(ZarrGroup, DaskArray, IOSpec("array", "0.2.0"))
-<<<<<<< HEAD
-def write_basic_dask_zarr(
-    f: ZarrGroup,
-    k: str,
-    elem: DaskArray,
-    *,
-    _writer: Writer,
-    dataset_kwargs: Mapping[str, Any] = MappingProxyType({}),
-):
-    import dask.array as da
-
-    dataset_kwargs = dataset_kwargs.copy()
-    dataset_kwargs = zarr_v3_compressor_compat(dataset_kwargs)
-    if is_zarr_v2():
-        g = f.require_dataset(k, shape=elem.shape, dtype=elem.dtype, **dataset_kwargs)
-    else:
-        if "shards" not in dataset_kwargs and ad.settings.auto_shard_zarr_v3:
-            dataset_kwargs = {**dataset_kwargs, "shards": "auto"}
-        g = f.require_array(k, shape=elem.shape, dtype=elem.dtype, **dataset_kwargs)
-    da.store(elem, g, lock=GLOBAL_LOCK)
-
-
-# Adding this separately because h5py isn't serializable
-# https://github.com/pydata/xarray/issues/4242
-=======
->>>>>>> 3bca27d0
 @_REGISTRY.register_write(H5Group, views.DaskArrayView, IOSpec("array", "0.2.0"))
 @_REGISTRY.register_write(H5Group, DaskArray, IOSpec("array", "0.2.0"))
 def write_basic_dask_dask_dense(

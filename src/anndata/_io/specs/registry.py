from __future__ import annotations

import inspect
import warnings
from collections.abc import Mapping
from dataclasses import dataclass
from functools import singledispatch, wraps
from types import MappingProxyType
from typing import TYPE_CHECKING, Union

import pandas as pd

from anndata._core.anndata import AnnData
from anndata._io.utils import report_read_key_on_error, report_write_key_on_error
from anndata._types import InMemoryArrayOrScalarType
from anndata.compat import _read_attr

if TYPE_CHECKING:
    from collections.abc import Callable, Generator, Iterable
    from typing import Any, TypeAlias

    from anndata._core.storage import StorageType
    from anndata._types import (
        GroupStorageType,
        Read,
        ReadCallback,
        Write,
        WriteCallback,
    )

<<<<<<< HEAD
    from anndata._types import GroupStorageType, StorageType
    from anndata.compat import DaskArray
=======
InMemoryReadElem: TypeAlias = Union[
    dict[str, InMemoryArrayOrScalarType],
    InMemoryArrayOrScalarType,
    AnnData,
    pd.Categorical,
    pd.api.extensions.ExtensionArray,
]
>>>>>>> 9b647c28


# TODO: This probably should be replaced by a hashable Mapping due to conversion b/w "_" and "-"
# TODO: Should filetype be included in the IOSpec if it changes the encoding? Or does the intent that these things be "the same" overrule that?
@dataclass(frozen=True)
class IOSpec:
    encoding_type: str
    encoding_version: str


# TODO: Should this subclass from LookupError?
class IORegistryError(Exception):
    @classmethod
    def _from_write_parts(
        cls, dest_type: type, typ: type, modifiers: frozenset[str]
    ) -> IORegistryError:
        msg = f"No method registered for writing {typ} into {dest_type}"
        if modifiers:
            msg += f" with {modifiers}"
        return cls(msg)

    @classmethod
    def _from_read_parts(
        cls,
        method: str,
        registry: Mapping,
        src_typ: type[StorageType],
        spec: IOSpec,
    ) -> IORegistryError:
        # TODO: Improve error message if type exists, but version does not
        msg = (
            f"No {method} method registered for {spec} from {src_typ}. "
            "You may need to update your installation of anndata."
        )
        return cls(msg)


def write_spec(spec: IOSpec):
    def decorator(func: Callable):
        @wraps(func)
        def wrapper(g: GroupStorageType, k: str, *args, **kwargs):
            result = func(g, k, *args, **kwargs)
            g[k].attrs.setdefault("encoding-type", spec.encoding_type)
            g[k].attrs.setdefault("encoding-version", spec.encoding_version)
            return result

        return wrapper

    return decorator


class IORegistry:
    def __init__(self):
        self.read: dict[tuple[type, IOSpec, frozenset[str]], Read] = {}
        self.read_partial: dict[tuple[type, IOSpec, frozenset[str]], Callable] = {}
        self.write: dict[
            tuple[type, type | tuple[type, str], frozenset[str]], Write
        ] = {}
        self.write_specs: dict[type | tuple[type, str], IOSpec] = {}

    def register_write(
        self,
        dest_type: type,
        src_type: type | tuple[type, str],
        spec: IOSpec | Mapping[str, str],
        modifiers: Iterable[str] = frozenset(),
    ):
        spec = proc_spec(spec)
        modifiers = frozenset(modifiers)

        # Record specification for src_type
        if src_type in self.write_specs and (spec != self.write_specs[src_type]):
            # First check for consistency
            current_spec = self.write_specs[src_type]
            raise TypeError(
                "Cannot overwrite IO specifications. Attempted to overwrite encoding "
                f"for {src_type} from {current_spec} to {spec}"
            )
        else:
            self.write_specs[src_type] = spec

        def _register(func):
            self.write[(dest_type, src_type, modifiers)] = write_spec(spec)(func)
            return func

        return _register

    def get_writer(
        self,
        dest_type: type,
        src_type: type | tuple[type, str],
        modifiers: frozenset[str] = frozenset(),
    ):
        import h5py

        if dest_type is h5py.File:
            dest_type = h5py.Group

        if (dest_type, src_type, modifiers) in self.write:
            return self.write[(dest_type, src_type, modifiers)]
        else:
            raise IORegistryError._from_write_parts(dest_type, src_type, modifiers)

    def has_writer(
        self,
        dest_type: type,
        src_type: type | tuple[type, str],
        modifiers: frozenset[str],
    ):
        return (dest_type, src_type, modifiers) in self.write

    def register_read(
        self,
        src_type: type,
        spec: IOSpec | Mapping[str, str],
        modifiers: Iterable[str] = frozenset(),
    ):
        spec = proc_spec(spec)
        modifiers = frozenset(modifiers)

        def _register(func):
            self.read[(src_type, spec, modifiers)] = func
            return func

        return _register

    def get_reader(
        self, src_type: type, spec: IOSpec, modifiers: frozenset[str] = frozenset()
    ):
        if (src_type, spec, modifiers) in self.read:
            return self.read[(src_type, spec, modifiers)]
        else:
            raise IORegistryError._from_read_parts("read", self.read, src_type, spec)

    def has_reader(
        self, src_type: type, spec: IOSpec, modifiers: frozenset[str] = frozenset()
    ):
        return (src_type, spec, modifiers) in self.read

    def register_read_partial(
        self,
        src_type: type,
        spec: IOSpec | Mapping[str, str],
        modifiers: Iterable[str] = frozenset(),
    ):
        spec = proc_spec(spec)
        modifiers = frozenset(modifiers)

        def _register(func):
            self.read_partial[(src_type, spec, modifiers)] = func
            return func

        return _register

    def get_partial_reader(
        self, src_type: type, spec: IOSpec, modifiers: frozenset[str] = frozenset()
    ):
        if (src_type, spec, modifiers) in self.read_partial:
            return self.read_partial[(src_type, spec, modifiers)]
        else:
            raise IORegistryError._from_read_parts(
                "read_partial", self.read_partial, src_type, spec
            )

    def get_spec(self, elem: Any) -> IOSpec:
        if hasattr(elem, "dtype"):
            typ = (type(elem), elem.dtype.kind)
            if typ in self.write_specs:
                return self.write_specs[typ]
        return self.write_specs[type(elem)]


_REGISTRY = IORegistry()
_LAZY_REGISTRY = IORegistry()


@singledispatch
def proc_spec(spec) -> IOSpec:
    raise NotImplementedError(f"proc_spec not defined for type: {type(spec)}.")


@proc_spec.register(IOSpec)
def proc_spec_spec(spec: IOSpec) -> IOSpec:
    return spec


@proc_spec.register(Mapping)
def proc_spec_mapping(spec: Mapping[str, str]) -> IOSpec:
    return IOSpec(**{k.replace("-", "_"): v for k, v in spec.items()})


def get_spec(
    elem: StorageType,
) -> IOSpec:
    return proc_spec(
        {
            k: _read_attr(elem.attrs, k, "")
            for k in ["encoding-type", "encoding-version"]
        }
    )


def _iter_patterns(
    elem,
) -> Generator[tuple[type, type | str] | tuple[type, type, str], None, None]:
    """Iterates over possible patterns for an element in order of precedence."""
    from anndata.compat import DaskArray

    t = type(elem)

    if isinstance(elem, DaskArray):
        yield (t, type(elem._meta), elem.dtype.kind)
        yield (t, type(elem._meta))
    if hasattr(elem, "dtype"):
        yield (t, elem.dtype.kind)
    yield t


class Reader:
    def __init__(
        self, registry: IORegistry, callback: ReadCallback | None = None
    ) -> None:
        self.registry = registry
        self.callback = callback

    @report_read_key_on_error
    def read_elem(
        self,
        elem: StorageType,
        modifiers: frozenset[str] = frozenset(),
<<<<<<< HEAD
        dataset_kwargs: Mapping[str, Any] = MappingProxyType({}),
    ) -> Any:
=======
    ) -> InMemoryReadElem:
>>>>>>> 9b647c28
        """Read an element from a store. See exported function for more details."""
        from functools import partial

        iospec = get_spec(elem)
        read_func = partial(
            self.registry.get_reader(type(elem), iospec, modifiers),
            _reader=self,
        )
        if self.callback is None:
            return read_func(elem, dataset_kwargs=dataset_kwargs)
        if "dataset_kwargs" not in inspect.getfullargspec(self.callback)[0]:
            warnings.warn(
                "Callback does not accept dataset_kwargs. Ignoring dataset_kwargs.",
                stacklevel=2,
            )
            return self.callback(read_func, elem.name, elem, iospec=iospec)
        return self.callback(
            read_func, elem.name, elem, dataset_kwargs=dataset_kwargs, iospec=iospec
        )


class Writer:
    def __init__(self, registry: IORegistry, callback: WriteCallback | None = None):
        self.registry = registry
        self.callback = callback

    def find_writer(self, dest_type: type, elem, modifiers: frozenset[str]):
        for pattern in _iter_patterns(elem):
            if self.registry.has_writer(dest_type, pattern, modifiers):
                return self.registry.get_writer(dest_type, pattern, modifiers)
        # Raises IORegistryError
        return self.registry.get_writer(dest_type, type(elem), modifiers)

    @report_write_key_on_error
    def write_elem(
        self,
        store: GroupStorageType,
        k: str,
        elem: Any,
        *,
        dataset_kwargs: Mapping[str, Any] = MappingProxyType({}),
        modifiers: frozenset[str] = frozenset(),
    ):
        from functools import partial
        from pathlib import PurePosixPath

        import h5py

        if isinstance(store, h5py.File):
            store = store["/"]

        dest_type = type(store)

        if elem is None:
            return lambda *_, **__: None

        # Normalize k to absolute path
        if not PurePosixPath(k).is_absolute():
            k = str(PurePosixPath(store.name) / k)

        if k == "/":
            store.clear()
        elif k in store:
            del store[k]

        write_func = partial(
            self.find_writer(dest_type, elem, modifiers),
            _writer=self,
        )

        if self.callback is None:
            return write_func(store, k, elem, dataset_kwargs=dataset_kwargs)
        return self.callback(
            write_func,
            store,
            k,
            elem,
            dataset_kwargs=dataset_kwargs,
            iospec=self.registry.get_spec(elem),
        )


def read_elem(elem: StorageType) -> Any:
    """
    Read an element from a store.

    Assumes that the element is encoded using the anndata encoding. This function will
    determine the encoded type using the encoding metadata stored in elem's attributes.

    Params
    ------
    elem
        The stored element.
    """
    return Reader(_REGISTRY).read_elem(elem)


def read_elem_as_dask(
    elem: StorageType, chunks: tuple[int, ...] | None = None
) -> DaskArray:
    """
    Read an element from a store lazily.

    Assumes that the element is encoded using the anndata encoding. This function will
    determine the encoded type using the encoding metadata stored in elem's attributes.


    Parameters
    ----------
    elem
        The stored element.
    chunks, optional
       length `n`, the same `n` as the size of the underlying array.
       Note that the minor axis dimension must match the shape for sparse.

    Returns
    -------
        DaskArray
    """
    return Reader(_LAZY_REGISTRY).read_elem(elem, dataset_kwargs={"chunks": chunks})


def write_elem(
    store: GroupStorageType,
    k: str,
    elem: Any,
    *,
    dataset_kwargs: Mapping[str, Any] = MappingProxyType({}),
) -> None:
    """
    Write an element to a storage group using anndata encoding.

    Params
    ------
    store
        The group to write to.
    k
        The key to write to in the group. Note that absolute paths will be written
        from the root.
    elem
        The element to write. Typically an in-memory object, e.g. an AnnData, pandas
        dataframe, scipy sparse matrix, etc.
    dataset_kwargs
        Keyword arguments to pass to the stores dataset creation function.
        E.g. for zarr this would be `chunks`, `compressor`.
    """
    Writer(_REGISTRY).write_elem(store, k, elem, dataset_kwargs=dataset_kwargs)


# TODO: If all items would be read, just call normal read method
def read_elem_partial(
    elem,
    *,
    items=None,
    indices=(slice(None), slice(None)),
    modifiers: frozenset[str] = frozenset(),
):
    """Read part of an element from an on disk store."""
    return _REGISTRY.get_partial_reader(
        type(elem), get_spec(elem), frozenset(modifiers)
    )(elem, items=items, indices=indices)


@singledispatch
def elem_key(elem) -> str:
    return elem.name


#     raise NotImplementedError()

# @elem_key.register(ZarrGroup)
# @elem_key.register(ZarrArray)
# def _(elem):
#     return elem.name

# @elem_key.register(H5Array)
# @elem_key.register(H5Group)
# def _(elem):
#     re<|MERGE_RESOLUTION|>--- conflicted
+++ resolved
@@ -21,6 +21,7 @@
 
     from anndata._core.storage import StorageType
     from anndata._types import (
+        DaskArray,
         GroupStorageType,
         Read,
         ReadCallback,
@@ -28,10 +29,6 @@
         WriteCallback,
     )
 
-<<<<<<< HEAD
-    from anndata._types import GroupStorageType, StorageType
-    from anndata.compat import DaskArray
-=======
 InMemoryReadElem: TypeAlias = Union[
     dict[str, InMemoryArrayOrScalarType],
     InMemoryArrayOrScalarType,
@@ -39,7 +36,6 @@
     pd.Categorical,
     pd.api.extensions.ExtensionArray,
 ]
->>>>>>> 9b647c28
 
 
 # TODO: This probably should be replaced by a hashable Mapping due to conversion b/w "_" and "-"
@@ -270,12 +266,8 @@
         self,
         elem: StorageType,
         modifiers: frozenset[str] = frozenset(),
-<<<<<<< HEAD
         dataset_kwargs: Mapping[str, Any] = MappingProxyType({}),
-    ) -> Any:
-=======
     ) -> InMemoryReadElem:
->>>>>>> 9b647c28
         """Read an element from a store. See exported function for more details."""
         from functools import partial
 

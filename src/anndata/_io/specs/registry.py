from __future__ import annotations

import inspect
import warnings
from collections.abc import Mapping
from dataclasses import dataclass
from functools import partial, singledispatch, wraps
from types import MappingProxyType
from typing import TYPE_CHECKING, Generic, TypeVar

from anndata._io.utils import report_read_key_on_error, report_write_key_on_error
from anndata._types import Read, ReadLazy, _ReadInternal, _ReadLazyInternal
from anndata.compat import DaskArray, _read_attr

if TYPE_CHECKING:
    from collections.abc import Callable, Generator, Iterable
    from typing import Any

    from anndata._types import (
        GroupStorageType,
        ReadCallback,
        StorageType,
        Write,
        WriteCallback,
        _WriteInternal,
    )
<<<<<<< HEAD
    from anndata.experimental.backed._lazy_arrays import CategoricalArray, MaskedArray
    from anndata.experimental.backed._xarray import Dataset2D
=======
    from anndata.typing import RWAble
>>>>>>> f448eb26

    T = TypeVar("T")
    W = TypeVar("W", bound=_WriteInternal)
    LazyDataStructures = DaskArray | Dataset2D | CategoricalArray | MaskedArray


# TODO: This probably should be replaced by a hashable Mapping due to conversion b/w "_" and "-"
# TODO: Should filetype be included in the IOSpec if it changes the encoding? Or does the intent that these things be "the same" overrule that?
@dataclass(frozen=True)
class IOSpec:
    encoding_type: str
    encoding_version: str


# TODO: Should this subclass from LookupError?
class IORegistryError(Exception):
    @classmethod
    def _from_write_parts(
        cls, dest_type: type, typ: type | tuple[type, str], modifiers: frozenset[str]
    ) -> IORegistryError:
        msg = f"No method registered for writing {typ} into {dest_type}"
        if modifiers:
            msg += f" with {modifiers}"
        return cls(msg)

    @classmethod
    def _from_read_parts(
        cls,
        method: str,
        registry: Mapping,
        src_typ: type[StorageType],
        spec: IOSpec,
    ) -> IORegistryError:
        # TODO: Improve error message if type exists, but version does not
        msg = (
            f"No {method} method registered for {spec} from {src_typ}. "
            "You may need to update your installation of anndata."
        )
        return cls(msg)


def write_spec(spec: IOSpec):
    def decorator(func: W) -> W:
        @wraps(func)
        def wrapper(g: GroupStorageType, k: str, *args, **kwargs):
            result = func(g, k, *args, **kwargs)
            g[k].attrs.setdefault("encoding-type", spec.encoding_type)
            g[k].attrs.setdefault("encoding-version", spec.encoding_version)
            return result

        return wrapper

    return decorator


_R = TypeVar("_R", _ReadInternal, _ReadLazyInternal)
R = TypeVar("R", Read, ReadLazy)


class IORegistry(Generic[_R, R]):
    def __init__(self):
        self.read: dict[tuple[type, IOSpec, frozenset[str]], _R] = {}
        self.read_partial: dict[tuple[type, IOSpec, frozenset[str]], Callable] = {}
        self.write: dict[
            tuple[type, type | tuple[type, str], frozenset[str]], _WriteInternal
        ] = {}
        self.write_specs: dict[type | tuple[type, str] | tuple[type, type], IOSpec] = {}

    def register_write(
        self,
        dest_type: type,
        src_type: type | tuple[type, str],
        spec: IOSpec | Mapping[str, str],
        modifiers: Iterable[str] = frozenset(),
    ) -> Callable[[_WriteInternal[T]], _WriteInternal[T]]:
        spec = proc_spec(spec)
        modifiers = frozenset(modifiers)

        # Record specification for src_type
        if src_type in self.write_specs and (spec != self.write_specs[src_type]):
            # First check for consistency
            current_spec = self.write_specs[src_type]
            raise TypeError(
                "Cannot overwrite IO specifications. Attempted to overwrite encoding "
                f"for {src_type} from {current_spec} to {spec}"
            )
        else:
            self.write_specs[src_type] = spec

        def _register(func):
            self.write[(dest_type, src_type, modifiers)] = write_spec(spec)(func)
            return func

        return _register

    def get_write(
        self,
        dest_type: type,
        src_type: type | tuple[type, str],
        modifiers: frozenset[str] = frozenset(),
        *,
        writer: Writer,
    ) -> Write:
        import h5py

        if dest_type is h5py.File:
            dest_type = h5py.Group

        if (dest_type, src_type, modifiers) not in self.write:
            raise IORegistryError._from_write_parts(dest_type, src_type, modifiers)
        internal = self.write[(dest_type, src_type, modifiers)]
        return partial(internal, _writer=writer)

    def has_write(
        self,
        dest_type: type,
        src_type: type | tuple[type, str],
        modifiers: frozenset[str],
    ) -> bool:
        return (dest_type, src_type, modifiers) in self.write

    def register_read(
        self,
        src_type: type,
        spec: IOSpec | Mapping[str, str],
        modifiers: Iterable[str] = frozenset(),
    ) -> Callable[[_R], _R]:
        spec = proc_spec(spec)
        modifiers = frozenset(modifiers)

        def _register(func):
            self.read[(src_type, spec, modifiers)] = func
            return func

        return _register

    def get_read(
        self,
        src_type: type,
        spec: IOSpec,
        modifiers: frozenset[str] = frozenset(),
        *,
        reader: Reader,
    ) -> R:
        if (src_type, spec, modifiers) not in self.read:
            raise IORegistryError._from_read_parts("read", self.read, src_type, spec)
        internal = self.read[(src_type, spec, modifiers)]
        return partial(internal, _reader=reader)

    def has_read(
        self, src_type: type, spec: IOSpec, modifiers: frozenset[str] = frozenset()
    ) -> bool:
        return (src_type, spec, modifiers) in self.read

    def register_read_partial(
        self,
        src_type: type,
        spec: IOSpec | Mapping[str, str],
        modifiers: Iterable[str] = frozenset(),
    ):
        spec = proc_spec(spec)
        modifiers = frozenset(modifiers)

        def _register(func):
            self.read_partial[(src_type, spec, modifiers)] = func
            return func

        return _register

    def get_partial_read(
        self, src_type: type, spec: IOSpec, modifiers: frozenset[str] = frozenset()
    ):
        if (src_type, spec, modifiers) in self.read_partial:
            return self.read_partial[(src_type, spec, modifiers)]
        else:
            raise IORegistryError._from_read_parts(
                "read_partial", self.read_partial, src_type, spec
            )

    def get_spec(self, elem: Any) -> IOSpec:
        if isinstance(elem, DaskArray):
            if (typ_meta := (DaskArray, type(elem._meta))) in self.write_specs:
                return self.write_specs[typ_meta]
        elif hasattr(elem, "dtype"):
            if (typ_kind := (type(elem), elem.dtype.kind)) in self.write_specs:
                return self.write_specs[typ_kind]
        return self.write_specs[type(elem)]


_REGISTRY: IORegistry[_ReadInternal, Read] = IORegistry()
_LAZY_REGISTRY: IORegistry[_ReadLazyInternal, ReadLazy] = IORegistry()


@singledispatch
def proc_spec(spec) -> IOSpec:
    raise NotImplementedError(f"proc_spec not defined for type: {type(spec)}.")


@proc_spec.register(IOSpec)
def proc_spec_spec(spec: IOSpec) -> IOSpec:
    return spec


@proc_spec.register(Mapping)
def proc_spec_mapping(spec: Mapping[str, str]) -> IOSpec:
    return IOSpec(**{k.replace("-", "_"): v for k, v in spec.items()})


def get_spec(
    elem: StorageType,
) -> IOSpec:
    return proc_spec(
        {
            k: _read_attr(elem.attrs, k, "")
            for k in ["encoding-type", "encoding-version"]
        }
    )


def _iter_patterns(
    elem,
) -> Generator[tuple[type, type | str] | tuple[type, type, str], None, None]:
    """Iterates over possible patterns for an element in order of precedence."""
    from anndata.compat import DaskArray

    t = type(elem)

    if isinstance(elem, DaskArray):
        yield (t, type(elem._meta), elem.dtype.kind)
        yield (t, type(elem._meta))
    if hasattr(elem, "dtype"):
        yield (t, elem.dtype.kind)
    yield t


class Reader:
    def __init__(
        self, registry: IORegistry, callback: ReadCallback | None = None
    ) -> None:
        self.registry = registry
        self.callback = callback

    @report_read_key_on_error
    def read_elem(
        self,
        elem: StorageType,
        modifiers: frozenset[str] = frozenset(),
    ) -> RWAble:
        """Read an element from a store. See exported function for more details."""

        iospec = get_spec(elem)
        read_func: Read = self.registry.get_read(
            type(elem), iospec, modifiers, reader=self
        )
        if self.callback is None:
            return read_func(elem)
        return self.callback(read_func, elem.name, elem, iospec=iospec)


class LazyReader(Reader):
    @report_read_key_on_error
    def read_elem(
        self,
        elem: StorageType,
        modifiers: frozenset[str] = frozenset(),
        chunks: tuple[int, ...] | None = None,
    ) -> LazyDataStructures:
        """Read a dask element from a store. See exported function for more details."""

        iospec = get_spec(elem)
        read_func: ReadLazy = self.registry.get_read(
            type(elem), iospec, modifiers, reader=self
        )
        if self.callback is not None:
            msg = "Dask reading does not use a callback. Ignoring callback."
            warnings.warn(msg, stacklevel=2)
        if "chunks" in inspect.signature(read_func).parameters:
            return read_func(elem, chunks=chunks)
        return read_func(elem)


class Writer:
    def __init__(self, registry: IORegistry, callback: WriteCallback | None = None):
        self.registry = registry
        self.callback = callback

    def find_write_func(
        self, dest_type: type, elem: Any, modifiers: frozenset[str]
    ) -> Write:
        for pattern in _iter_patterns(elem):
            if self.registry.has_write(dest_type, pattern, modifiers):
                return self.registry.get_write(
                    dest_type, pattern, modifiers, writer=self
                )
        # Raises IORegistryError
        return self.registry.get_write(dest_type, type(elem), modifiers, writer=self)

    @report_write_key_on_error
    def write_elem(
        self,
        store: GroupStorageType,
        k: str,
        elem: RWAble,
        *,
        dataset_kwargs: Mapping[str, Any] = MappingProxyType({}),
        modifiers: frozenset[str] = frozenset(),
    ):
        from pathlib import PurePosixPath

        import h5py

        if isinstance(store, h5py.File):
            store = store["/"]

        dest_type = type(store)

        if elem is None:
            return lambda *_, **__: None

        # Normalize k to absolute path
        if not PurePosixPath(k).is_absolute():
            k = str(PurePosixPath(store.name) / k)

        if k == "/":
            store.clear()
        elif k in store:
            del store[k]

        write_func = self.find_write_func(dest_type, elem, modifiers)

        if self.callback is None:
            return write_func(store, k, elem, dataset_kwargs=dataset_kwargs)
        return self.callback(
            write_func,
            store,
            k,
            elem,
            dataset_kwargs=dataset_kwargs,
            iospec=self.registry.get_spec(elem),
        )


def read_elem(elem: StorageType) -> RWAble:
    """
    Read an element from a store.

    Assumes that the element is encoded using the anndata encoding. This function will
    determine the encoded type using the encoding metadata stored in elem's attributes.

    Params
    ------
    elem
        The stored element.
    """
    return Reader(_REGISTRY).read_elem(elem)


def read_elem_lazy(
    elem: StorageType, chunks: tuple[int, ...] | None = None
) -> LazyDataStructures:
    """
    Read an element from a store lazily.

    Assumes that the element is encoded using the anndata encoding. This function will
    determine the encoded type using the encoding metadata stored in elem's attributes.


    Parameters
    ----------
    elem
        The stored element.
    chunks, optional
       length `n`, the same `n` as the size of the underlying array.
       Note that the minor axis dimension must match the shape for sparse.

    Returns
    -------
        DaskArray
    """
    return LazyReader(_LAZY_REGISTRY).read_elem(elem, chunks=chunks)


def write_elem(
    store: GroupStorageType,
    k: str,
    elem: RWAble,
    *,
    dataset_kwargs: Mapping[str, Any] = MappingProxyType({}),
) -> None:
    """
    Write an element to a storage group using anndata encoding.

    Params
    ------
    store
        The group to write to.
    k
        The key to write to in the group. Note that absolute paths will be written
        from the root.
    elem
        The element to write. Typically an in-memory object, e.g. an AnnData, pandas
        dataframe, scipy sparse matrix, etc.
    dataset_kwargs
        Keyword arguments to pass to the stores dataset creation function.
        E.g. for zarr this would be `chunks`, `compressor`.
    """
    Writer(_REGISTRY).write_elem(store, k, elem, dataset_kwargs=dataset_kwargs)


# TODO: If all items would be read, just call normal read method
def read_elem_partial(
    elem,
    *,
    items=None,
    indices=(slice(None), slice(None)),
    modifiers: frozenset[str] = frozenset(),
):
    """Read part of an element from an on disk store."""
    read_partial = _REGISTRY.get_partial_read(
        type(elem), get_spec(elem), frozenset(modifiers)
    )
    return read_partial(elem, items=items, indices=indices)<|MERGE_RESOLUTION|>--- conflicted
+++ resolved
@@ -24,12 +24,9 @@
         WriteCallback,
         _WriteInternal,
     )
-<<<<<<< HEAD
     from anndata.experimental.backed._lazy_arrays import CategoricalArray, MaskedArray
     from anndata.experimental.backed._xarray import Dataset2D
-=======
     from anndata.typing import RWAble
->>>>>>> f448eb26
 
     T = TypeVar("T")
     W = TypeVar("W", bound=_WriteInternal)

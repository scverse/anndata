from __future__ import annotations

import inspect
import warnings
from collections.abc import Mapping
from dataclasses import dataclass
from functools import partial, singledispatch, wraps
from types import MappingProxyType
from typing import TYPE_CHECKING, Generic, TypeVar

from anndata._io.utils import report_read_key_on_error, report_write_key_on_error
from anndata._types import Read, ReadLazy, _ReadInternal, _ReadLazyInternal
from anndata.compat import DaskArray, _read_attr

if TYPE_CHECKING:
    from collections.abc import Callable, Generator, Iterable
    from typing import Any

    from anndata._types import (
        GroupStorageType,
        ReadCallback,
        StorageType,
        Write,
        WriteCallback,
        _WriteInternal,
    )
    from anndata.experimental.backed._compat import Dataset2D
    from anndata.experimental.backed._lazy_arrays import CategoricalArray, MaskedArray
    from anndata.typing import RWAble

    T = TypeVar("T")
    W = TypeVar("W", bound=_WriteInternal)
    LazyDataStructures = DaskArray | Dataset2D | CategoricalArray | MaskedArray


# TODO: This probably should be replaced by a hashable Mapping due to conversion b/w "_" and "-"
# TODO: Should filetype be included in the IOSpec if it changes the encoding? Or does the intent that these things be "the same" overrule that?
@dataclass(frozen=True)
class IOSpec:
    encoding_type: str
    encoding_version: str


# TODO: Should this subclass from LookupError?
class IORegistryError(Exception):
    @classmethod
    def _from_write_parts(
        cls, dest_type: type, typ: type | tuple[type, str], modifiers: frozenset[str]
    ) -> IORegistryError:
        msg = f"No method registered for writing {typ} into {dest_type}"
        if modifiers:
            msg += f" with {modifiers}"
        return cls(msg)

    @classmethod
    def _from_read_parts(
        cls,
        method: str,
        registry: Mapping,
        src_typ: type[StorageType],
        spec: IOSpec,
    ) -> IORegistryError:
        # TODO: Improve error message if type exists, but version does not
        msg = (
            f"No {method} method registered for {spec} from {src_typ}. "
            "You may need to update your installation of anndata."
        )
        return cls(msg)


def write_spec(spec: IOSpec):
    def decorator(func: W) -> W:
        @wraps(func)
        def wrapper(g: GroupStorageType, k: str, *args, **kwargs):
            result = func(g, k, *args, **kwargs)
            g[k].attrs.setdefault("encoding-type", spec.encoding_type)
            g[k].attrs.setdefault("encoding-version", spec.encoding_version)
            return result

        return wrapper

    return decorator


_R = TypeVar("_R", _ReadInternal, _ReadLazyInternal)
R = TypeVar("R", Read, ReadLazy)


class IORegistry(Generic[_R, R]):
    def __init__(self):
        self.read: dict[tuple[type, IOSpec, frozenset[str]], _R] = {}
        self.read_partial: dict[tuple[type, IOSpec, frozenset[str]], Callable] = {}
        self.write: dict[
            tuple[type, type | tuple[type, str], frozenset[str]], _WriteInternal
        ] = {}
        self.write_specs: dict[type | tuple[type, str] | tuple[type, type], IOSpec] = {}

    def register_write(
        self,
        dest_type: type,
        src_type: type | tuple[type, str],
        spec: IOSpec | Mapping[str, str],
        modifiers: Iterable[str] = frozenset(),
    ) -> Callable[[_WriteInternal[T]], _WriteInternal[T]]:
        spec = proc_spec(spec)
        modifiers = frozenset(modifiers)

        # Record specification for src_type
        if src_type in self.write_specs and (spec != self.write_specs[src_type]):
            # First check for consistency
            current_spec = self.write_specs[src_type]
            raise TypeError(
                "Cannot overwrite IO specifications. Attempted to overwrite encoding "
                f"for {src_type} from {current_spec} to {spec}"
            )
        else:
            self.write_specs[src_type] = spec

        def _register(func):
            self.write[(dest_type, src_type, modifiers)] = write_spec(spec)(func)
            return func

        return _register

    def get_write(
        self,
        dest_type: type,
        src_type: type | tuple[type, str],
        modifiers: frozenset[str] = frozenset(),
        *,
        writer: Writer,
    ) -> Write:
        import h5py

        if dest_type is h5py.File:
            dest_type = h5py.Group

        if (dest_type, src_type, modifiers) not in self.write:
            raise IORegistryError._from_write_parts(dest_type, src_type, modifiers)
        internal = self.write[(dest_type, src_type, modifiers)]
        return partial(internal, _writer=writer)

    def has_write(
        self,
        dest_type: type,
        src_type: type | tuple[type, str],
        modifiers: frozenset[str],
    ) -> bool:
        return (dest_type, src_type, modifiers) in self.write

    def register_read(
        self,
        src_type: type,
        spec: IOSpec | Mapping[str, str],
        modifiers: Iterable[str] = frozenset(),
    ) -> Callable[[_R], _R]:
        spec = proc_spec(spec)
        modifiers = frozenset(modifiers)

        def _register(func):
            self.read[(src_type, spec, modifiers)] = func
            return func

        return _register

    def get_read(
        self,
        src_type: type,
        spec: IOSpec,
        modifiers: frozenset[str] = frozenset(),
        *,
        reader: Reader,
    ) -> R:
        if (src_type, spec, modifiers) not in self.read:
            raise IORegistryError._from_read_parts("read", self.read, src_type, spec)
        internal = self.read[(src_type, spec, modifiers)]
        return partial(internal, _reader=reader)

    def has_read(
        self, src_type: type, spec: IOSpec, modifiers: frozenset[str] = frozenset()
    ) -> bool:
        return (src_type, spec, modifiers) in self.read

    def register_read_partial(
        self,
        src_type: type,
        spec: IOSpec | Mapping[str, str],
        modifiers: Iterable[str] = frozenset(),
    ):
        spec = proc_spec(spec)
        modifiers = frozenset(modifiers)

        def _register(func):
            self.read_partial[(src_type, spec, modifiers)] = func
            return func

        return _register

    def get_partial_read(
        self, src_type: type, spec: IOSpec, modifiers: frozenset[str] = frozenset()
    ):
        if (src_type, spec, modifiers) in self.read_partial:
            return self.read_partial[(src_type, spec, modifiers)]
        else:
            raise IORegistryError._from_read_parts(
                "read_partial", self.read_partial, src_type, spec
            )

    def get_spec(self, elem: Any) -> IOSpec:
        if isinstance(elem, DaskArray):
            if (typ_meta := (DaskArray, type(elem._meta))) in self.write_specs:
                return self.write_specs[typ_meta]
        elif hasattr(elem, "dtype"):
            if (typ_kind := (type(elem), elem.dtype.kind)) in self.write_specs:
                return self.write_specs[typ_kind]
        return self.write_specs[type(elem)]


_REGISTRY: IORegistry[_ReadInternal, Read] = IORegistry()
_LAZY_REGISTRY: IORegistry[_ReadLazyInternal, ReadLazy] = IORegistry()


@singledispatch
def proc_spec(spec) -> IOSpec:
    raise NotImplementedError(f"proc_spec not defined for type: {type(spec)}.")


@proc_spec.register(IOSpec)
def proc_spec_spec(spec: IOSpec) -> IOSpec:
    return spec


@proc_spec.register(Mapping)
def proc_spec_mapping(spec: Mapping[str, str]) -> IOSpec:
    return IOSpec(**{k.replace("-", "_"): v for k, v in spec.items()})


def get_spec(
    elem: StorageType,
) -> IOSpec:
    return proc_spec(
        {
            k: _read_attr(elem.attrs, k, "")
            for k in ["encoding-type", "encoding-version"]
        }
    )


def _iter_patterns(
    elem,
) -> Generator[tuple[type, type | str] | tuple[type, type, str], None, None]:
    """Iterates over possible patterns for an element in order of precedence."""
    from anndata.compat import DaskArray

    t = type(elem)

    if isinstance(elem, DaskArray):
        yield (t, type(elem._meta), elem.dtype.kind)
        yield (t, type(elem._meta))
    if hasattr(elem, "dtype"):
        yield (t, elem.dtype.kind)
    yield t


class Reader:
    def __init__(
        self, registry: IORegistry, callback: ReadCallback | None = None
    ) -> None:
        self.registry = registry
        self.callback = callback

    @report_read_key_on_error
    def read_elem(
        self,
        elem: StorageType,
        modifiers: frozenset[str] = frozenset(),
    ) -> RWAble:
        """Read an element from a store. See exported function for more details."""

        iospec = get_spec(elem)
        read_func: Read = self.registry.get_read(
            type(elem), iospec, modifiers, reader=self
        )
        if self.callback is None:
            return read_func(elem)
        return self.callback(read_func, elem.name, elem, iospec=iospec)


class LazyReader(Reader):
    @report_read_key_on_error
    def read_elem(
        self,
        elem: StorageType,
        modifiers: frozenset[str] = frozenset(),
        chunks: tuple[int, ...] | None = None,
        **kwargs,
    ) -> LazyDataStructures:
        """Read a dask element from a store. See exported function for more details."""

        iospec = get_spec(elem)
        read_func: ReadLazy = self.registry.get_read(
            type(elem), iospec, modifiers, reader=self
        )
        if self.callback is not None:
            msg = "Dask reading does not use a callback. Ignoring callback."
            warnings.warn(msg, stacklevel=2)
        read_params = inspect.signature(read_func).parameters
        for kwarg in kwargs:
            if kwarg not in read_params:
                msg = (
                    f"Keyword argument {kwarg} passed to read_elem_lazy are not supported by the "
                    "registered read function."
                )
                raise ValueError(msg)
        if "chunks" in read_params:
            kwargs["chunks"] = chunks
        return read_func(elem, **kwargs)


class Writer:
    def __init__(self, registry: IORegistry, callback: WriteCallback | None = None):
        self.registry = registry
        self.callback = callback

    def find_write_func(
        self, dest_type: type, elem: Any, modifiers: frozenset[str]
    ) -> Write:
        for pattern in _iter_patterns(elem):
            if self.registry.has_write(dest_type, pattern, modifiers):
                return self.registry.get_write(
                    dest_type, pattern, modifiers, writer=self
                )
        # Raises IORegistryError
        return self.registry.get_write(dest_type, type(elem), modifiers, writer=self)

    @report_write_key_on_error
    def write_elem(
        self,
        store: GroupStorageType,
        k: str,
        elem: RWAble,
        *,
        dataset_kwargs: Mapping[str, Any] = MappingProxyType({}),
        modifiers: frozenset[str] = frozenset(),
    ):
        from pathlib import PurePosixPath

        import h5py

        if isinstance(store, h5py.File):
            store = store["/"]

        dest_type = type(store)

        if elem is None:
            return lambda *_, **__: None

        # Normalize k to absolute path
        if not PurePosixPath(k).is_absolute():
            k = str(PurePosixPath(store.name) / k)

        if k == "/":
            store.clear()
        elif k in store:
            del store[k]

        write_func = self.find_write_func(dest_type, elem, modifiers)

        if self.callback is None:
            return write_func(store, k, elem, dataset_kwargs=dataset_kwargs)
        return self.callback(
            write_func,
            store,
            k,
            elem,
            dataset_kwargs=dataset_kwargs,
            iospec=self.registry.get_spec(elem),
        )


def read_elem(elem: StorageType) -> RWAble:
    """
    Read an element from a store.

    Assumes that the element is encoded using the anndata encoding. This function will
    determine the encoded type using the encoding metadata stored in elem's attributes.

    Params
    ------
    elem
        The stored element.
    """
    return Reader(_REGISTRY).read_elem(elem)


def read_elem_lazy(
    elem: StorageType, chunks: tuple[int, ...] | None = None, **kwargs
) -> LazyDataStructures:
    """
    Read an element from a store lazily.

    Assumes that the element is encoded using the anndata encoding. This function will
    determine the encoded type using the encoding metadata stored in elem's attributes.


    Parameters
    ----------
    elem
        The stored element.
    chunks, optional
       length `n`, the same `n` as the size of the underlying array.
       Note that the minor axis dimension must match the shape for sparse.
       Defaults to `(1000, adata.shape[1])` for CSR sparse,
       `(adata.shape[0], 1000)` for CSC sparse,
       and the on-disk chunking otherwise for dense.
       Can use `-1` or `None` to indicate use of the size of the corresponding dimension.

    Returns
    -------
        DaskArray

    Examples
    --------

    Setting up our example:

    >>> from scanpy.datasets import pbmc3k
    >>> import tempfile
    >>> import anndata as ad
    >>> import zarr

    >>> tmp_path = tempfile.gettempdir()
    >>> zarr_path = tmp_path + "/adata.zarr"

    >>> adata = pbmc3k()
    >>> adata.layers["dense"] = adata.X.toarray()
    >>> adata.write_zarr(zarr_path)

    Reading a sparse matrix from a zarr store lazily, with custom chunk size and default:

    >>> g = zarr.open(zarr_path)
    >>> adata.X = ad.experimental.read_elem_lazy(g["X"])
    >>> adata.X
    dask.array<make_dask_chunk, shape=(2700, 32738), dtype=float32, chunksize=(1000, 32738), chunktype=scipy.csr_matrix>
    >>> adata.X = ad.experimental.read_elem_lazy(g["X"], chunks=(500, adata.shape[1]))
    >>> adata.X
    dask.array<make_dask_chunk, shape=(2700, 32738), dtype=float32, chunksize=(500, 32738), chunktype=scipy.csr_matrix>

    Reading a dense matrix from a zarr store lazily:

    >>> adata.layers["dense"] = ad.experimental.read_elem_lazy(g["layers/dense"])
    >>> adata.layers["dense"]
    dask.array<from-zarr, shape=(2700, 32738), dtype=float32, chunksize=(169, 2047), chunktype=numpy.ndarray>

    Making a new anndata object from on-disk, with custom chunks:

    >>> adata = ad.AnnData(
    ...     obs=ad.io.read_elem(g["obs"]),
    ...     var=ad.io.read_elem(g["var"]),
    ...     uns=ad.io.read_elem(g["uns"]),
    ...     obsm=ad.io.read_elem(g["obsm"]),
    ...     varm=ad.io.read_elem(g["varm"]),
    ... )
<<<<<<< HEAD
    >>> adata.X = ad.experimental.read_elem_lazy(g["X"], chunks=(500, adata.shape[1]))
    >>> adata.layers["dense"] = ad.experimental.read_elem_lazy(g["layers/dense"])
=======
    >>> adata.X = ad.experimental.read_elem_as_dask(
    ...     g["X"], chunks=(500, adata.shape[1])
    ... )
    >>> adata.layers["dense"] = ad.experimental.read_elem_as_dask(g["layers/dense"])

    We also support using -1 and None as a chunk size to signify the reading the whole axis:

    >>> adata.X = ad.experimental.read_elem_as_dask(g["X"], chunks=(500, -1))
    >>> adata.X = ad.experimental.read_elem_as_dask(g["X"], chunks=(500, None))
>>>>>>> 41369da1
    """
    return LazyReader(_LAZY_REGISTRY).read_elem(elem, chunks=chunks, **kwargs)


def write_elem(
    store: GroupStorageType,
    k: str,
    elem: RWAble,
    *,
    dataset_kwargs: Mapping[str, Any] = MappingProxyType({}),
) -> None:
    """
    Write an element to a storage group using anndata encoding.

    Params
    ------
    store
        The group to write to.
    k
        The key to write to in the group. Note that absolute paths will be written
        from the root.
    elem
        The element to write. Typically an in-memory object, e.g. an AnnData, pandas
        dataframe, scipy sparse matrix, etc.
    dataset_kwargs
        Keyword arguments to pass to the stores dataset creation function.
        E.g. for zarr this would be `chunks`, `compressor`.
    """
    Writer(_REGISTRY).write_elem(store, k, elem, dataset_kwargs=dataset_kwargs)


# TODO: If all items would be read, just call normal read method
def read_elem_partial(
    elem,
    *,
    items=None,
    indices=(slice(None), slice(None)),
    modifiers: frozenset[str] = frozenset(),
):
    """Read part of an element from an on disk store."""
    read_partial = _REGISTRY.get_partial_read(
        type(elem), get_spec(elem), frozenset(modifiers)
    )
    return read_partial(elem, items=items, indices=indices)<|MERGE_RESOLUTION|>--- conflicted
+++ resolved
@@ -461,20 +461,13 @@
     ...     obsm=ad.io.read_elem(g["obsm"]),
     ...     varm=ad.io.read_elem(g["varm"]),
     ... )
-<<<<<<< HEAD
     >>> adata.X = ad.experimental.read_elem_lazy(g["X"], chunks=(500, adata.shape[1]))
     >>> adata.layers["dense"] = ad.experimental.read_elem_lazy(g["layers/dense"])
-=======
-    >>> adata.X = ad.experimental.read_elem_as_dask(
-    ...     g["X"], chunks=(500, adata.shape[1])
-    ... )
-    >>> adata.layers["dense"] = ad.experimental.read_elem_as_dask(g["layers/dense"])
 
     We also support using -1 and None as a chunk size to signify the reading the whole axis:
 
-    >>> adata.X = ad.experimental.read_elem_as_dask(g["X"], chunks=(500, -1))
-    >>> adata.X = ad.experimental.read_elem_as_dask(g["X"], chunks=(500, None))
->>>>>>> 41369da1
+    >>> adata.X = ad.experimental.read_elem_lazy(g["X"], chunks=(500, -1))
+    >>> adata.X = ad.experimental.read_elem_lazy(g["X"], chunks=(500, None))
     """
     return LazyReader(_LAZY_REGISTRY).read_elem(elem, chunks=chunks, **kwargs)
 

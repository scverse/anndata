--- conflicted
+++ resolved
@@ -27,7 +27,6 @@
 T = TypeVar("T")
 
 
-<<<<<<< HEAD
 def _check_rec_array(adata):
     if settings.zarr_write_format == 3:
         if any(
@@ -39,9 +38,7 @@
             raise NotImplementedError(msg)
 
 
-=======
 @no_write_dataset_2d
->>>>>>> e89c77ff
 def write_zarr(
     store: StoreLike,
     adata: AnnData,

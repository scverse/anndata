--- conflicted
+++ resolved
@@ -47,12 +47,8 @@
     adata: AnnData,
     *,
     as_dense: Sequence[str] = (),
-<<<<<<< HEAD
     strings_to_categoricals: bool = True,
-    dataset_kwargs: Mapping = MappingProxyType({}),
-=======
     dataset_kwargs: Mapping[str, Any] = MappingProxyType({}),
->>>>>>> 823bb0d6
     **kwargs,
 ) -> None:
     if isinstance(as_dense, str):

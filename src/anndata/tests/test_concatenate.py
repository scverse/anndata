--- conflicted
+++ resolved
@@ -1169,11 +1169,7 @@
     assert_equal(a, b)
 
 
-<<<<<<< HEAD
 def test_batch_key(axis_name):
-=======
-def test_batch_key(axis):
->>>>>>> 20535bfe
     """Test that concat only adds a label if the key is provided"""
 
     get_annot = attrgetter(axis_name)

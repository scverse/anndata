--- conflicted
+++ resolved
@@ -4,11 +4,7 @@
 import random
 import re
 import warnings
-<<<<<<< HEAD
 from collections import Counter, defaultdict
-=======
-from collections import Counter
->>>>>>> 664b629d
 from collections.abc import Mapping
 from contextlib import contextmanager
 from functools import partial, singledispatch, wraps
@@ -41,7 +37,7 @@
 from anndata.utils import asarray
 
 if TYPE_CHECKING:
-    from collections.abc import Collection, Iterable
+    from collections.abc import Collection
     from typing import Callable, Literal, TypeGuard, TypeVar
 
     DT = TypeVar("DT")
@@ -1047,45 +1043,6 @@
     from zarr import DirectoryStore
 else:
 
-<<<<<<< HEAD
-    class AccessTrackingStore(zarr.DirectoryStore):
-        def __init__(self, *args, **kwargs):
-            super().__init__(*args, **kwargs)
-            self._access_count = Counter()
-            self._accessed = defaultdict(set)
-            self._accessed_keys = defaultdict(list)
-
-        def __getitem__(self, key: str):
-            for tracked in self._access_count:
-                if tracked in key:
-                    self._access_count[tracked] += 1
-                    self._accessed[tracked].add(key)
-                    self._accessed_keys[tracked] += [key]
-            return super().__getitem__(key)
-
-        def get_access_count(self, key: str) -> int:
-            # access defaultdict when value is not there causes key to be there,
-            # which causes it to be tracked
-            if key not in self._access_count:
-                raise ValueError(f"{key} not found among access count")
-            return self._access_count[key]
-
-        def get_subkeys_accessed(self, key: str) -> set[str]:
-            if key not in self._accessed:
-                raise ValueError(f"{key} not found among accessed")
-            return self._accessed[key]
-
-        def get_accessed_keys(self, key: str) -> list[str]:
-            if key not in self._accessed_keys:
-                raise ValueError(f"{key} not found among accessed keys")
-            return self._accessed_keys[key]
-
-        def initialize_key_trackers(self, keys_to_track: Collection[str]):
-            for k in keys_to_track:
-                self._access_count[k] = 0
-                self._accessed_keys[k] = []
-                self._accessed[k] = set()
-=======
     class DirectoryStore:
         def __init__(self, *_args, **_kwargs) -> None:
             cls_name = type(self).__name__
@@ -1094,42 +1051,48 @@
 
 
 class AccessTrackingStore(DirectoryStore):
-    _access_count: Counter[str]
-    _accessed_keys: dict[str, list[str]]
-
     def __init__(self, *args, **kwargs):
         super().__init__(*args, **kwargs)
         self._access_count = Counter()
-        self._accessed_keys = {}
-
-    def __getitem__(self, key: str) -> object:
+        self._accessed = defaultdict(set)
+        self._accessed_keys = defaultdict(list)
+
+    def __getitem__(self, key: str):
         for tracked in self._access_count:
             if tracked in key:
                 self._access_count[tracked] += 1
+                self._accessed[tracked].add(key)
                 self._accessed_keys[tracked] += [key]
         return super().__getitem__(key)
->>>>>>> 664b629d
 
     def get_access_count(self, key: str) -> int:
+        # access defaultdict when value is not there causes key to be there,
+        # which causes it to be tracked
+        if key not in self._access_count:
+            raise ValueError(f"{key} not found among access count")
         return self._access_count[key]
 
-<<<<<<< HEAD
-        def assert_access_count(self, key: str, count: int):
-            assert self.get_access_count(key) == count, self.get_subkeys_accessed(key)
-
-except ImportError:
-=======
+    def get_subkeys_accessed(self, key: str) -> set[str]:
+        if key not in self._accessed:
+            raise ValueError(f"{key} not found among accessed")
+        return self._accessed[key]
+
     def get_accessed_keys(self, key: str) -> list[str]:
+        if key not in self._accessed_keys:
+            raise ValueError(f"{key} not found among accessed keys")
         return self._accessed_keys[key]
->>>>>>> 664b629d
-
-    def initialize_key_trackers(self, keys_to_track: Iterable[str]) -> None:
+
+    def initialize_key_trackers(self, keys_to_track: Collection[str]):
         for k in keys_to_track:
             self._access_count[k] = 0
             self._accessed_keys[k] = []
-
-    def reset_key_trackers(self) -> None:
+            self._accessed[k] = set()
+
+    def reset_key_trackers(self):
         self.initialize_key_trackers(self._access_count.keys())
+
+    def assert_access_count(self, key: str, count: int):
+        assert self.get_access_count(key) == count, self.get_subkeys_accessed(key)
 
 
 def get_multiindex_columns_df(shape: tuple[int, int]) -> pd.DataFrame:

from __future__ import annotations

import itertools
import random
import warnings
from collections import Counter, defaultdict
from collections.abc import Mapping
from functools import partial, singledispatch, wraps
from importlib.util import find_spec
from string import ascii_letters
from typing import TYPE_CHECKING

import h5py
import numpy as np
import pandas as pd
import pytest
from pandas.api.types import is_numeric_dtype
from scipy import sparse

from anndata import AnnData, ExperimentalFeatureWarning, Raw
from anndata._core.aligned_mapping import AlignedMappingBase
from anndata._core.sparse_dataset import BaseCompressedSparseDataset
from anndata._core.views import ArrayView
from anndata._core.xarray import Dataset2D
from anndata.compat import (
    AwkArray,
    CSArray,
    CSMatrix,
    CupyArray,
    CupyCSCMatrix,
    CupyCSRMatrix,
    CupySparseMatrix,
    DaskArray,
    XDataArray,
    XDataset,
    ZarrArray,
    is_zarr_v2,
)
from anndata.utils import asarray

if TYPE_CHECKING:
    from collections.abc import Callable, Collection, Iterable
    from typing import Literal, TypeGuard, TypeVar

    from zarr.abc.store import ByteRequest
    from zarr.core.buffer import BufferPrototype

    from .._types import ArrayStorageType

    DT = TypeVar("DT")


try:
    from pandas.core.arrays.integer import IntegerDtype
except ImportError:
    IntegerDtype = (
        *(pd.Int8Dtype, pd.Int16Dtype, pd.Int32Dtype, pd.Int64Dtype),
        *(pd.UInt8Dtype, pd.UInt16Dtype, pd.UInt32Dtype, pd.UInt64Dtype),
    )


DEFAULT_KEY_TYPES = (
    sparse.csr_matrix,
    np.ndarray,
    pd.DataFrame,
    sparse.csr_array,
)


DEFAULT_COL_TYPES = (
    pd.CategoricalDtype(ordered=False),
    pd.CategoricalDtype(ordered=True),
    np.int64,
    np.float64,
    np.uint8,
    np.bool_,
    pd.BooleanDtype,
    pd.Int32Dtype,
)


# Give this to gen_adata when dask array support is expected.
GEN_ADATA_DASK_ARGS = dict(
    obsm_types=(*DEFAULT_KEY_TYPES, DaskArray),
    varm_types=(*DEFAULT_KEY_TYPES, DaskArray),
    layers_types=(*DEFAULT_KEY_TYPES, DaskArray),
)

GEN_ADATA_NO_XARRAY_ARGS = dict(
    obsm_types=(*DEFAULT_KEY_TYPES, AwkArray), varm_types=(*DEFAULT_KEY_TYPES, AwkArray)
)


def gen_vstr_recarray(m, n, dtype=None):
    size = m * n
    lengths = np.random.randint(3, 5, size)
    letters = np.array(list(ascii_letters))
    gen_word = lambda l: "".join(np.random.choice(letters, l))
    arr = np.array([gen_word(l) for l in lengths]).reshape(m, n)
    return pd.DataFrame(arr, columns=[gen_word(5) for i in range(n)]).to_records(
        index=False, column_dtypes=dtype
    )


def issubdtype(
    a: np.dtype | pd.api.extensions.ExtensionDtype | type,
    b: type[DT] | tuple[type[DT], ...],
) -> TypeGuard[DT]:
    if isinstance(b, tuple):
        return any(issubdtype(a, t) for t in b)
    if isinstance(a, type) and issubclass(a, pd.api.extensions.ExtensionDtype):
        return issubclass(a, b)
    if isinstance(a, pd.api.extensions.ExtensionDtype):
        return isinstance(a, b)
    try:
        return np.issubdtype(a, b)
    except TypeError:  # pragma: no cover
        pytest.fail(f"issubdtype can’t handle everything yet: {a} {b}")


def gen_random_column(  # noqa: PLR0911
    n: int, dtype: np.dtype | pd.api.extensions.ExtensionDtype
) -> tuple[str, np.ndarray | pd.api.extensions.ExtensionArray]:
    if issubdtype(dtype, pd.CategoricalDtype):
        # TODO: Think about allowing index to be passed for n
        letters = np.fromiter(iter(ascii_letters), "U1")
        if n > len(letters):
            letters = letters[: n // 2]  # Make sure categories are repeated
        key = "cat" if dtype.ordered else "cat_unordered"
        return key, pd.Categorical(np.random.choice(letters, n), dtype=dtype)
    if issubdtype(dtype, pd.BooleanDtype):
        return (
            "nullable-bool",
            pd.arrays.BooleanArray(
                np.random.randint(0, 2, size=n, dtype=bool),
                mask=np.random.randint(0, 2, size=n, dtype=bool),
            ),
        )
    if issubdtype(dtype, IntegerDtype):
        return (
            "nullable-int",
            pd.arrays.IntegerArray(
                np.random.randint(0, 1000, size=n, dtype=np.int32),
                mask=np.random.randint(0, 2, size=n, dtype=bool),
            ),
        )
    if issubdtype(dtype, pd.StringDtype):
        letters = np.fromiter(iter(ascii_letters), "U1")
        array = pd.array(np.random.choice(letters, n), dtype=pd.StringDtype())
        array[np.random.randint(0, 2, size=n, dtype=bool)] = pd.NA
        return "string", array
    # if issubdtype(dtype, pd.DatetimeTZDtype):
    #    return "datetime", pd.to_datetime(np.random.randint(0, 1000, size=n))
    if issubdtype(dtype, np.bool_):
        return "bool", np.random.randint(0, 2, size=n, dtype=dtype)

    if not issubdtype(dtype, np.number):  # pragma: no cover
        pytest.fail(f"Unexpected dtype: {dtype}")

    n_bits = 8 * (dtype().itemsize if isinstance(dtype, type) else dtype.itemsize)

    if issubdtype(dtype, np.unsignedinteger):
        return f"uint{n_bits}", np.random.randint(0, 255, n, dtype=dtype)
    if issubdtype(dtype, np.signedinteger):
        return f"int{n_bits}", np.random.randint(-50, 50, n, dtype=dtype)
    if issubdtype(dtype, np.floating):
        return f"float{n_bits}", np.random.random(n).astype(dtype)

    pytest.fail(f"Unexpected numeric dtype: {dtype}")  # pragma: no cover


def gen_typed_df(
    n: int,
    index: pd.Index[str] | None = None,
    dtypes: Collection[np.dtype | pd.api.extensions.ExtensionDtype] = DEFAULT_COL_TYPES,
):
    columns = [gen_random_column(n, dtype) for dtype in dtypes]
    col_names = [n for n, _ in columns]
    assert len(col_names) == len(set(col_names)), "Duplicate column names generated!"
    return pd.DataFrame(dict(columns), index=index)


def _gen_awkward_inner(shape, rng, dtype):
    # the maximum length a ragged dimension can take
    MAX_RAGGED_DIM_LEN = 20
    if not len(shape):
        # abort condition -> no dimension left, return an actual value instead
        return dtype(rng.randrange(1000))
    else:
        curr_dim_len = shape[0]
        if curr_dim_len is None:
            # ragged dimension, set random length
            curr_dim_len = rng.randrange(MAX_RAGGED_DIM_LEN)

        return [_gen_awkward_inner(shape[1:], rng, dtype) for _ in range(curr_dim_len)]


def gen_awkward(shape, dtype=np.int32):
    """Function to generate an awkward array with random values.

    Awkward array dimensions can either be fixed-length ("regular") or variable length ("ragged")
    (the first dimension is always fixed-length).


    Parameters
    ----------
    shape
        shape of the array to be generated. Any dimension specified as `None` will be simulated as ragged.
    """
    import awkward as ak

    if shape[0] is None:
        msg = "The first dimension must be fixed-length."
        raise ValueError(msg)

    rng = random.Random(123)
    shape = np.array(shape)

    if np.any(shape == 0):
        # use empty numpy array for fixed dimensions, then add empty singletons for ragged dimensions
        var_dims = [i for i, s in enumerate(shape) if s is None]
        shape = [s for s in shape if s is not None]
        arr = ak.Array(np.empty(shape, dtype=dtype))
        for d in var_dims:
            arr = ak.singletons(arr, axis=d - 1)
        return arr
    else:
        lil = _gen_awkward_inner(shape, rng, dtype)
        arr = ak.values_astype(AwkArray(lil), dtype)

    # make fixed-length dimensions regular
    for i, d in enumerate(shape):
        if d is not None:
            arr = ak.to_regular(arr, i)

    return arr


def gen_typed_df_t2_size(m, n, index=None, columns=None) -> pd.DataFrame:
    s = 0
    df = pd.DataFrame()
    new_vals = gen_typed_df(m)
    while s < (n / new_vals.shape[1]):
        new_vals = gen_typed_df(m, index=index)
        new_vals.columns = new_vals.columns + "_" + str(s)
        df[new_vals.columns] = new_vals
        s += 1
    df = df.iloc[:m, :n].copy()
    if columns is not None:
        df.columns = columns
    return df


def maybe_add_sparse_array(
    mapping: Mapping,
    types: Collection[type],
    format: Literal["csr", "csc"],
    random_state: np.random.Generator,
    shape: tuple[int, int],
):
    if sparse.csr_array in types or sparse.csr_matrix in types:
        mapping["sparse_array"] = sparse.csr_array(
            sparse.random(*shape, format=format, random_state=random_state)
        )
    return mapping


# TODO: Use hypothesis for this?
def gen_adata(  # noqa: PLR0913
    shape: tuple[int, int],
    X_type: Callable[[np.ndarray], object] = sparse.csr_matrix,
    *,
    X_dtype: np.dtype = np.float32,
    obs_dtypes: Collection[
        np.dtype | pd.api.extensions.ExtensionDtype
    ] = DEFAULT_COL_TYPES,
    var_dtypes: Collection[
        np.dtype | pd.api.extensions.ExtensionDtype
    ] = DEFAULT_COL_TYPES,
    obs_xdataset: bool = False,
    var_xdataset: bool = False,
    obsm_types: Collection[type] = (*DEFAULT_KEY_TYPES, AwkArray, XDataset),
    varm_types: Collection[type] = (*DEFAULT_KEY_TYPES, AwkArray, XDataset),
    layers_types: Collection[type] = DEFAULT_KEY_TYPES,
    random_state: np.random.Generator | None = None,
    sparse_fmt: Literal["csr", "csc"] = "csr",
) -> AnnData:
    """\
    Helper function to generate a random AnnData for testing purposes.

    Note: For `obsm_types`, `varm_types`, and `layers_types` these currently
    just filter already created objects.
    In future, these should choose which objects are created.

    Params
    ------
    shape
        What shape you want the anndata to be.
    X_type
        What kind of container should `X` be? This will be called on a randomly
        generated 2d array.
    X_dtype
        What should the dtype of the `.X` container be?
    obsm_types
        What kinds of containers should be in `.obsm`?
    varm_types
        What kinds of containers should be in `.varm`?
    layers_types
        What kinds of containers should be in `.layers`?
    sparse_fmt
        What sparse format should be used for sparse matrices?
        (csr, csc)
    """
    import dask.array as da

    if random_state is None:
        random_state = np.random.default_rng()

    M, N = shape
    obs_names = pd.Index(f"cell{i}" for i in range(shape[0]))
    var_names = pd.Index(f"gene{i}" for i in range(shape[1]))
    obs = gen_typed_df(M, obs_names, dtypes=obs_dtypes)
    var = gen_typed_df(N, var_names, dtypes=var_dtypes)
    # For #147
    obs.rename(columns=dict(cat="obs_cat"), inplace=True)
    var.rename(columns=dict(cat="var_cat"), inplace=True)

    if has_xr := find_spec("xarray"):
        if obs_xdataset:
            obs = XDataset.from_dataframe(obs)
        if var_xdataset:
            var = XDataset.from_dataframe(var)

    if X_type is None:
        X = None
    else:
        X = X_type(random_state.binomial(100, 0.005, (M, N)).astype(X_dtype))

    obsm = dict(
        array=np.random.random((M, 50)),
        sparse=sparse.random(M, 100, format=sparse_fmt, random_state=random_state),
        df=gen_typed_df(M, obs_names, dtypes=obs_dtypes),
        awk_2d_ragged=gen_awkward((M, None)),
        da=da.random.random((M, 50)),
    )
    varm = dict(
        array=np.random.random((N, 50)),
        sparse=sparse.random(N, 100, format=sparse_fmt, random_state=random_state),
        df=gen_typed_df(N, var_names, dtypes=var_dtypes),
        awk_2d_ragged=gen_awkward((N, None)),
        da=da.random.random((N, 50)),
    )
    if has_xr:
        obsm["xdataset"] = XDataset.from_dataframe(
            gen_typed_df(M, obs_names, dtypes=obs_dtypes)
        )
        varm["xdataset"] = XDataset.from_dataframe(
            gen_typed_df(N, var_names, dtypes=var_dtypes)
        )
    obsm = {k: v for k, v in obsm.items() if type(v) in obsm_types}
    obsm = maybe_add_sparse_array(
        mapping=obsm,
        types=obsm_types,
        format=sparse_fmt,
        random_state=random_state,
        shape=(M, 100),
    )
    varm = {k: v for k, v in varm.items() if type(v) in varm_types}
    varm = maybe_add_sparse_array(
        mapping=varm,
        types=varm_types,
        format=sparse_fmt,
        random_state=random_state,
        shape=(N, 100),
    )
    layers = dict(
        array=np.random.random((M, N)),
        sparse=sparse.random(M, N, format=sparse_fmt, random_state=random_state),
        da=da.random.random((M, N)),
    )
    layers = maybe_add_sparse_array(
        mapping=layers,
        types=layers_types,
        format=sparse_fmt,
        random_state=random_state,
        shape=(M, N),
    )
    layers = {k: v for k, v in layers.items() if type(v) in layers_types}
    obsp = dict(
        array=np.random.random((M, M)),
        sparse=sparse.random(M, M, format=sparse_fmt, random_state=random_state),
    )
    obsp["sparse_array"] = sparse.csr_array(
        sparse.random(M, M, format=sparse_fmt, random_state=random_state)
    )
    varp = dict(
        array=np.random.random((N, N)),
        sparse=sparse.random(N, N, format=sparse_fmt, random_state=random_state),
    )
    varp["sparse_array"] = sparse.csr_array(
        sparse.random(N, N, format=sparse_fmt, random_state=random_state)
    )
    uns = dict(
        O_recarray=gen_vstr_recarray(N, 5),
        nested=dict(
            scalar_str="str",
            scalar_int=42,
            scalar_float=3.0,
            nested_further=dict(array=np.arange(5)),
        ),
        awkward_regular=gen_awkward((10, 5)),
        awkward_ragged=gen_awkward((12, None, None)),
        # U_recarray=gen_vstr_recarray(N, 5, "U4")
    )
    with warnings.catch_warnings():
        warnings.simplefilter("ignore", ExperimentalFeatureWarning)
        adata = AnnData(
            X=X,
            obs=obs,
            var=var,
            obsm=obsm,
            varm=varm,
            layers=layers,
            obsp=obsp,
            varp=varp,
            uns=uns,
        )
    return adata


def array_bool_subset(index, min_size=2):
    b = np.zeros(len(index), dtype=bool)
    selected = np.random.choice(
        range(len(index)),
        size=np.random.randint(min_size, len(index), ()),
        replace=False,
    )
    b[selected] = True
    return b


def list_bool_subset(index, min_size=2):
    return array_bool_subset(index, min_size=min_size).tolist()


def matrix_bool_subset(index, min_size=2):
    with warnings.catch_warnings():
        warnings.simplefilter("ignore", PendingDeprecationWarning)
        indexer = np.matrix(
            array_bool_subset(index, min_size=min_size).reshape(len(index), 1)
        )
    return indexer


def spmatrix_bool_subset(index, min_size=2):
    return sparse.csr_matrix(
        array_bool_subset(index, min_size=min_size).reshape(len(index), 1)
    )


def sparray_bool_subset(index, min_size=2):
    return sparse.csr_array(
        array_bool_subset(index, min_size=min_size).reshape(len(index), 1)
    )


def array_subset(index, min_size=2):
    if len(index) < min_size:
        msg = f"min_size (={min_size}) must be smaller than len(index) (={len(index)}"
        raise ValueError(msg)
    return np.random.choice(
        index, size=np.random.randint(min_size, len(index), ()), replace=False
    )


def array_int_subset(index, min_size=2):
    if len(index) < min_size:
        msg = f"min_size (={min_size}) must be smaller than len(index) (={len(index)}"
        raise ValueError(msg)
    return np.random.choice(
        np.arange(len(index)),
        size=np.random.randint(min_size, len(index), ()),
        replace=False,
    )


def list_int_subset(index, min_size=2):
    return array_int_subset(index, min_size=min_size).tolist()


def slice_subset(index, min_size=2):
    while True:
        points = np.random.choice(np.arange(len(index) + 1), size=2, replace=False)
        s = slice(*sorted(points))
        if len(range(*s.indices(len(index)))) >= min_size:
            break
    return s


def single_subset(index):
    return index[np.random.randint(0, len(index))]


@pytest.fixture(
    params=[
        array_subset,
        slice_subset,
        single_subset,
        array_int_subset,
        list_int_subset,
        array_bool_subset,
        list_bool_subset,
        matrix_bool_subset,
        spmatrix_bool_subset,
        sparray_bool_subset,
    ]
)
def subset_func(request):
    return request.param


###################
# Checking equality
###################


def format_msg(elem_name: str | None) -> str:
    if elem_name is not None:
        return f"Error raised from element {elem_name!r}."
    else:
        return ""


# TODO: it would be better to modify the other exception
def report_name(func):
    """Report name of element being tested if test fails."""

    @wraps(func)
    def func_wrapper(*args, _elem_name: str | None = None, **kwargs):
        try:
            return func(*args, **kwargs)
        except Exception as e:
            if _elem_name is not None and not hasattr(e, "_name_attached"):
                msg = format_msg(_elem_name)
                args = list(e.args)
                if len(args) == 0:
                    args = [msg]
                else:
                    args[0] = f"{args[0]}\n\n{msg}"
                e.args = tuple(args)
                e._name_attached = True
            raise e

    return func_wrapper


@report_name
def _assert_equal(a, b):
    """Allows reporting elem name for simple assertion."""
    assert a == b


@singledispatch
def assert_equal(
    a: object, b: object, *, exact: bool = False, elem_name: str | None = None
):
    _assert_equal(a, b, _elem_name=elem_name)


@assert_equal.register(CupyArray)
def assert_equal_cupy(
    a: CupyArray, b: object, *, exact: bool = False, elem_name: str | None = None
):
    assert_equal(b, a.get(), exact=exact, elem_name=elem_name)


@assert_equal.register(np.ndarray)
def assert_equal_ndarray(
    a: np.ndarray, b: object, *, exact: bool = False, elem_name: str | None = None
):
    b = asarray(b)
    if not exact and is_numeric_dtype(a) and is_numeric_dtype(b):
        assert a.shape == b.shape, format_msg(elem_name)
        np.testing.assert_allclose(a, b, equal_nan=True, err_msg=format_msg(elem_name))
    elif (  # Structured dtype
        not exact
        and hasattr(a, "dtype")
        and hasattr(b, "dtype")
        and len(a.dtype) > 1
        and len(b.dtype) > 0
    ):
        # Reshaping to allow >2d arrays
        assert a.shape == b.shape, format_msg(elem_name)
        assert_equal(
            pd.DataFrame(a.reshape(-1)),
            pd.DataFrame(b.reshape(-1)),
            exact=exact,
            elem_name=elem_name,
        )
    else:
        assert np.all(a == b), format_msg(elem_name)


@assert_equal.register(ArrayView)
def assert_equal_arrayview(
    a: ArrayView, b: object, *, exact: bool = False, elem_name: str | None = None
):
    assert_equal(asarray(a), asarray(b), exact=exact, elem_name=elem_name)


@assert_equal.register(BaseCompressedSparseDataset)
@assert_equal.register(sparse.spmatrix)
def assert_equal_sparse(
    a: BaseCompressedSparseDataset | sparse.spmatrix,
    b: object,
    *,
    exact: bool = False,
    elem_name: str | None = None,
):
    a = asarray(a)
    assert_equal(b, a, exact=exact, elem_name=elem_name)


@assert_equal.register(CSArray)
def assert_equal_sparse_array(
    a: CSArray, b: object, *, exact: bool = False, elem_name: str | None = None
):
    return assert_equal_sparse(a, b, exact=exact, elem_name=elem_name)


@assert_equal.register(CupySparseMatrix)
def assert_equal_cupy_sparse(
    a: CupySparseMatrix, b: object, *, exact: bool = False, elem_name: str | None = None
):
    a = a.toarray()
    assert_equal(b, a, exact=exact, elem_name=elem_name)


@assert_equal.register(h5py.Dataset)
@assert_equal.register(ZarrArray)
def assert_equal_h5py_dataset(
    a: ArrayStorageType, b: object, *, exact: bool = False, elem_name: str | None = None
):
    a = asarray(a)
    assert_equal(b, a, exact=exact, elem_name=elem_name)


@assert_equal.register(DaskArray)
def assert_equal_dask_array(
    a: DaskArray, b: object, *, exact: bool = False, elem_name: str | None = None
):
    assert_equal(b, a.compute(), exact=exact, elem_name=elem_name)


@assert_equal.register(pd.DataFrame)
def are_equal_dataframe(
    a: pd.DataFrame, b: object, *, exact: bool = False, elem_name: str | None = None
):
    if not isinstance(b, pd.DataFrame):
        assert_equal(b, a, exact=exact, elem_name=elem_name)  # , a.values maybe?

    report_name(pd.testing.assert_frame_equal)(
        a,
        b,
        check_exact=exact,
        check_column_type=exact,
        check_index_type=exact,
        _elem_name=elem_name,
        check_frame_type=False,
    )


@assert_equal.register(Dataset2D)
def are_equal_dataset2d(
    a: Dataset2D, b: object, *, exact: bool = False, elem_name: str | None = None
):
    a.equals(b)


@assert_equal.register(AwkArray)
def assert_equal_awkarray(
    a: AwkArray, b: object, *, exact: bool = False, elem_name: str | None = None
):
    import awkward as ak

    if exact:
        assert isinstance(b, AwkArray)
        assert a.type == b.type, f"{a.type} != {b.type}, {format_msg(elem_name)}"
    assert ak.to_list(a) == ak.to_list(b), format_msg(elem_name)


@assert_equal.register(Mapping)
def assert_equal_mapping(
    a: Mapping, b: object, *, exact: bool = False, elem_name: str | None = None
):
    assert isinstance(b, Mapping)
    assert set(a) == set(b), format_msg(elem_name)
    for k in a:
        if elem_name is None:
            elem_name = ""
        assert_equal(a[k], b[k], exact=exact, elem_name=f"{elem_name}/{k}")


@assert_equal.register(AlignedMappingBase)
def assert_equal_aligned_mapping(
    a: AlignedMappingBase,
    b: object,
    *,
    exact: bool = False,
    elem_name: str | None = None,
):
    assert isinstance(b, AlignedMappingBase)
    a_indices = (a.parent.obs_names, a.parent.var_names)
    b_indices = (b.parent.obs_names, b.parent.var_names)
    for axis_idx in a.axes:
        assert_equal(
            a_indices[axis_idx], b_indices[axis_idx], exact=exact, elem_name=axis_idx
        )
    assert a.attrname == b.attrname, format_msg(elem_name)
    assert_equal_mapping(a, b, exact=exact, elem_name=elem_name)


@assert_equal.register(pd.Index)
def assert_equal_index(
    a: pd.Index, b: object, *, exact: bool = False, elem_name: str | None = None
):
    params = dict(check_categorical=False) if not exact else {}
    report_name(pd.testing.assert_index_equal)(
        a, b, check_names=False, **params, _elem_name=elem_name
    )


@assert_equal.register(pd.api.extensions.ExtensionArray)
def assert_equal_extension_array(
    a: pd.api.extensions.ExtensionArray,
    b: object,
    *,
    exact: bool = False,
    elem_name: str | None = None,
):
    report_name(pd.testing.assert_extension_array_equal)(
        a,
        b,
        check_dtype=exact,
        check_exact=exact,
        _elem_name=elem_name,
    )


@assert_equal.register(XDataArray)
def assert_equal_xarray(
    a: XDataArray, b: object, *, exact: bool = False, elem_name: str | None = None
):
    report_name(a.equals)(b, _elem_name=elem_name)


@assert_equal.register(Raw)
def assert_equal_raw(
    a: Raw, b: object, *, exact: bool = False, elem_name: str | None = None
):
    def assert_is_not_none(x):  # can't put an assert in a lambda
        assert x is not None

    report_name(assert_is_not_none)(b, _elem_name=elem_name)
    for attr in ["X", "var", "varm", "obs_names"]:
        assert_equal(
            getattr(a, attr),
            getattr(b, attr),
            exact=exact,
            elem_name=f"{elem_name}/{attr}",
        )


@assert_equal.register(AnnData)
def assert_adata_equal(
    a: AnnData, b: object, *, exact: bool = False, elem_name: str | None = None
):
    """\
    Check whether two AnnData objects are equivalent,
    raising an AssertionError if they aren’t.

    Params
    ------
    a
    b
    exact
        Whether comparisons should be exact or not. This has a somewhat flexible
        meaning and should probably get refined in the future.
    """

    def fmt_name(x):
        if elem_name is None:
            return x
        else:
            return f"{elem_name}/{x}"

    assert isinstance(b, AnnData)

    # There may be issues comparing views, since np.allclose
    # can modify ArrayViews if they contain `nan`s
    assert_equal(a.obs_names, b.obs_names, exact=exact, elem_name=fmt_name("obs_names"))
    assert_equal(a.var_names, b.var_names, exact=exact, elem_name=fmt_name("var_names"))
    if not exact:
        # Reorder all elements if necessary
        idx = [slice(None), slice(None)]
        # Since it’s a pain to compare a list of pandas objects
        change_flag = False
        if not np.all(a.obs_names == b.obs_names):
            idx[0] = a.obs_names
            change_flag = True
        if not np.all(a.var_names == b.var_names):
            idx[1] = a.var_names
            change_flag = True
        if change_flag:
            b = b[tuple(idx)].copy()
    for attr in [
        "X",
        "obs",
        "var",
        "obsm",
        "varm",
        "layers",
        "uns",
        "obsp",
        "varp",
        "raw",
    ]:
        assert_equal(
            getattr(a, attr),
            getattr(b, attr),
            exact=exact,
            elem_name=fmt_name(attr),
        )


def _half_chunk_size(a: tuple[int, ...]) -> tuple[int, ...]:
    def half_rounded_up(x):
        div, mod = divmod(x, 2)
        return div + (mod > 0)

    return tuple(half_rounded_up(x) for x in a)


@singledispatch
def as_dense_dask_array(a):
    import dask.array as da

    a = asarray(a)
    return da.asarray(a, chunks=_half_chunk_size(a.shape))


@as_dense_dask_array.register(CSMatrix)
def _(a):
    return as_dense_dask_array(a.toarray())


@as_dense_dask_array.register(DaskArray)
def _(a):
    return a.map_blocks(asarray, dtype=a.dtype, meta=np.ndarray)


@singledispatch
def as_sparse_dask_array(a) -> DaskArray:
    import dask.array as da

    return da.from_array(sparse.csr_matrix(a), chunks=_half_chunk_size(a.shape))


@as_sparse_dask_array.register(CSMatrix)
def _(a):
    import dask.array as da

    return da.from_array(a, _half_chunk_size(a.shape))


@as_sparse_dask_array.register(CSArray)
def _(a):
    import dask.array as da

    return da.from_array(sparse.csr_matrix(a), _half_chunk_size(a.shape))


@as_sparse_dask_array.register(DaskArray)
def _(a):
    return a.map_blocks(sparse.csr_matrix)


@singledispatch
def as_dense_cupy_dask_array(a):
    import cupy as cp

    return as_dense_dask_array(a).map_blocks(
        cp.array, meta=cp.array((1.0), dtype=a.dtype), dtype=a.dtype
    )


@as_dense_cupy_dask_array.register(CupyArray)
def _(a):
    import cupy as cp
    import dask.array as da

    return da.from_array(
        a,
        chunks=_half_chunk_size(a.shape),
        meta=cp.array((1.0), dtype=a.dtype),
    )


@as_dense_cupy_dask_array.register(DaskArray)
def _(a):
    import cupy as cp

    if isinstance(a._meta, cp.ndarray):
        return a.copy()
    return a.map_blocks(
        partial(as_cupy, typ=CupyArray),
        dtype=a.dtype,
        meta=cp.array((1.0), dtype=a.dtype),
    )


try:
    import cupyx.scipy.sparse as cpsparse

    format_to_memory_class = {"csr": cpsparse.csr_matrix, "csc": cpsparse.csc_matrix}
except ImportError:
    format_to_memory_class = {}


# TODO: If there are chunks which divide along columns, then a coo_matrix is returned by compute
# We should try and fix this upstream in dask/ cupy
@singledispatch
def as_cupy_sparse_dask_array(a, format="csr"):
    memory_class = format_to_memory_class[format]
    cpu_da = as_sparse_dask_array(a)
    return cpu_da.rechunk((cpu_da.chunks[0], -1)).map_blocks(
        memory_class, dtype=a.dtype, meta=memory_class(cpu_da._meta)
    )


@as_cupy_sparse_dask_array.register(CupyArray)
@as_cupy_sparse_dask_array.register(CupySparseMatrix)
def _(a, format="csr"):
    import dask.array as da

    memory_class = format_to_memory_class[format]
    return da.from_array(memory_class(a), chunks=(_half_chunk_size(a.shape)[0], -1))


@as_cupy_sparse_dask_array.register(DaskArray)
def _(a, format="csr"):
    memory_class = format_to_memory_class[format]
    if isinstance(a._meta, memory_class):
        return a.copy()
    return a.rechunk((a.chunks[0], -1)).map_blocks(
        partial(as_cupy, typ=memory_class), dtype=a.dtype
    )


def resolve_cupy_type(val):
    input_typ = type(val) if not isinstance(val, type) else val

    if issubclass(input_typ, np.ndarray):
        typ = CupyArray
    elif issubclass(input_typ, sparse.csr_matrix):
        typ = CupyCSRMatrix
    elif issubclass(input_typ, sparse.csc_matrix):
        typ = CupyCSCMatrix
    else:
        msg = f"No default target type for input type {input_typ}"
        raise NotImplementedError(msg)
    return typ


@singledispatch
def as_cupy(val, typ=None):
    """
    Rough conversion function

    Will try to infer target type from input type if not specified.
    """
    if typ is None:
        typ = resolve_cupy_type(val)

    if issubclass(typ, CupyArray):
        import cupy as cp

        if isinstance(val, CSMatrix):
            val = val.toarray()
        return cp.array(val)
    elif issubclass(typ, CupyCSRMatrix):
        import cupy as cp
        import cupyx.scipy.sparse as cpsparse

        if isinstance(val, np.ndarray):
            return cpsparse.csr_matrix(cp.array(val))
        else:
            return cpsparse.csr_matrix(val)
    elif issubclass(typ, CupyCSCMatrix):
        import cupy as cp
        import cupyx.scipy.sparse as cpsparse

        if isinstance(val, np.ndarray):
            return cpsparse.csc_matrix(cp.array(val))
        else:
            return cpsparse.csc_matrix(val)
    else:
        msg = f"Conversion from {type(val)} to {typ} not implemented"
        raise NotImplementedError(msg)


# TODO: test
@as_cupy.register(DaskArray)
def as_cupy_dask(a, typ=None):
    if typ is None:
        typ = resolve_cupy_type(a._meta)
    return a.map_blocks(partial(as_cupy, typ=typ), dtype=a.dtype)


@singledispatch
def shares_memory(x, y) -> bool:
    return np.shares_memory(x, y)


@shares_memory.register(CSMatrix)
def shares_memory_sparse(x, y):
    return (
        np.shares_memory(x.data, y.data)
        and np.shares_memory(x.indices, y.indices)
        and np.shares_memory(x.indptr, y.indptr)
    )


BASE_MATRIX_PARAMS = [
    pytest.param(asarray, id="np_array"),
    pytest.param(sparse.csr_matrix, id="scipy_csr_matrix"),
    pytest.param(sparse.csc_matrix, id="scipy_csc_matrix"),
    pytest.param(sparse.csr_array, id="scipy_csr_array"),
    pytest.param(sparse.csc_array, id="scipy_csc_array"),
]

DASK_MATRIX_PARAMS = [
    pytest.param(as_dense_dask_array, id="dense_dask_array"),
    pytest.param(as_sparse_dask_array, id="sparse_dask_array"),
]

CUPY_MATRIX_PARAMS = [
    pytest.param(
        partial(as_cupy, typ=CupyArray), id="cupy_array", marks=pytest.mark.gpu
    ),
    pytest.param(
        partial(as_cupy, typ=CupyCSRMatrix),
        id="cupy_csr",
        marks=pytest.mark.gpu,
    ),
    pytest.param(
        partial(as_cupy, typ=CupyCSCMatrix),
        id="cupy_csc",
        marks=pytest.mark.gpu,
    ),
]

DASK_CUPY_MATRIX_PARAMS = [
    pytest.param(
        as_dense_cupy_dask_array,
        id="cupy_dense_dask_array",
        marks=pytest.mark.gpu,
    ),
    pytest.param(
        as_cupy_sparse_dask_array, id="cupy_csr_dask_array", marks=pytest.mark.gpu
    ),
]

if is_zarr_v2():
    from zarr.storage import DirectoryStore as LocalStore
else:
    from zarr.storage import LocalStore


class AccessTrackingStoreBase(LocalStore):
    _access_count: Counter[str]
    _accessed: defaultdict[str, set]
    _accessed_keys: defaultdict[str, list[str]]

    def __init__(self, *args, **kwargs):
        # Needed for zarr v3 to prevent a read-only copy being made
        # https://github.com/zarr-developers/zarr-python/pull/3156
        if not is_zarr_v2() and "read_only" not in kwargs:
            kwargs["read_only"] = True
        super().__init__(*args, **kwargs)
        self._access_count = Counter()
        self._accessed = defaultdict(set)
        self._accessed_keys = defaultdict(list)

        self._read_only = True

    def _check_and_track_key(self, key: str):
        for tracked in self._access_count:
            if tracked in key:
                self._access_count[tracked] += 1
                self._accessed[tracked].add(key)
                self._accessed_keys[tracked] += [key]

    def get_access_count(self, key: str) -> int:
        # access defaultdict when value is not there causes key to be there,
        # which causes it to be tracked
        if key not in self._access_count:
            msg = f"{key} not found among access count"
            raise KeyError(msg)
        return self._access_count[key]

    def get_subkeys_accessed(self, key: str) -> set[str]:
        if key not in self._accessed:
            msg = f"{key} not found among accessed"
            raise KeyError(msg)
        return self._accessed[key]

    def get_accessed_keys(self, key: str) -> list[str]:
        if key not in self._accessed_keys:
            msg = f"{key} not found among accessed keys"
            raise KeyError(msg)
        return self._accessed_keys[key]

    def initialize_key_trackers(self, keys_to_track: Iterable[str]) -> None:
        for k in keys_to_track:
            self._access_count[k] = 0
            self._accessed_keys[k] = []
            self._accessed[k] = set()

    def reset_key_trackers(self) -> None:
        self.initialize_key_trackers(self._access_count.keys())

    def assert_access_count(self, key: str, count: int):
        keys_accessed = self.get_subkeys_accessed(key)
        access_count = self.get_access_count(key)
        assert self.get_access_count(key) == count, (
            f"Found {access_count} accesses at {keys_accessed}"
        )


if is_zarr_v2():

    class AccessTrackingStore(AccessTrackingStoreBase):
        def __getitem__(self, key: str) -> bytes:
            self._check_and_track_key(key)
            return super().__getitem__(key)

else:

    class AccessTrackingStore(AccessTrackingStoreBase):
        def __init__(self, *args, **kwargs):
            super().__init__(*args, **kwargs, read_only=True)

<<<<<<< HEAD
        async def get(
            self,
            key: str,
            prototype: BufferPrototype | None = None,
            byte_range: ByteRequest | None = None,
        ) -> object:
            self._check_and_track_key(key)
            return await super().get(key, prototype=prototype, byte_range=byte_range)

=======
>>>>>>> 20828981

def get_multiindex_columns_df(shape: tuple[int, int]) -> pd.DataFrame:
    return pd.DataFrame(
        np.random.rand(shape[0], shape[1]),
        columns=pd.MultiIndex.from_tuples(
            list(itertools.product(["a"], range(shape[1] - (shape[1] // 2))))
            + list(itertools.product(["b"], range(shape[1] // 2)))
        ),
    )<|MERGE_RESOLUTION|>--- conflicted
+++ resolved
@@ -1151,7 +1151,6 @@
         def __init__(self, *args, **kwargs):
             super().__init__(*args, **kwargs, read_only=True)
 
-<<<<<<< HEAD
         async def get(
             self,
             key: str,
@@ -1161,8 +1160,6 @@
             self._check_and_track_key(key)
             return await super().get(key, prototype=prototype, byte_range=byte_range)
 
-=======
->>>>>>> 20828981
 
 def get_multiindex_columns_df(shape: tuple[int, int]) -> pd.DataFrame:
     return pd.DataFrame(

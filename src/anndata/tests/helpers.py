from __future__ import annotations

import itertools
import random
import warnings
from collections import Counter, defaultdict
from collections.abc import Mapping
from functools import partial, singledispatch, wraps
from importlib.util import find_spec
from string import ascii_letters
from typing import TYPE_CHECKING

import h5py
import numpy as np
import pandas as pd
import pytest
from pandas.api.types import is_numeric_dtype
from scipy import sparse

import anndata
from anndata import AnnData, ExperimentalFeatureWarning, Raw
from anndata._core.aligned_mapping import AlignedMappingBase
from anndata._core.sparse_dataset import BaseCompressedSparseDataset
from anndata._core.views import ArrayView
from anndata._core.xarray import Dataset2D
from anndata.compat import (
    AwkArray,
    CSArray,
    CSMatrix,
    CupyArray,
    CupyCSCMatrix,
    CupyCSRMatrix,
    CupySparseMatrix,
    DaskArray,
    XDataArray,
    XDataset,
    ZarrArray,
    is_zarr_v2,
)
from anndata.utils import asarray

if TYPE_CHECKING:
    from collections.abc import Callable, Collection, Iterable
    from typing import Literal, TypeGuard, TypeVar

    from zarr.abc.store import ByteRequest
    from zarr.core.buffer import BufferPrototype

    from .._types import ArrayStorageType

    DT = TypeVar("DT")


try:
    from pandas.core.arrays.integer import IntegerDtype
except ImportError:
    IntegerDtype = (
        *(pd.Int8Dtype, pd.Int16Dtype, pd.Int32Dtype, pd.Int64Dtype),
        *(pd.UInt8Dtype, pd.UInt16Dtype, pd.UInt32Dtype, pd.UInt64Dtype),
    )


DEFAULT_KEY_TYPES = (
    sparse.csr_matrix,
    np.ndarray,
    pd.DataFrame,
    sparse.csr_array,
)


DEFAULT_COL_TYPES = (
    pd.CategoricalDtype(ordered=False),
    pd.CategoricalDtype(ordered=True),
    np.int64,
    np.float64,
    np.uint8,
    np.bool_,
    pd.BooleanDtype,
    pd.Int32Dtype,
)


# Give this to gen_adata when dask array support is expected.
GEN_ADATA_DASK_ARGS = dict(
    obsm_types=(*DEFAULT_KEY_TYPES, DaskArray),
    varm_types=(*DEFAULT_KEY_TYPES, DaskArray),
    layers_types=(*DEFAULT_KEY_TYPES, DaskArray),
)

GEN_ADATA_NO_XARRAY_ARGS = dict(
    obsm_types=(*DEFAULT_KEY_TYPES, AwkArray), varm_types=(*DEFAULT_KEY_TYPES, AwkArray)
)


def gen_vstr_recarray(m, n, dtype=None):
    size = m * n
    lengths = np.random.randint(3, 5, size)
    letters = np.array(list(ascii_letters))
    gen_word = lambda l: "".join(np.random.choice(letters, l))
    arr = np.array([gen_word(l) for l in lengths]).reshape(m, n)
    return pd.DataFrame(arr, columns=[gen_word(5) for i in range(n)]).to_records(
        index=False, column_dtypes=dtype
    )


def issubdtype(
    a: np.dtype | pd.api.extensions.ExtensionDtype | type,
    b: type[DT] | tuple[type[DT], ...],
) -> TypeGuard[DT]:
    if isinstance(b, tuple):
        return any(issubdtype(a, t) for t in b)
    if isinstance(a, type) and issubclass(a, pd.api.extensions.ExtensionDtype):
        return issubclass(a, b)
    if isinstance(a, pd.api.extensions.ExtensionDtype):
        return isinstance(a, b)
    try:
        return np.issubdtype(a, b)
    except TypeError:  # pragma: no cover
        pytest.fail(f"issubdtype can’t handle everything yet: {a} {b}")


def gen_random_column(  # noqa: PLR0911
    n: int, dtype: np.dtype | pd.api.extensions.ExtensionDtype
) -> tuple[str, np.ndarray | pd.api.extensions.ExtensionArray]:
    if issubdtype(dtype, pd.CategoricalDtype):
        # TODO: Think about allowing index to be passed for n
        letters = np.fromiter(iter(ascii_letters), "U1")
        if n > len(letters):
            letters = letters[: n // 2]  # Make sure categories are repeated
        key = "cat" if dtype.ordered else "cat_unordered"
        return key, pd.Categorical(np.random.choice(letters, n), dtype=dtype)
    if issubdtype(dtype, pd.BooleanDtype):
        return (
            "nullable-bool",
            pd.arrays.BooleanArray(
                np.random.randint(0, 2, size=n, dtype=bool),
                mask=np.random.randint(0, 2, size=n, dtype=bool),
            ),
        )
    if issubdtype(dtype, IntegerDtype):
        return (
            "nullable-int",
            pd.arrays.IntegerArray(
                np.random.randint(0, 1000, size=n, dtype=np.int32),
                mask=np.random.randint(0, 2, size=n, dtype=bool),
            ),
        )
    if issubdtype(dtype, pd.StringDtype):
        letters = np.fromiter(iter(ascii_letters), "U1")
        array = pd.array(np.random.choice(letters, n), dtype=pd.StringDtype())
        array[np.random.randint(0, 2, size=n, dtype=bool)] = pd.NA
        return "string", array
    # if issubdtype(dtype, pd.DatetimeTZDtype):
    #    return "datetime", pd.to_datetime(np.random.randint(0, 1000, size=n))
    if issubdtype(dtype, np.bool_):
        return "bool", np.random.randint(0, 2, size=n, dtype=dtype)

    if not issubdtype(dtype, np.number):  # pragma: no cover
        pytest.fail(f"Unexpected dtype: {dtype}")

    n_bits = 8 * (dtype().itemsize if isinstance(dtype, type) else dtype.itemsize)

    if issubdtype(dtype, np.unsignedinteger):
        return f"uint{n_bits}", np.random.randint(0, 255, n, dtype=dtype)
    if issubdtype(dtype, np.signedinteger):
        return f"int{n_bits}", np.random.randint(-50, 50, n, dtype=dtype)
    if issubdtype(dtype, np.floating):
        return f"float{n_bits}", np.random.random(n).astype(dtype)

    pytest.fail(f"Unexpected numeric dtype: {dtype}")  # pragma: no cover


def gen_typed_df(
    n: int,
    index: pd.Index[str] | None = None,
    dtypes: Collection[np.dtype | pd.api.extensions.ExtensionDtype] = DEFAULT_COL_TYPES,
):
    columns = [gen_random_column(n, dtype) for dtype in dtypes]
    col_names = [n for n, _ in columns]
    assert len(col_names) == len(set(col_names)), "Duplicate column names generated!"
    return pd.DataFrame(dict(columns), index=index)


def _gen_awkward_inner(shape, rng, dtype):
    # the maximum length a ragged dimension can take
    MAX_RAGGED_DIM_LEN = 20
    if not len(shape):
        # abort condition -> no dimension left, return an actual value instead
        return dtype(rng.randrange(1000))
    else:
        curr_dim_len = shape[0]
        if curr_dim_len is None:
            # ragged dimension, set random length
            curr_dim_len = rng.randrange(MAX_RAGGED_DIM_LEN)

        return [_gen_awkward_inner(shape[1:], rng, dtype) for _ in range(curr_dim_len)]


def gen_awkward(shape, dtype=np.int32):
    """Function to generate an awkward array with random values.

    Awkward array dimensions can either be fixed-length ("regular") or variable length ("ragged")
    (the first dimension is always fixed-length).


    Parameters
    ----------
    shape
        shape of the array to be generated. Any dimension specified as `None` will be simulated as ragged.
    """
    import awkward as ak

    if shape[0] is None:
        msg = "The first dimension must be fixed-length."
        raise ValueError(msg)

    rng = random.Random(123)
    shape = np.array(shape)

    if np.any(shape == 0):
        # use empty numpy array for fixed dimensions, then add empty singletons for ragged dimensions
        var_dims = [i for i, s in enumerate(shape) if s is None]
        shape = [s for s in shape if s is not None]
        arr = ak.Array(np.empty(shape, dtype=dtype))
        for d in var_dims:
            arr = ak.singletons(arr, axis=d - 1)
        return arr
    else:
        lil = _gen_awkward_inner(shape, rng, dtype)
        arr = ak.values_astype(AwkArray(lil), dtype)

    # make fixed-length dimensions regular
    for i, d in enumerate(shape):
        if d is not None:
            arr = ak.to_regular(arr, i)

    return arr


def gen_typed_df_t2_size(m, n, index=None, columns=None) -> pd.DataFrame:
    s = 0
    df = pd.DataFrame()
    new_vals = gen_typed_df(m)
    while s < (n / new_vals.shape[1]):
        new_vals = gen_typed_df(m, index=index)
        new_vals.columns = new_vals.columns + "_" + str(s)
        df[new_vals.columns] = new_vals
        s += 1
    df = df.iloc[:m, :n].copy()
    if columns is not None:
        df.columns = columns
    return df


def maybe_add_sparse_array(
    mapping: Mapping,
    types: Collection[type],
    format: Literal["csr", "csc"],
    random_state: np.random.Generator,
    shape: tuple[int, int],
):
    if sparse.csr_array in types or sparse.csr_matrix in types:
        mapping["sparse_array"] = sparse.csr_array(
            sparse.random(*shape, format=format, random_state=random_state)
        )
    return mapping


# TODO: Use hypothesis for this?
def gen_adata(  # noqa: PLR0913
    shape: tuple[int, int],
    X_type: Callable[[np.ndarray], object] = sparse.csr_matrix,
    *,
    X_dtype: np.dtype = np.float32,
    obs_dtypes: Collection[
        np.dtype | pd.api.extensions.ExtensionDtype
    ] = DEFAULT_COL_TYPES,
    var_dtypes: Collection[
        np.dtype | pd.api.extensions.ExtensionDtype
    ] = DEFAULT_COL_TYPES,
    obs_xdataset: bool = False,
    var_xdataset: bool = False,
    obsm_types: Collection[type] = (*DEFAULT_KEY_TYPES, AwkArray, XDataset),
    varm_types: Collection[type] = (*DEFAULT_KEY_TYPES, AwkArray, XDataset),
    layers_types: Collection[type] = DEFAULT_KEY_TYPES,
    random_state: np.random.Generator | None = None,
    sparse_fmt: Literal["csr", "csc"] = "csr",
) -> AnnData:
    """\
    Helper function to generate a random AnnData for testing purposes.

    Note: For `obsm_types`, `varm_types`, and `layers_types` these currently
    just filter already created objects.
    In future, these should choose which objects are created.

    Params
    ------
    shape
        What shape you want the anndata to be.
    X_type
        What kind of container should `X` be? This will be called on a randomly
        generated 2d array.
    X_dtype
        What should the dtype of the `.X` container be?
    obsm_types
        What kinds of containers should be in `.obsm`?
    varm_types
        What kinds of containers should be in `.varm`?
    layers_types
        What kinds of containers should be in `.layers`?
    sparse_fmt
        What sparse format should be used for sparse matrices?
        (csr, csc)
    """
    import dask.array as da

    if random_state is None:
        random_state = np.random.default_rng()

    M, N = shape
    obs_names = pd.Index(f"cell{i}" for i in range(shape[0]))
    var_names = pd.Index(f"gene{i}" for i in range(shape[1]))
    obs = gen_typed_df(M, obs_names, dtypes=obs_dtypes)
    var = gen_typed_df(N, var_names, dtypes=var_dtypes)
    # For #147
    obs.rename(columns=dict(cat="obs_cat"), inplace=True)
    var.rename(columns=dict(cat="var_cat"), inplace=True)

    if has_xr := find_spec("xarray"):
        if obs_xdataset:
            obs = XDataset.from_dataframe(obs)
        if var_xdataset:
            var = XDataset.from_dataframe(var)

    if X_type is None:
        X = None
    else:
        X = X_type(random_state.binomial(100, 0.005, (M, N)).astype(X_dtype))

    obsm = dict(
        array=np.random.random((M, 50)),
        sparse=sparse.random(M, 100, format=sparse_fmt, random_state=random_state),
        df=gen_typed_df(M, obs_names, dtypes=obs_dtypes),
        awk_2d_ragged=gen_awkward((M, None)),
        da=da.random.random((M, 50)),
    )
    varm = dict(
        array=np.random.random((N, 50)),
        sparse=sparse.random(N, 100, format=sparse_fmt, random_state=random_state),
        df=gen_typed_df(N, var_names, dtypes=var_dtypes),
        awk_2d_ragged=gen_awkward((N, None)),
        da=da.random.random((N, 50)),
    )
    if has_xr:
        obsm["xdataset"] = XDataset.from_dataframe(
            gen_typed_df(M, obs_names, dtypes=obs_dtypes)
        )
        varm["xdataset"] = XDataset.from_dataframe(
            gen_typed_df(N, var_names, dtypes=var_dtypes)
        )
    obsm = {k: v for k, v in obsm.items() if type(v) in obsm_types}
    obsm = maybe_add_sparse_array(
        mapping=obsm,
        types=obsm_types,
        format=sparse_fmt,
        random_state=random_state,
        shape=(M, 100),
    )
    varm = {k: v for k, v in varm.items() if type(v) in varm_types}
    varm = maybe_add_sparse_array(
        mapping=varm,
        types=varm_types,
        format=sparse_fmt,
        random_state=random_state,
        shape=(N, 100),
    )
    layers = dict(
        array=np.random.random((M, N)),
        sparse=sparse.random(M, N, format=sparse_fmt, random_state=random_state),
        da=da.random.random((M, N)),
    )
    layers = maybe_add_sparse_array(
        mapping=layers,
        types=layers_types,
        format=sparse_fmt,
        random_state=random_state,
        shape=(M, N),
    )
    layers = {k: v for k, v in layers.items() if type(v) in layers_types}
    obsp = dict(
        array=np.random.random((M, M)),
        sparse=sparse.random(M, M, format=sparse_fmt, random_state=random_state),
    )
    obsp["sparse_array"] = sparse.csr_array(
        sparse.random(M, M, format=sparse_fmt, random_state=random_state)
    )
    varp = dict(
        array=np.random.random((N, N)),
        sparse=sparse.random(N, N, format=sparse_fmt, random_state=random_state),
    )
    varp["sparse_array"] = sparse.csr_array(
        sparse.random(N, N, format=sparse_fmt, random_state=random_state)
    )
    uns = dict(
        O_recarray=gen_vstr_recarray(N, 5),
        nested=dict(
            scalar_str="str",
            scalar_int=42,
            scalar_float=3.0,
            nested_further=dict(array=np.arange(5)),
        ),
        awkward_regular=gen_awkward((10, 5)),
        awkward_ragged=gen_awkward((12, None, None)),
        # U_recarray=gen_vstr_recarray(N, 5, "U4")
    )
    # https://github.com/zarr-developers/zarr-python/issues/2134
    # zarr v3 on-disk does not write structured dtypes
    if anndata.settings.zarr_write_format == 3:
        del uns["O_recarray"]
    with warnings.catch_warnings():
        warnings.simplefilter("ignore", ExperimentalFeatureWarning)
        adata = AnnData(
            X=X,
            obs=obs,
            var=var,
            obsm=obsm,
            varm=varm,
            layers=layers,
            obsp=obsp,
            varp=varp,
            uns=uns,
        )
    return adata


def array_bool_subset(index, min_size=2):
    b = np.zeros(len(index), dtype=bool)
    selected = np.random.choice(
        range(len(index)),
        size=np.random.randint(min_size, len(index), ()),
        replace=False,
    )
    b[selected] = True
    return b


def list_bool_subset(index, min_size=2):
    return array_bool_subset(index, min_size=min_size).tolist()


def matrix_bool_subset(index, min_size=2):
    with warnings.catch_warnings():
        warnings.simplefilter("ignore", PendingDeprecationWarning)
        indexer = np.matrix(
            array_bool_subset(index, min_size=min_size).reshape(len(index), 1)
        )
    return indexer


def spmatrix_bool_subset(index, min_size=2):
    return sparse.csr_matrix(
        array_bool_subset(index, min_size=min_size).reshape(len(index), 1)
    )


def sparray_bool_subset(index, min_size=2):
    return sparse.csr_array(
        array_bool_subset(index, min_size=min_size).reshape(len(index), 1)
    )


def array_subset(index, min_size=2):
    if len(index) < min_size:
        msg = f"min_size (={min_size}) must be smaller than len(index) (={len(index)}"
        raise ValueError(msg)
    return np.random.choice(
        index, size=np.random.randint(min_size, len(index), ()), replace=False
    )


def array_int_subset(index, min_size=2):
    if len(index) < min_size:
        msg = f"min_size (={min_size}) must be smaller than len(index) (={len(index)}"
        raise ValueError(msg)
    return np.random.choice(
        np.arange(len(index)),
        size=np.random.randint(min_size, len(index), ()),
        replace=False,
    )


def list_int_subset(index, min_size=2):
    return array_int_subset(index, min_size=min_size).tolist()


def slice_subset(index, min_size=2):
    while True:
        points = np.random.choice(np.arange(len(index) + 1), size=2, replace=False)
        s = slice(*sorted(points))
        if len(range(*s.indices(len(index)))) >= min_size:
            break
    return s


def single_subset(index):
    return index[np.random.randint(0, len(index))]


@pytest.fixture(
    params=[
        array_subset,
        slice_subset,
        single_subset,
        array_int_subset,
        list_int_subset,
        array_bool_subset,
        list_bool_subset,
        matrix_bool_subset,
        spmatrix_bool_subset,
        sparray_bool_subset,
    ]
)
def subset_func(request):
    return request.param


###################
# Checking equality
###################


def format_msg(elem_name: str | None) -> str:
    if elem_name is not None:
        return f"Error raised from element {elem_name!r}."
    else:
        return ""


# TODO: it would be better to modify the other exception
def report_name(func):
    """Report name of element being tested if test fails."""

    @wraps(func)
    def func_wrapper(*args, _elem_name: str | None = None, **kwargs):
        try:
            return func(*args, **kwargs)
        except Exception as e:
            if _elem_name is not None and not hasattr(e, "_name_attached"):
                msg = format_msg(_elem_name)
                args = list(e.args)
                if len(args) == 0:
                    args = [msg]
                else:
                    args[0] = f"{args[0]}\n\n{msg}"
                e.args = tuple(args)
                e._name_attached = True
            raise e

    return func_wrapper


@report_name
def _assert_equal(a, b):
    """Allows reporting elem name for simple assertion."""
    assert a == b


@singledispatch
<<<<<<< HEAD
def assert_equal(a, b, exact=False, elem_name=None):
    a_handler, b_handler, default_handler = map(
        assert_equal.dispatch, (type(a), type(b), object)
    )
    if (a_handler is default_handler) and (b_handler is not default_handler):
        return assert_equal(b, a, exact=exact, elem_name=elem_name)
=======
def assert_equal(
    a: object, b: object, *, exact: bool = False, elem_name: str | None = None
):
>>>>>>> e20456ac
    _assert_equal(a, b, _elem_name=elem_name)


@assert_equal.register(CupyArray)
def assert_equal_cupy(
    a: CupyArray, b: object, *, exact: bool = False, elem_name: str | None = None
):
    assert_equal(b, a.get(), exact=exact, elem_name=elem_name)


@assert_equal.register(np.ndarray)
def assert_equal_ndarray(
    a: np.ndarray, b: object, *, exact: bool = False, elem_name: str | None = None
):
    b = asarray(b)
    if not exact and is_numeric_dtype(a) and is_numeric_dtype(b):
        assert a.shape == b.shape, format_msg(elem_name)
        np.testing.assert_allclose(a, b, equal_nan=True, err_msg=format_msg(elem_name))
    elif (  # Structured dtype
        not exact
        and hasattr(a, "dtype")
        and hasattr(b, "dtype")
        and len(a.dtype) > 1
        and len(b.dtype) > 0
    ):
        # Reshaping to allow >2d arrays
        assert a.shape == b.shape, format_msg(elem_name)
        assert_equal(
            pd.DataFrame(a.reshape(-1)),
            pd.DataFrame(b.reshape(-1)),
            exact=exact,
            elem_name=elem_name,
        )
    else:
        assert np.all(a == b), format_msg(elem_name)


@assert_equal.register(ArrayView)
def assert_equal_arrayview(
    a: ArrayView, b: object, *, exact: bool = False, elem_name: str | None = None
):
    assert_equal(asarray(a), asarray(b), exact=exact, elem_name=elem_name)


@assert_equal.register(BaseCompressedSparseDataset)
@assert_equal.register(sparse.spmatrix)
def assert_equal_sparse(
    a: BaseCompressedSparseDataset | sparse.spmatrix,
    b: object,
    *,
    exact: bool = False,
    elem_name: str | None = None,
):
    a = asarray(a)
    assert_equal(b, a, exact=exact, elem_name=elem_name)


@assert_equal.register(CSArray)
def assert_equal_sparse_array(
    a: CSArray, b: object, *, exact: bool = False, elem_name: str | None = None
):
    return assert_equal_sparse(a, b, exact=exact, elem_name=elem_name)


@assert_equal.register(CupySparseMatrix)
def assert_equal_cupy_sparse(
    a: CupySparseMatrix, b: object, *, exact: bool = False, elem_name: str | None = None
):
    a = a.toarray()
    assert_equal(b, a, exact=exact, elem_name=elem_name)


@assert_equal.register(h5py.Dataset)
@assert_equal.register(ZarrArray)
def assert_equal_h5py_dataset(
    a: ArrayStorageType, b: object, *, exact: bool = False, elem_name: str | None = None
):
    a = asarray(a)
    assert_equal(b, a, exact=exact, elem_name=elem_name)


@assert_equal.register(DaskArray)
def assert_equal_dask_array(
    a: DaskArray, b: object, *, exact: bool = False, elem_name: str | None = None
):
    assert_equal(b, a.compute(), exact=exact, elem_name=elem_name)


@assert_equal.register(pd.DataFrame)
def are_equal_dataframe(
    a: pd.DataFrame, b: object, *, exact: bool = False, elem_name: str | None = None
):
    if not isinstance(b, pd.DataFrame):
        assert_equal(b, a, exact=exact, elem_name=elem_name)  # , a.values maybe?

    report_name(pd.testing.assert_frame_equal)(
        a,
        b,
        check_exact=exact,
        check_column_type=exact,
        check_index_type=exact,
        _elem_name=elem_name,
        check_frame_type=False,
    )


@assert_equal.register(Dataset2D)
def are_equal_dataset2d(
    a: Dataset2D, b: object, *, exact: bool = False, elem_name: str | None = None
):
    a.equals(b)


@assert_equal.register(AwkArray)
def assert_equal_awkarray(
    a: AwkArray, b: object, *, exact: bool = False, elem_name: str | None = None
):
    import awkward as ak

    if exact:
        assert isinstance(b, AwkArray)
        assert a.type == b.type, f"{a.type} != {b.type}, {format_msg(elem_name)}"
    assert ak.to_list(a) == ak.to_list(b), format_msg(elem_name)


@assert_equal.register(Mapping)
<<<<<<< HEAD
def assert_equal_mapping(a, b, exact=False, elem_name=None):
    assert set(a.keys()) == set(b.keys()), (
        format_msg(elem_name) + f" {a.keys()} != {b.keys()}"
    )
    for k in a.keys():
=======
def assert_equal_mapping(
    a: Mapping, b: object, *, exact: bool = False, elem_name: str | None = None
):
    assert isinstance(b, Mapping)
    assert set(a) == set(b), format_msg(elem_name)
    for k in a:
>>>>>>> e20456ac
        if elem_name is None:
            elem_name = ""
        assert_equal(a[k], b[k], exact=exact, elem_name=f"{elem_name}/{k}")


@assert_equal.register(AlignedMappingBase)
def assert_equal_aligned_mapping(
    a: AlignedMappingBase,
    b: object,
    *,
    exact: bool = False,
    elem_name: str | None = None,
):
    assert isinstance(b, AlignedMappingBase)
    a_indices = (a.parent.obs_names, a.parent.var_names)
    b_indices = (b.parent.obs_names, b.parent.var_names)
    for axis_idx in a.axes:
        assert_equal(
            a_indices[axis_idx], b_indices[axis_idx], exact=exact, elem_name=axis_idx
        )
    assert a.attrname == b.attrname, format_msg(elem_name)
    assert_equal_mapping(a, b, exact=exact, elem_name=elem_name)


@assert_equal.register(pd.Index)
def assert_equal_index(
    a: pd.Index, b: object, *, exact: bool = False, elem_name: str | None = None
):
    params = dict(check_categorical=False) if not exact else {}
    report_name(pd.testing.assert_index_equal)(
        a, b, check_names=False, **params, _elem_name=elem_name
    )


@assert_equal.register(pd.api.extensions.ExtensionArray)
def assert_equal_extension_array(
    a: pd.api.extensions.ExtensionArray,
    b: object,
    *,
    exact: bool = False,
    elem_name: str | None = None,
):
    report_name(pd.testing.assert_extension_array_equal)(
        a,
        b,
        check_dtype=exact,
        check_exact=exact,
        _elem_name=elem_name,
    )


@assert_equal.register(XDataArray)
def assert_equal_xarray(
    a: XDataArray, b: object, *, exact: bool = False, elem_name: str | None = None
):
    report_name(a.equals)(b, _elem_name=elem_name)


@assert_equal.register(Raw)
def assert_equal_raw(
    a: Raw, b: object, *, exact: bool = False, elem_name: str | None = None
):
    def assert_is_not_none(x):  # can't put an assert in a lambda
        assert x is not None

    report_name(assert_is_not_none)(b, _elem_name=elem_name)
    for attr in ["X", "var", "varm", "obs_names"]:
        assert_equal(
            getattr(a, attr),
            getattr(b, attr),
            exact=exact,
            elem_name=f"{elem_name}/{attr}",
        )


@assert_equal.register(AnnData)
def assert_adata_equal(
    a: AnnData, b: object, *, exact: bool = False, elem_name: str | None = None
):
    """\
    Check whether two AnnData objects are equivalent,
    raising an AssertionError if they aren’t.

    Params
    ------
    a
    b
    exact
        Whether comparisons should be exact or not. This has a somewhat flexible
        meaning and should probably get refined in the future.
    """

    def fmt_name(x):
        if elem_name is None:
            return x
        else:
            return f"{elem_name}/{x}"

    assert isinstance(b, AnnData)

    # There may be issues comparing views, since np.allclose
    # can modify ArrayViews if they contain `nan`s
    assert_equal(a.obs_names, b.obs_names, exact=exact, elem_name=fmt_name("obs_names"))
    assert_equal(a.var_names, b.var_names, exact=exact, elem_name=fmt_name("var_names"))
    if not exact:
        # Reorder all elements if necessary
        idx = [slice(None), slice(None)]
        # Since it’s a pain to compare a list of pandas objects
        change_flag = False
        if not np.all(a.obs_names == b.obs_names):
            idx[0] = a.obs_names
            change_flag = True
        if not np.all(a.var_names == b.var_names):
            idx[1] = a.var_names
            change_flag = True
        if change_flag:
            b = b[tuple(idx)].copy()
    for attr in [
        "X",
        "obs",
        "var",
        "obsm",
        "varm",
        "layers",
        "uns",
        "obsp",
        "varp",
        "raw",
    ]:
        assert_equal(
            getattr(a, attr),
            getattr(b, attr),
            exact=exact,
            elem_name=fmt_name(attr),
        )


def _half_chunk_size(a: tuple[int, ...]) -> tuple[int, ...]:
    def half_rounded_up(x):
        div, mod = divmod(x, 2)
        return div + (mod > 0)

    return tuple(half_rounded_up(x) for x in a)


@singledispatch
def as_dense_dask_array(a):
    import dask.array as da

    a = asarray(a)
    return da.asarray(a, chunks=_half_chunk_size(a.shape))


@as_dense_dask_array.register(CSMatrix)
def _(a):
    return as_dense_dask_array(a.toarray())


@as_dense_dask_array.register(DaskArray)
def _(a):
    return a.map_blocks(asarray, dtype=a.dtype, meta=np.ndarray)


@singledispatch
def as_sparse_dask_array(a) -> DaskArray:
    import dask.array as da

    return da.from_array(sparse.csr_matrix(a), chunks=_half_chunk_size(a.shape))


@as_sparse_dask_array.register(CSMatrix)
def _(a):
    import dask.array as da

    return da.from_array(a, _half_chunk_size(a.shape))


@as_sparse_dask_array.register(CSArray)
def _(a):
    import dask.array as da

    return da.from_array(sparse.csr_matrix(a), _half_chunk_size(a.shape))


@as_sparse_dask_array.register(DaskArray)
def _(a):
    return a.map_blocks(sparse.csr_matrix)


@singledispatch
def as_dense_cupy_dask_array(a):
    import cupy as cp

    return as_dense_dask_array(a).map_blocks(
        cp.array, meta=cp.array((1.0), dtype=a.dtype), dtype=a.dtype
    )


@as_dense_cupy_dask_array.register(CupyArray)
def _(a):
    import cupy as cp
    import dask.array as da

    return da.from_array(
        a,
        chunks=_half_chunk_size(a.shape),
        meta=cp.array((1.0), dtype=a.dtype),
    )


@as_dense_cupy_dask_array.register(DaskArray)
def _(a):
    import cupy as cp

    if isinstance(a._meta, cp.ndarray):
        return a.copy()
    return a.map_blocks(
        partial(as_cupy, typ=CupyArray),
        dtype=a.dtype,
        meta=cp.array((1.0), dtype=a.dtype),
    )


try:
    import cupyx.scipy.sparse as cpsparse

    format_to_memory_class = {"csr": cpsparse.csr_matrix, "csc": cpsparse.csc_matrix}
except ImportError:
    format_to_memory_class = {}


# TODO: If there are chunks which divide along columns, then a coo_matrix is returned by compute
# We should try and fix this upstream in dask/ cupy
@singledispatch
def as_cupy_sparse_dask_array(a, format="csr"):
    memory_class = format_to_memory_class[format]
    cpu_da = as_sparse_dask_array(a)
    return cpu_da.rechunk((cpu_da.chunks[0], -1)).map_blocks(
        memory_class, dtype=a.dtype, meta=memory_class(cpu_da._meta)
    )


@as_cupy_sparse_dask_array.register(CupyArray)
@as_cupy_sparse_dask_array.register(CupySparseMatrix)
def _(a, format="csr"):
    import dask.array as da

    memory_class = format_to_memory_class[format]
    return da.from_array(memory_class(a), chunks=(_half_chunk_size(a.shape)[0], -1))


@as_cupy_sparse_dask_array.register(DaskArray)
def _(a, format="csr"):
    memory_class = format_to_memory_class[format]
    if isinstance(a._meta, memory_class):
        return a.copy()
    return a.rechunk((a.chunks[0], -1)).map_blocks(
        partial(as_cupy, typ=memory_class), dtype=a.dtype
    )


def resolve_cupy_type(val):
    input_typ = type(val) if not isinstance(val, type) else val

    if issubclass(input_typ, np.ndarray):
        typ = CupyArray
    elif issubclass(input_typ, sparse.csr_matrix):
        typ = CupyCSRMatrix
    elif issubclass(input_typ, sparse.csc_matrix):
        typ = CupyCSCMatrix
    else:
        msg = f"No default target type for input type {input_typ}"
        raise NotImplementedError(msg)
    return typ


@singledispatch
def as_cupy(val, typ=None):
    """
    Rough conversion function

    Will try to infer target type from input type if not specified.
    """
    if typ is None:
        typ = resolve_cupy_type(val)

    if issubclass(typ, CupyArray):
        import cupy as cp

        if isinstance(val, CSMatrix):
            val = val.toarray()
        return cp.array(val)
    elif issubclass(typ, CupyCSRMatrix):
        import cupy as cp
        import cupyx.scipy.sparse as cpsparse

        if isinstance(val, np.ndarray):
            return cpsparse.csr_matrix(cp.array(val))
        else:
            return cpsparse.csr_matrix(val)
    elif issubclass(typ, CupyCSCMatrix):
        import cupy as cp
        import cupyx.scipy.sparse as cpsparse

        if isinstance(val, np.ndarray):
            return cpsparse.csc_matrix(cp.array(val))
        else:
            return cpsparse.csc_matrix(val)
    else:
        msg = f"Conversion from {type(val)} to {typ} not implemented"
        raise NotImplementedError(msg)


# TODO: test
@as_cupy.register(DaskArray)
def as_cupy_dask(a, typ=None):
    if typ is None:
        typ = resolve_cupy_type(a._meta)
    return a.map_blocks(partial(as_cupy, typ=typ), dtype=a.dtype)


@singledispatch
def shares_memory(x, y) -> bool:
    return np.shares_memory(x, y)


@shares_memory.register(CSMatrix)
def shares_memory_sparse(x, y):
    return (
        np.shares_memory(x.data, y.data)
        and np.shares_memory(x.indices, y.indices)
        and np.shares_memory(x.indptr, y.indptr)
    )


BASE_MATRIX_PARAMS = [
    pytest.param(asarray, id="np_array"),
    pytest.param(sparse.csr_matrix, id="scipy_csr_matrix"),
    pytest.param(sparse.csc_matrix, id="scipy_csc_matrix"),
    pytest.param(sparse.csr_array, id="scipy_csr_array"),
    pytest.param(sparse.csc_array, id="scipy_csc_array"),
]

DASK_MATRIX_PARAMS = [
    pytest.param(as_dense_dask_array, id="dense_dask_array"),
    pytest.param(as_sparse_dask_array, id="sparse_dask_array"),
]

CUPY_MATRIX_PARAMS = [
    pytest.param(
        partial(as_cupy, typ=CupyArray), id="cupy_array", marks=pytest.mark.gpu
    ),
    pytest.param(
        partial(as_cupy, typ=CupyCSRMatrix),
        id="cupy_csr",
        marks=pytest.mark.gpu,
    ),
    pytest.param(
        partial(as_cupy, typ=CupyCSCMatrix),
        id="cupy_csc",
        marks=pytest.mark.gpu,
    ),
]

DASK_CUPY_MATRIX_PARAMS = [
    pytest.param(
        as_dense_cupy_dask_array,
        id="cupy_dense_dask_array",
        marks=pytest.mark.gpu,
    ),
    pytest.param(
        as_cupy_sparse_dask_array, id="cupy_csr_dask_array", marks=pytest.mark.gpu
    ),
]

if is_zarr_v2():
    from zarr.storage import DirectoryStore as LocalStore
else:
    from zarr.storage import LocalStore


class AccessTrackingStoreBase(LocalStore):
    _access_count: Counter[str]
    _accessed: defaultdict[str, set]
    _accessed_keys: defaultdict[str, list[str]]

    def __init__(self, *args, **kwargs):
        # Needed for zarr v3 to prevent a read-only copy being made
        # https://github.com/zarr-developers/zarr-python/pull/3156
        if not is_zarr_v2() and "read_only" not in kwargs:
            kwargs["read_only"] = True
        super().__init__(*args, **kwargs)
        self._access_count = Counter()
        self._accessed = defaultdict(set)
        self._accessed_keys = defaultdict(list)

        self._read_only = True

    def _check_and_track_key(self, key: str):
        for tracked in self._access_count:
            if tracked in key:
                self._access_count[tracked] += 1
                self._accessed[tracked].add(key)
                self._accessed_keys[tracked] += [key]

    def get_access_count(self, key: str) -> int:
        # access defaultdict when value is not there causes key to be there,
        # which causes it to be tracked
        if key not in self._access_count:
            msg = f"{key} not found among access count"
            raise KeyError(msg)
        return self._access_count[key]

    def get_subkeys_accessed(self, key: str) -> set[str]:
        if key not in self._accessed:
            msg = f"{key} not found among accessed"
            raise KeyError(msg)
        return self._accessed[key]

    def get_accessed_keys(self, key: str) -> list[str]:
        if key not in self._accessed_keys:
            msg = f"{key} not found among accessed keys"
            raise KeyError(msg)
        return self._accessed_keys[key]

    def initialize_key_trackers(self, keys_to_track: Iterable[str]) -> None:
        for k in keys_to_track:
            self._access_count[k] = 0
            self._accessed_keys[k] = []
            self._accessed[k] = set()

    def reset_key_trackers(self) -> None:
        self.initialize_key_trackers(self._access_count.keys())

    def assert_access_count(self, key: str, count: int):
        keys_accessed = self.get_subkeys_accessed(key)
        access_count = self.get_access_count(key)
        assert self.get_access_count(key) == count, (
            f"Found {access_count} accesses at {keys_accessed}"
        )


if is_zarr_v2():

    class AccessTrackingStore(AccessTrackingStoreBase):
        def __getitem__(self, key: str) -> bytes:
            self._check_and_track_key(key)
            return super().__getitem__(key)

else:

    class AccessTrackingStore(AccessTrackingStoreBase):
        async def get(
            self,
            key: str,
            prototype: BufferPrototype | None = None,
            byte_range: ByteRequest | None = None,
        ) -> object:
            self._check_and_track_key(key)
            return await super().get(key, prototype=prototype, byte_range=byte_range)


def get_multiindex_columns_df(shape: tuple[int, int]) -> pd.DataFrame:
    return pd.DataFrame(
        np.random.rand(shape[0], shape[1]),
        columns=pd.MultiIndex.from_tuples(
            list(itertools.product(["a"], range(shape[1] - (shape[1] // 2))))
            + list(itertools.product(["b"], range(shape[1] // 2)))
        ),
    )<|MERGE_RESOLUTION|>--- conflicted
+++ resolved
@@ -566,18 +566,14 @@
 
 
 @singledispatch
-<<<<<<< HEAD
-def assert_equal(a, b, exact=False, elem_name=None):
+def assert_equal(
+    a: object, b: object, *, exact: bool = False, elem_name: str | None = None
+):
     a_handler, b_handler, default_handler = map(
         assert_equal.dispatch, (type(a), type(b), object)
     )
     if (a_handler is default_handler) and (b_handler is not default_handler):
         return assert_equal(b, a, exact=exact, elem_name=elem_name)
-=======
-def assert_equal(
-    a: object, b: object, *, exact: bool = False, elem_name: str | None = None
-):
->>>>>>> e20456ac
     _assert_equal(a, b, _elem_name=elem_name)
 
 
@@ -704,20 +700,12 @@
 
 
 @assert_equal.register(Mapping)
-<<<<<<< HEAD
-def assert_equal_mapping(a, b, exact=False, elem_name=None):
-    assert set(a.keys()) == set(b.keys()), (
-        format_msg(elem_name) + f" {a.keys()} != {b.keys()}"
-    )
-    for k in a.keys():
-=======
 def assert_equal_mapping(
     a: Mapping, b: object, *, exact: bool = False, elem_name: str | None = None
 ):
     assert isinstance(b, Mapping)
-    assert set(a) == set(b), format_msg(elem_name)
+    assert set(a) == set(b), format_msg(elem_name) + f" {a.keys()} != {b.keys()}"
     for k in a:
->>>>>>> e20456ac
         if elem_name is None:
             elem_name = ""
         assert_equal(a[k], b[k], exact=exact, elem_name=f"{elem_name}/{k}")

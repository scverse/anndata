--- conflicted
+++ resolved
@@ -44,12 +44,7 @@
 
 if TYPE_CHECKING:
     from collections.abc import Callable, Collection, Iterable
-<<<<<<< HEAD
     from typing import Any, Literal, TypeGuard, TypeVar
-=======
-    from typing import Literal, TypeGuard
->>>>>>> 3c90d3cc
-
     from numpy.typing import NDArray
     from zarr.abc.store import ByteRequest
     from zarr.core.buffer import BufferPrototype

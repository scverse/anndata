--- conflicted
+++ resolved
@@ -730,7 +730,6 @@
     return a.map_blocks(sparse.csr_matrix)
 
 
-<<<<<<< HEAD
 @as_sparse_array_dask_array.register(DaskArray)
 def _(a):
     return a.map_blocks(sparse.csr_array)
@@ -750,9 +749,6 @@
 
     check_error_or_notes_match(exc_info, match)
 
-
-=======
->>>>>>> 7f8a45cc
 def check_error_or_notes_match(e: pytest.ExceptionInfo, pattern: str | re.Pattern):
     """
     Checks whether the printed error message or the notes contains the given pattern.

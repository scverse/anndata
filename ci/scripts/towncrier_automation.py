--- conflicted
+++ resolved
@@ -71,7 +71,6 @@
         text=True,
         check=True,
     ).stdout.strip()
-<<<<<<< HEAD
     patch_branch_pattern = r"\d+\.\d+\.x"
     if Version(args.version).micro != 0 and not re.fullmatch(
         patch_branch_pattern, base_branch
@@ -83,12 +82,7 @@
         raise NoMinorMajorReleaseOffMainError(
             f"Version {args.version} is a minor or major release, but you are trying to release not from main: {base_branch}."
         )
-    pr_description = (
-        "" if base_branch == "main" else "@meeseeksmachine backport to main"
-    )
-=======
     pr_description = "" if base_branch == "main" else "@meeseeksdev backport to main"
->>>>>>> 88b529e6
     branch_name = f"release_notes_{args.version}"
 
     # Create a new branch + commit

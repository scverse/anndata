#!/usr/bin/env python3
from __future__ import annotations

import argparse
import re
import subprocess
from typing import TYPE_CHECKING

from packaging.version import Version

if TYPE_CHECKING:
    from collections.abc import Sequence


class Args(argparse.Namespace):
    version: str
    dry_run: bool


class NoPatchReleaseOnMainError(Exception):
    pass


class NoMinorMajorReleaseOffMainError(Exception):
    pass


def parse_args(argv: Sequence[str] | None = None) -> Args:
    parser = argparse.ArgumentParser(
        prog="towncrier-automation",
        description=(
            "This script runs towncrier for a given version, "
            "creates a branch off of the current one, "
            "and then creates a PR into the original branch with the changes. "
            "The PR will be backported to main if the current branch is not main."
        ),
    )
    parser.add_argument(
        "version",
        type=str,
        help=(
            "The new version for the release must have at least three parts, like `major.minor.patch` and no `major.minor`. "
            "It can have a suffix like `major.minor.patch.dev0` or `major.minor.0rc1`."
        ),
    )
    parser.add_argument(
        "--dry-run",
        help="Whether or not to dry-run the actual creation of the pull request",
        action="store_true",
    )
    args = parser.parse_args(argv, Args())
    # validate the version
    if len(Version(args.version).release) != 3:
        msg = f"Version argument {args.version} must contain major, minor, and patch version."
        raise ValueError(msg)
    return args


def main(argv: Sequence[str] | None = None) -> None:
    args = parse_args(argv)

    # Run towncrier
    subprocess.run(
        ["towncrier", "build", f"--version={args.version}", "--yes"], check=True
    )

    # Check if we are on the main branch to know if we need to backport
    base_branch = subprocess.run(
        ["git", "rev-parse", "--abbrev-ref", "HEAD"],
        capture_output=True,
        text=True,
        check=True,
    ).stdout.strip()
    patch_branch_pattern = r"\d+\.\d+\.x"
    if Version(args.version).micro != 0 and not re.fullmatch(
        patch_branch_pattern, base_branch
    ):
        msg = f"Version {args.version} is a patch release, but "
        "you are trying to release from a non-patch release branch: {base_branch}."
        raise NoPatchReleaseOnMainError(msg)
    if Version(args.version).micro == 0 and base_branch != "main":
<<<<<<< HEAD
        msg = f"Version {args.version} is a minor or major release, "
        "but you are trying to release not from main: {base_branch}."
        raise NoMinorMajorReleaseOffMainError(msg)
    pr_description = (
        "" if base_branch == "main" else "@meeseeksmachine backport to main"
    )
=======
        raise NoMinorMajorReleaseOffMainError(
            f"Version {args.version} is a minor or major release, but you are trying to release not from main: {base_branch}."
        )
    pr_description = "" if base_branch == "main" else "@meeseeksdev backport to main"
>>>>>>> 668de90e
    branch_name = f"release_notes_{args.version}"

    # Create a new branch + commit
    subprocess.run(["git", "switch", "-c", branch_name], check=True)
    subprocess.run(["git", "add", "docs/release-notes"], check=True)
    pr_title = f"(chore): generate {args.version} release notes"
    subprocess.run(["git", "commit", "-m", pr_title], check=True)

    # push
    if not args.dry_run:
        subprocess.run(
            ["git", "push", "--set-upstream", "origin", branch_name], check=True
        )
    else:
        print("Dry run, not pushing")

    # Create a PR
    subprocess.run(
        [
            "gh",
            "pr",
            "create",
            f"--base={base_branch}",
            f"--title={pr_title}",
            f"--body={pr_description}",
            "--label=skip-gpu-ci",
            *(["--label=no milestone"] if base_branch == "main" else []),
            *(["--dry-run"] if args.dry_run else []),
        ],
        check=True,
    )

    # Enable auto-merge
    if not args.dry_run:
        subprocess.run(
            ["gh", "pr", "merge", branch_name, "--auto", "--squash"], check=True
        )
    else:
        print("Dry run, not merging")


if __name__ == "__main__":
    main()<|MERGE_RESOLUTION|>--- conflicted
+++ resolved
@@ -79,19 +79,10 @@
         "you are trying to release from a non-patch release branch: {base_branch}."
         raise NoPatchReleaseOnMainError(msg)
     if Version(args.version).micro == 0 and base_branch != "main":
-<<<<<<< HEAD
         msg = f"Version {args.version} is a minor or major release, "
         "but you are trying to release not from main: {base_branch}."
         raise NoMinorMajorReleaseOffMainError(msg)
-    pr_description = (
-        "" if base_branch == "main" else "@meeseeksmachine backport to main"
-    )
-=======
-        raise NoMinorMajorReleaseOffMainError(
-            f"Version {args.version} is a minor or major release, but you are trying to release not from main: {base_branch}."
-        )
     pr_description = "" if base_branch == "main" else "@meeseeksdev backport to main"
->>>>>>> 668de90e
     branch_name = f"release_notes_{args.version}"
 
     # Create a new branch + commit

--- conflicted
+++ resolved
@@ -722,11 +722,7 @@
         )
         if index_unique is not None:
             concat_indices = concat_indices.str.cat(
-<<<<<<< HEAD
-                label_col.map(str, na_action="ignore"), sep=index_unique
-=======
                 _map_cat_to_str(label_col), sep=index_unique
->>>>>>> 8ffe21e3
             )
         self.obs_names = pd.Index(concat_indices)
 

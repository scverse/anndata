--- conflicted
+++ resolved
@@ -8,13 +8,8 @@
 
 from . import anndata
 from .index import _normalize_index, _subset, unpack_index, get_vector
-<<<<<<< HEAD
-from .aligned_mapping import AxisArrays, AxisArraysView
+from .aligned_mapping import AxisArrays
 from .sparse_dataset import BaseCompressedSparseDataset, sparse_dataset
-=======
-from .aligned_mapping import AxisArrays
-from .sparse_dataset import SparseDataset
->>>>>>> 87d363e2
 
 from ..compat import CupyArray, CupySparseMatrix
 

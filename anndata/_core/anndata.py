--- conflicted
+++ resolved
@@ -52,12 +52,6 @@
     ZappyArray,
     DaskArray,
     _move_adj_mtx,
-<<<<<<< HEAD
-=======
-    _overloaded_uns,
-    OverloadedDict,
-    AwkArray,
->>>>>>> a9e634c3
 )
 
 

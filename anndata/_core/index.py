--- conflicted
+++ resolved
@@ -7,14 +7,10 @@
 import numpy as np
 import pandas as pd
 from scipy.sparse import spmatrix, issparse
-<<<<<<< HEAD
-from ..compat import AwkArray
+from ..compat import AwkArray, DaskArray, Index, Index1D
 
 Index1D = Union[slice, int, str, np.int64, np.ndarray]
 Index = Union[Index1D, Tuple[Index1D, Index1D], spmatrix]
-=======
-from ..compat import DaskArray, Index, Index1D
->>>>>>> 18078aa8
 
 
 def _normalize_indices(

from functools import singledispatch
from os import PathLike
from pathlib import Path
from typing import Optional, Union, Iterator, Literal
from collections.abc import Mapping

import h5py

from . import anndata
<<<<<<< HEAD
from .sparse_dataset import BaseCompressedSparseDataset
from ..compat import ZarrArray, ZarrGroup, DaskArray
=======
from .sparse_dataset import SparseDataset
from ..compat import ZarrArray, DaskArray, AwkArray
>>>>>>> 30121278


class AnnDataFileManager:
    """Backing file manager for AnnData."""

    def __init__(
        self,
        adata: "anndata.AnnData",
        filename: Optional[PathLike] = None,
        filemode: Optional[Literal["r", "r+"]] = None,
    ):
        self._adata = adata
        self.filename = filename
        self._filemode = filemode
        self._file = None
        if filename:
            self.open()

    def __repr__(self) -> str:
        if self.filename is None:
            return "Backing file manager: no file is set."
        else:
            return f"Backing file manager of file {self.filename}."

    def __contains__(self, x) -> bool:
        return x in self._file

    def __iter__(self) -> Iterator[str]:
        return iter(self._file)

    def __getitem__(
        self, key: str
    ) -> Union[h5py.Group, h5py.Dataset, BaseCompressedSparseDataset]:
        return self._file[key]

    def __setitem__(
        self,
        key: str,
        value: Union[h5py.Group, h5py.Dataset, BaseCompressedSparseDataset],
    ):
        self._file[key] = value

    def __delitem__(self, key: str):
        del self._file[key]

    @property
    def filename(self) -> Path:
        return self._filename

    @filename.setter
    def filename(self, filename: Optional[PathLike]):
        self._filename = None if filename is None else Path(filename)

    def open(
        self,
        filename: Optional[PathLike] = None,
        filemode: Optional[Literal["r", "r+"]] = None,
    ):
        if filename is not None:
            self.filename = filename
        if filemode is not None:
            self._filemode = filemode
        if self.filename is None:
            raise ValueError("Cannot open backing file if backing not initialized.")
        self._file = h5py.File(self.filename, self._filemode)

    def close(self):
        """Close the backing file, remember filename, do *not* change to memory mode."""
        if self._file is not None:
            self._file.close()

    def _to_memory_mode(self):
        """Close the backing file, forget filename, *do* change to memory mode."""
        self._adata.__X = self._adata.X[()]
        self._file.close()
        self._file = None
        self._filename = None

    @property
    def is_open(self) -> bool:
        """State of backing file."""
        if self._file is None:
            return False
        # try accessing the id attribute to see if the file is open
        return bool(self._file.id)


@singledispatch
def to_memory(x, copy=True):
    """Permissivley convert objects to in-memory representation.

    If they already are in-memory, (or are just unrecognized) pass a copy through.
    """
    if copy and hasattr(x, "copy"):
        return x.copy()
    else:
        return x


@to_memory.register(ZarrArray)
@to_memory.register(h5py.Dataset)
def _(x, copy=True):
    return x[...]


@to_memory.register(BaseCompressedSparseDataset)
def _(x: BaseCompressedSparseDataset, copy=True):
    return x.to_memory()


@to_memory.register(DaskArray)
def _(x, copy=True):
    return x.compute()


@to_memory.register(Mapping)
def _(x: Mapping, copy=True):
    return {k: to_memory(v, copy=copy) for k, v in x.items()}


<<<<<<< HEAD
@singledispatch
def filename(x):
    raise NotImplementedError(f"Not implemented for {type(x)}")


@filename.register(h5py.Group)
@filename.register(h5py.Dataset)
def _(x):
    return x.file.filename


@filename.register(ZarrArray)
@filename.register(ZarrGroup)
def _(x):
    return x.store.path
=======
@to_memory.register(AwkArray)
def _(x, copy=True):
    from copy import copy

    if copy:
        return copy(x)
    else:
        return x
>>>>>>> 30121278
<|MERGE_RESOLUTION|>--- conflicted
+++ resolved
@@ -7,13 +7,8 @@
 import h5py
 
 from . import anndata
-<<<<<<< HEAD
 from .sparse_dataset import BaseCompressedSparseDataset
-from ..compat import ZarrArray, ZarrGroup, DaskArray
-=======
-from .sparse_dataset import SparseDataset
-from ..compat import ZarrArray, DaskArray, AwkArray
->>>>>>> 30121278
+from ..compat import ZarrArray, ZarrGroup, DaskArray, AwkArray
 
 
 class AnnDataFileManager:
@@ -134,7 +129,16 @@
     return {k: to_memory(v, copy=copy) for k, v in x.items()}
 
 
-<<<<<<< HEAD
+@to_memory.register(AwkArray)
+def _(x, copy=True):
+    from copy import copy
+
+    if copy:
+        return copy(x)
+    else:
+        return x
+
+
 @singledispatch
 def filename(x):
     raise NotImplementedError(f"Not implemented for {type(x)}")
@@ -149,14 +153,4 @@
 @filename.register(ZarrArray)
 @filename.register(ZarrGroup)
 def _(x):
-    return x.store.path
-=======
-@to_memory.register(AwkArray)
-def _(x, copy=True):
-    from copy import copy
-
-    if copy:
-        return copy(x)
-    else:
-        return x
->>>>>>> 30121278
+    return x.store.path
"""\
Utility functions for AnnData._repr_html_()
"""
import sys
import uuid
from functools import lru_cache, singledispatch
from html import escape
import contextlib
from typing import Union, Mapping
from importlib.resources import read_binary
from scipy import sparse
import pandas as pd
import numpy as np

<<<<<<< HEAD
if sys.version_info >= (3, 8):
    from typing import TypedDict, Literal  # pylint: disable=no-name-in-module
else:
    from typing_extensions import TypedDict, Literal
=======
try:
    from typing import Literal
except ImportError:
    from typing_extensions import Literal
>>>>>>> 2ec16372


STATIC_FILES = (
    ("anndata.static.html", "icons-svg-inline.html"),
    ("anndata.static.css", "style.css"),
)

Options = Literal[
    "display_max_rows",
    "display_values_threshold",
    "display_style",
    "display_width",
    "display_expand_attrs",
    "display_expand_coords",
    "display_expand_data_vars",
    "display_expand_data",
]


class T_Options(TypedDict):
    display_max_rows: int
    display_values_threshold: int
    display_style: Literal["text", "html"]
    display_width: int
    display_expand_attrs: Literal["default", True, False]
    display_expand_coords: Literal["default", True, False]
    display_expand_data_vars: Literal["default", True, False]
    display_expand_data: Literal["default", True, False]


OPTIONS: T_Options = {
    "display_max_rows": 12,
    "display_values_threshold": 200,
    "display_style": "html",
    "display_width": 100,
    "display_expand_attrs": "default",
    "display_expand_coords": "default",
    "display_expand_data_vars": "default",
    "display_expand_data": "default",
}


@lru_cache(None)
def _load_static_files():
    """Lazily load the resource files into memory the first time they are needed"""
    return [
        read_binary(package, resource).decode("utf-8")
        for package, resource in STATIC_FILES
    ]


@singledispatch
def _html_format(x):
    return escape(str(x))


@_html_format.register(pd.DataFrame)
def _html_format_df(x: pd.DataFrame):
    return x._repr_html_()


@_html_format.register(np.ndarray)
def _html_format_np(x: np.ndarray):
    # default to lower precision so a full (abbreviated) line can fit on
    # one line with the default display_width
    options = {
        "precision": 6,
        "linewidth": OPTIONS["display_width"],
        "threshold": OPTIONS["display_values_threshold"],
    }
    if x.ndim < 3:
        edgeitems = 3
    elif x.ndim == 3:
        edgeitems = 2
    else:
        edgeitems = 1
    options["edgeitems"] = edgeitems
    with set_numpy_options(**options):
        return repr(x)


@_html_format.register(sparse.spmatrix)
def _html_format_sp(x: sparse.spmatrix):
    return f"<pre>{escape(x.__repr__())}</pre>"


@singledispatch
def _dtype_repr(x):
    return escape(str(x.dtype))


@_dtype_repr.register(pd.DataFrame)
def _dtype_repr_pd(x: pd.DataFrame):
    return f"DataFrame {escape(str(x.shape))}"


# TODO: document and mention
# https://github.com/pydata/xarray/blob/8e9a9fb390f8f0d27a017a7affd8d308d2317959/xarray/core/formatting.py#L32
def maybe_truncate(obj, max_width=500):
    s = str(obj)
    if len(s) > max_width:
        s = s[: (max_width - 3)] + "..."
    return s


@singledispatch
def _inline_format(x, max_width):
    return maybe_truncate(escape(str(x)), max_width=max_width)


@contextlib.contextmanager
def set_numpy_options(*args, **kwargs):
    original = np.get_printoptions()
    np.set_printoptions(*args, **kwargs)
    try:
        yield
    finally:
        np.set_printoptions(**original)


def _obj_repr(obj, header_components, sections):
    """Return HTML repr of an anndata object.

    If CSS is not injected (untrusted notebook), fallback to the plain text repr.

    """
    header = f"<div class='ad-header'>{''.join(h for h in header_components)}</div>"
    sections = "".join(f"<li class='ad-section-item'>{s}</li>" for s in sections)

    icons_svg, css_style = _load_static_files()
    return (
        "<div>"
        f"{icons_svg}<style>{css_style}</style>"
        f"<pre class='ad-text-repr-fallback'>{escape(repr(obj))}</pre>"
        "<div class='ad-wrap' style='display:none'>"
        f"{header}"
        f"<ul class='ad-sections'>{sections}</ul>"
        "</div>"
        "</div>"
    )


def _summarize_attrs(attrs):
    attrs_dl = "".join(
        f"<dt><span>{escape(str(k))} :</span></dt>" f"<dd>{escape(str(v))}</dd>"
        for k, v in attrs.items()
    )

    return f"<dl class='ad-attrs'>{attrs_dl}</dl>"


def _icon(icon_name):
    # TODO: Change names etc.
    # icon_name should be defined in anndata/static/html/icon-svg-inline.html
    return (
        "<svg class='icon ad-{0}'>"
        "<use xlink:href='#{0}'>"
        "</use>"
        "</svg>".format(icon_name)
    )


def _summarize_item_html(
    name: str, x: Union[pd.DataFrame, np.ndarray, sparse.spmatrix], attrs=None
):
    """
    Summarizes x
    """
    # TODO: more detail

    # TODO: learn what this is
    cssclass_idx = ""

    dims_str = f"({', '.join(escape(str(dim)) for dim in x.shape)})"
    name = escape(str(name))
    dtype = _dtype_repr(x)

    # "unique" ids required to expand/collapse subsections
    attrs_id = "attrs-" + str(uuid.uuid4())
    data_id = "data-" + str(uuid.uuid4())
    disabled = "" if attrs else "disabled"

    preview = _inline_format(x, 35)
    data_repr = _html_format(x)
    attrs_ul = _summarize_attrs(attrs if attrs else {})

    attrs_icon = _icon("icon-file-text2")
    data_icon = _icon("icon-database")

    return (
        f"<div class='ad-var-name'><span{cssclass_idx}>{name}</span></div>"
        f"<div class='ad-var-dims'>{dims_str}</div>"
        f"<div class='ad-var-dtype'>{dtype}</div>"
        f"<div class='ad-var-preview ad-preview'>{preview}</div>"
        f"<input id='{attrs_id}' class='ad-var-attrs-in' "
        f"type='checkbox' {disabled}>"
        f"<label for='{attrs_id}' title='Show/Hide attributes'>"
        f"{attrs_icon}</label>"
        f"<input id='{data_id}' class='ad-var-data-in' type='checkbox'>"
        f"<label for='{data_id}' title='Show/Hide data repr'>"
        f"{data_icon}</label>"
        f"<div class='ad-var-attrs'>{attrs_ul}</div>"
        f"<div class='ad-var-data'>{data_repr}</div>"
    )


def _collapsible_section(
    name,
    inline_details="",
    details="",
    n_items=None,
    enabled=True,
    collapsed=False,
    **kwargs,
):
    # "unique" id to expand/collapse the section
    data_id = "section-" + str(uuid.uuid4())

    has_items = n_items is not None and n_items
    n_items_span = "" if n_items is None else f" <span>({n_items})</span>"
    enabled = "" if enabled and has_items else "disabled"
    collapsed = "" if collapsed or not has_items else "checked"
    tip = " title='Expand/collapse section'" if enabled else ""

    return (
        f"<input id='{data_id}' class='ad-section-summary-in' "
        f"type='checkbox' {enabled} {collapsed}>"
        f"<label for='{data_id}' class='ad-section-summary' {tip}>"
        f"{name}:{n_items_span}</label>"
        f"<div class='ad-section-inline-details'>{inline_details}</div>"
        f"<div class='ad-section-details'>{details}</div>"
    )


def _summarize_mapping_html(x: Mapping):
    vars_li = "".join(
        f"<li class='ad-var-item'>{_summarize_item_html(k, v)}</li>"
        for k, v in x.items()
    )
    return f"<ul class='ad-var-list'>{vars_li}</ul>"


def _create_sections_from_conf(ad_obj, sections_conf):
    sections = []
    for k, v in sections_conf.items():
        # TODO: maybe use enums?
        if v["section_type"] == "single":
            sections.append(
                _collapsible_section(
                    name=k,
                    details=_summarize_item_html(
                        name=k, x=getattr(ad_obj, k), attrs=v.get("attrs", {})
                    ),
                    **v["args"],
                )
            )
        elif v["section_type"] == "mapping":
            sections.append(
                _collapsible_section(
                    name=k,
                    details=_summarize_mapping_html(x=getattr(ad_obj, k)),
                    **v["args"],
                )
            )
        else:
            raise NotImplementedError()

    return sections


def _create_anndata_repr(ad_obj: "AnnData"):
    obj_type = f"anndata.{type(ad_obj).__name__}"

    header_components = [f"<div class='ad-obj-type'>{escape(obj_type)}</div>"]

    sections_conf = {
        # sections consisting of single items like matrices
        "X": {
            "section_type": "single",
            "attrs": {
                "Is backed": "Nowhere"
                if not ad_obj.isbacked
                else escape(ad_obj.file.filename)
            },
            "args": {
                "inline_details": "",
                "enabled": True,
                "collapsed": False,
                "n_items": ad_obj.n_obs,
            },
        },
        "obs": {
            "section_type": "single",
            "args": {
                "inline_details": "",
                "enabled": True,
                "collapsed": False,
                "n_items": ad_obj.n_obs,
            },
        },
        "var": {
            "section_type": "single",
            "args": {
                "inline_details": "",
                "enabled": True,
                "collapsed": False,
                "n_items": ad_obj.n_vars,
            },
        },
        # dict like sections
        "obsm": {
            "section_type": "mapping",
            "args": {
                "inline_details": "",
                "enabled": True,
                "collapsed": False,
                "n_items": len(ad_obj.obsm.keys()),  # TODO: Handle when obsm is ndarray
            },
        },
        "varm": {
            "section_type": "mapping",
            "args": {
                "inline_details": "",
                "enabled": True,
                "collapsed": False,
                "n_items": len(ad_obj.varm.keys()),
            },
        },
        "obsp": {
            "section_type": "mapping",
            "args": {
                "inline_details": "",
                "enabled": True,
                "collapsed": False,
                "n_items": len(ad_obj.obsp.keys()),
            },
        },
        "varp": {
            "section_type": "mapping",
            "args": {
                "inline_details": "",
                "enabled": True,
                "collapsed": False,
                "n_items": len(ad_obj.varp.keys()),
            },
        },
    }
    if ad_obj.layers:
        sections_conf["layers"] = {
            "section_type": "mapping",
            "args": {
                "inline_details": "",
                "enabled": True,
                "collapsed": False,
                "n_items": len(ad_obj.layers.keys()),
            },
        }

    sections = _create_sections_from_conf(ad_obj, sections_conf)
    return _obj_repr(ad_obj, header_components, sections)<|MERGE_RESOLUTION|>--- conflicted
+++ resolved
@@ -12,17 +12,10 @@
 import pandas as pd
 import numpy as np
 
-<<<<<<< HEAD
 if sys.version_info >= (3, 8):
-    from typing import TypedDict, Literal  # pylint: disable=no-name-in-module
+    from typing import TypedDict, Literal
 else:
     from typing_extensions import TypedDict, Literal
-=======
-try:
-    from typing import Literal
-except ImportError:
-    from typing_extensions import Literal
->>>>>>> 2ec16372
 
 
 STATIC_FILES = (

--- conflicted
+++ resolved
@@ -171,11 +171,8 @@
         return x
 
 
-<<<<<<< HEAD
-def unify_dtypes(dfs: list[pd.DataFrame]) -> list[pd.DataFrame]:
-=======
 def unify_dtypes(dfs: Iterable[pd.DataFrame]) -> list[pd.DataFrame]:
->>>>>>> d346beb7
+
     """
     Attempts to unify datatypes from multiple dataframes.
 
@@ -212,17 +209,10 @@
 def try_unifying_dtype(col: list) -> pd.core.dtypes.base.ExtensionDtype | None:
     """
     If dtypes can be unified, returns the dtype they would be unified to.
-<<<<<<< HEAD
 
     Returns None if they can't be unified, or if we can expect pandas to unify them for
     us.
 
-=======
-
-    Returns None if they can't be unified, or if we can expect pandas to unify them for
-    us.
-
->>>>>>> d346beb7
     Params
     ------
     col:

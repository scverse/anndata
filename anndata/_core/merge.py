--- conflicted
+++ resolved
@@ -585,14 +585,8 @@
                 "Cannot concatenate a dataframe with other array types."
             )
         # TODO: behaviour here should be chosen through a merge strategy
-        elems = [f(x) for f, x in zip(reindexers, arrays)]
-        elems = [np_bool_to_pd_bool_array(el) for el in elems]
         df = pd.concat(
-<<<<<<< HEAD
-            unify_categorical_dtypes(elems),
-=======
             unify_dtypes([f(x) for f, x in zip(reindexers, arrays)]),
->>>>>>> 78e76b48
             ignore_index=True,
             axis=axis,
         )

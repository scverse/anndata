--- conflicted
+++ resolved
@@ -8,12 +8,8 @@
 from packaging import version
 import h5py
 
-<<<<<<< HEAD
 from .._core.sparse_dataset import BaseCompressedSparseDataset
-=======
-from .._core.sparse_dataset import SparseDataset
 from anndata.compat import H5Group, ZarrGroup
->>>>>>> de33f9a7
 
 # For allowing h5py v3
 # https://github.com/scverse/anndata/issues/442

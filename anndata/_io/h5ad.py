import re
import collections.abc as cabc
from functools import _find_impl, partial
from warnings import warn
from pathlib import Path
from types import MappingProxyType
from typing import Callable, Type, TypeVar, Union
from typing import Collection, Sequence, Mapping

import h5py
import numpy as np
import pandas as pd
from pandas.api.types import is_categorical_dtype
from scipy import sparse

from .._core.sparse_dataset import SparseDataset
from .._core.file_backing import AnnDataFileManager
from .._core.anndata import AnnData
from .._core.raw import Raw
from ..compat import (
    _read_hdf5_attribute,
    _from_fixed_length_strings,
    _decode_structured_array,
    _clean_uns,
    Literal,
)
from .utils import (
    H5PY_V3,
    check_key,
    report_read_key_on_error,
    report_write_key_on_error,
    idx_chunks_along_axis,
    write_attribute,
    read_attribute,
    _read_legacy_raw,
    EncodingVersions,
)
from .specs import read_elem, write_elem, _REGISTRY, get_spec

H5Group = Union[h5py.Group, h5py.File]
H5Dataset = Union[h5py.Dataset]
T = TypeVar("T")


def _to_hdf5_vlen_strings(value: np.ndarray) -> np.ndarray:
    """This corrects compound dtypes to work with hdf5 files."""
    new_dtype = []
    for dt_name, (dt_type, _) in value.dtype.fields.items():
        if dt_type.kind in ("U", "O"):
            new_dtype.append((dt_name, h5py.special_dtype(vlen=str)))
        else:
            new_dtype.append((dt_name, dt_type))
    return value.astype(new_dtype)


def write_h5ad(
    filepath: Union[Path, str],
    adata: AnnData,
    *,
    force_dense: bool = None,
    as_dense: Sequence[str] = (),
    dataset_kwargs: Mapping = MappingProxyType({}),
    **kwargs,
) -> None:
    if force_dense is not None:
        warn(
            "The `force_dense` argument is deprecated. Use `as_dense` instead.",
            FutureWarning,
        )
    if force_dense is True:
        if adata.raw is not None:
            as_dense = ("X", "raw/X")
        else:
            as_dense = ("X",)
    if isinstance(as_dense, str):
        as_dense = [as_dense]
    if "raw.X" in as_dense:
        as_dense = list(as_dense)
        as_dense[as_dense.index("raw.X")] = "raw/X"
    if any(val not in {"X", "raw/X"} for val in as_dense):
        raise NotImplementedError(
            "Currently, only `X` and `raw/X` are supported values in `as_dense`"
        )
    if "raw/X" in as_dense and adata.raw is None:
        raise ValueError("Cannot specify writing `raw/X` to dense if it doesn’t exist.")

    adata.strings_to_categoricals()
    if adata.raw is not None:
        adata.strings_to_categoricals(adata.raw.var)
    dataset_kwargs = {**dataset_kwargs, **kwargs}
    filepath = Path(filepath)
    mode = "a" if adata.isbacked else "w"
    if adata.isbacked:  # close so that we can reopen below
        adata.file.close()
    with h5py.File(filepath, mode) as f:
        if "X" in as_dense and isinstance(adata.X, (sparse.spmatrix, SparseDataset)):
            write_sparse_as_dense(f, "X", adata.X, dataset_kwargs=dataset_kwargs)
        elif not (adata.isbacked and Path(adata.filename) == Path(filepath)):
            # If adata.isbacked, X should already be up to date
            write_elem(f, "X", adata.X, dataset_kwargs=dataset_kwargs)
        if "raw/X" in as_dense and isinstance(
            adata.raw.X, (sparse.spmatrix, SparseDataset)
        ):
            write_sparse_as_dense(
                f, "raw/X", adata.raw.X, dataset_kwargs=dataset_kwargs
            )
            write_elem(f, "raw/var", adata.raw.var, dataset_kwargs=dataset_kwargs)
            write_elem(
                f, "raw/varm", dict(adata.raw.varm), dataset_kwargs=dataset_kwargs
            )
        elif adata.raw is not None:
            write_elem(f, "raw", adata.raw, dataset_kwargs=dataset_kwargs)
        write_elem(f, "obs", adata.obs, dataset_kwargs=dataset_kwargs)
        write_elem(f, "var", adata.var, dataset_kwargs=dataset_kwargs)
        write_elem(f, "obsm", dict(adata.obsm), dataset_kwargs=dataset_kwargs)
        write_elem(f, "varm", dict(adata.varm), dataset_kwargs=dataset_kwargs)
        write_elem(f, "obsp", dict(adata.obsp), dataset_kwargs=dataset_kwargs)
        write_elem(f, "varp", dict(adata.varp), dataset_kwargs=dataset_kwargs)
        write_elem(f, "layers", dict(adata.layers), dataset_kwargs=dataset_kwargs)
        write_elem(f, "uns", dict(adata.uns), dataset_kwargs=dataset_kwargs)


def _write_method(cls: Type[T]) -> Callable[[H5Group, str, T], None]:
    return _find_impl(cls, H5AD_WRITE_REGISTRY)


@write_attribute.register(h5py.File)
@write_attribute.register(h5py.Group)
def write_attribute_h5ad(f: H5Group, key: str, value, *args, **kwargs):
    if key in f:
        del f[key]
    _write_method(type(value))(f, key, value, *args, **kwargs)


def write_raw(f, key, value, dataset_kwargs=MappingProxyType({})):
    group = f.create_group(key)
    group.attrs["encoding-type"] = "raw"
    group.attrs["encoding-version"] = EncodingVersions.raw.value
    group.attrs["shape"] = value.shape
    write_elem(f, "raw/X", value.X, dataset_kwargs=dataset_kwargs)
    write_elem(f, "raw/var", value.var, dataset_kwargs=dataset_kwargs)
    write_elem(f, "raw/varm", value.varm, dataset_kwargs=dataset_kwargs)


@report_write_key_on_error
def write_not_implemented(f, key, value, dataset_kwargs=MappingProxyType({})):
    # If it’s not an array, try and make it an array. If that fails, pickle it.
    # Maybe rethink that, maybe this should just pickle,
    # and have explicit implementations for everything else
    raise NotImplementedError(
        f"Failed to write value for {key}, "
        f"since a writer for type {type(value)} has not been implemented yet."
    )


@report_write_key_on_error
def write_basic(f, key, value, dataset_kwargs=MappingProxyType({})):
    f.create_dataset(key, data=value, **dataset_kwargs)


@report_write_key_on_error
def write_list(f, key, value, dataset_kwargs=MappingProxyType({})):
    write_array(f, key, np.array(value), dataset_kwargs=dataset_kwargs)


@report_write_key_on_error
def write_none(f, key, value, dataset_kwargs=MappingProxyType({})):
    pass


@report_write_key_on_error
def write_scalar(f, key, value, dataset_kwargs=MappingProxyType({})):
    # Can’t compress scalars, error is thrown
    # TODO: Add more terms to filter once they're supported by dataset_kwargs
    key_filter = {"compression", "compression_opts"}
    dataset_kwargs = {k: v for k, v in dataset_kwargs.items() if k not in key_filter}
    write_array(f, key, np.array(value), dataset_kwargs=dataset_kwargs)


@report_write_key_on_error
def write_array(f, key, value, dataset_kwargs=MappingProxyType({})):
    # Convert unicode to fixed length strings
    if value.dtype.kind in {"U", "O"}:
        value = value.astype(h5py.special_dtype(vlen=str))
    elif value.dtype.names is not None:
        value = _to_hdf5_vlen_strings(value)
    f.create_dataset(key, data=value, **dataset_kwargs)


@report_write_key_on_error
def write_sparse_compressed(
    f, key, value, fmt: Literal["csr", "csc"], dataset_kwargs=MappingProxyType({})
):
    g = f.create_group(key)
    g.attrs["encoding-type"] = f"{fmt}_matrix"
    g.attrs["encoding-version"] = EncodingVersions[f"{fmt}_matrix"].value
    g.attrs["shape"] = value.shape

    # Allow resizing
    if "maxshape" not in dataset_kwargs:
        dataset_kwargs = dict(maxshape=(None,), **dataset_kwargs)

    g.create_dataset("data", data=value.data, **dataset_kwargs)
    g.create_dataset("indices", data=value.indices, **dataset_kwargs)
    g.create_dataset("indptr", data=value.indptr, **dataset_kwargs)


write_csr = partial(write_sparse_compressed, fmt="csr")
write_csc = partial(write_sparse_compressed, fmt="csc")


@report_write_key_on_error
def write_sparse_dataset(f, key, value, dataset_kwargs=MappingProxyType({})):
    write_sparse_compressed(
        f, key, value.to_backed(), fmt=value.format_str, dataset_kwargs=dataset_kwargs
    )


@report_write_key_on_error
def write_sparse_as_dense(f, key, value, dataset_kwargs=MappingProxyType({})):
    real_key = None  # Flag for if temporary key was used
    if key in f:
        if (
            isinstance(value, (h5py.Group, h5py.Dataset, SparseDataset))
            and value.file.filename == f.filename
        ):  # Write to temporary key before overwriting
            real_key = key
            # Transform key to temporary, e.g. raw/X -> raw/_X, or X -> _X
            key = re.sub(r"(.*)(\w(?!.*/))", r"\1_\2", key.rstrip("/"))
        else:
            del f[key]  # Wipe before write
    dset = f.create_dataset(key, shape=value.shape, dtype=value.dtype, **dataset_kwargs)
    compressed_axis = int(isinstance(value, sparse.csc_matrix))
    for idx in idx_chunks_along_axis(value.shape, compressed_axis, 1000):
        dset[idx] = value[idx].toarray()
    if real_key is not None:
        del f[real_key]
        f[real_key] = f[key]
        del f[key]


@report_write_key_on_error
def write_dataframe(f, key, df, dataset_kwargs=MappingProxyType({})):
    # Check arguments
    for reserved in ("__categories", "_index"):
        if reserved in df.columns:
            raise ValueError(f"{reserved!r} is a reserved name for dataframe columns.")

    col_names = [check_key(c) for c in df.columns]

    if df.index.name is not None:
        index_name = df.index.name
    else:
        index_name = "_index"
    index_name = check_key(index_name)

    group = f.create_group(key)
    group.attrs["encoding-type"] = "dataframe"
    group.attrs["encoding-version"] = EncodingVersions.dataframe.value
    group.attrs["column-order"] = col_names
    group.attrs["_index"] = index_name

    write_series(group, index_name, df.index, dataset_kwargs=dataset_kwargs)
    for col_name, (_, series) in zip(col_names, df.items()):
        write_series(group, col_name, series, dataset_kwargs=dataset_kwargs)


@report_write_key_on_error
def write_series(group, key, series, dataset_kwargs=MappingProxyType({})):
    # group here is an h5py type, otherwise categoricals won’t write
    if series.dtype == object:  # Assuming it’s string
        group.create_dataset(
            key,
            data=series.values,
            dtype=h5py.special_dtype(vlen=str),
            **dataset_kwargs,
        )
    elif is_categorical_dtype(series):
        # This should work for categorical Index and Series
        categorical: pd.Categorical = series.values
        categories: np.ndarray = categorical.categories.values
        codes: np.ndarray = categorical.codes
        category_key = f"__categories/{key}"

        write_array(group, category_key, categories, dataset_kwargs=dataset_kwargs)
        write_array(group, key, codes, dataset_kwargs=dataset_kwargs)

        group[key].attrs["categories"] = group[category_key].ref
        group[category_key].attrs["ordered"] = categorical.ordered
    else:
        write_array(group, key, series.values, dataset_kwargs=dataset_kwargs)


def write_mapping(f, key, value, dataset_kwargs=MappingProxyType({})):
    for sub_key, sub_value in value.items():
        write_attribute(f, f"{key}/{sub_key}", sub_value, dataset_kwargs=dataset_kwargs)


H5AD_WRITE_REGISTRY = {
    Raw: write_raw,
    object: write_not_implemented,
    h5py.Dataset: write_basic,
    list: write_list,
    type(None): write_none,
    str: write_scalar,
    float: write_scalar,
    np.floating: write_scalar,
    bool: write_scalar,
    np.bool_: write_scalar,
    int: write_scalar,
    np.integer: write_scalar,
    np.ndarray: write_array,
    sparse.csr_matrix: write_csr,
    sparse.csc_matrix: write_csc,
    SparseDataset: write_sparse_dataset,
    pd.DataFrame: write_dataframe,
    cabc.Mapping: write_mapping,
}


def read_h5ad_backed(filename: Union[str, Path], mode: Literal["r", "r+"]) -> AnnData:
    d = dict(filename=filename, filemode=mode)

    f = h5py.File(filename, mode)

    attributes = ["obsm", "varm", "obsp", "varp", "uns", "layers"]
    df_attributes = ["obs", "var"]

    d.update({k: read_elem(f[k]) for k in attributes if k in f})
    for k in df_attributes:
        if k in f:  # Backwards compat
            d[k] = read_dataframe(f[k])

    d["raw"] = _read_raw(f, attrs={"var", "varm"})

    X_dset = f.get("X", None)
    if X_dset is None:
        pass
    elif isinstance(X_dset, h5py.Group):
        d["dtype"] = X_dset["data"].dtype
    elif hasattr(X_dset, "dtype"):
        d["dtype"] = f["X"].dtype
    else:
        raise ValueError()

    _clean_uns(d)

    return AnnData(**d)


def read_h5ad(
    filename: Union[str, Path],
    backed: Union[Literal["r", "r+"], bool, None] = None,
    *,
    as_sparse: Sequence[str] = (),
    as_sparse_fmt: Type[sparse.spmatrix] = sparse.csr_matrix,
    chunk_size: int = 6000,  # TODO, probably make this 2d chunks
) -> AnnData:
    """\
    Read `.h5ad`-formatted hdf5 file.

    Parameters
    ----------
    filename
        File name of data file.
    backed
        If `'r'`, load :class:`~anndata.AnnData` in `backed` mode
        instead of fully loading it into memory (`memory` mode).
        If you want to modify backed attributes of the AnnData object,
        you need to choose `'r+'`.
    as_sparse
        If an array was saved as dense, passing its name here will read it as
        a sparse_matrix, by chunk of size `chunk_size`.
    as_sparse_fmt
        Sparse format class to read elements from `as_sparse` in as.
    chunk_size
        Used only when loading sparse dataset that is stored as dense.
        Loading iterates through chunks of the dataset of this row size
        until it reads the whole dataset.
        Higher size means higher memory consumption and higher (to a point)
        loading speed.
    """
    if backed not in {None, False}:
        mode = backed
        if mode is True:
            mode = "r+"
        assert mode in {"r", "r+"}
        return read_h5ad_backed(filename, mode)

    if as_sparse_fmt not in (sparse.csr_matrix, sparse.csc_matrix):
        raise NotImplementedError(
            "Dense formats can only be read to CSR or CSC matrices at this time."
        )
    if isinstance(as_sparse, str):
        as_sparse = [as_sparse]
    else:
        as_sparse = list(as_sparse)
    for i in range(len(as_sparse)):
        if as_sparse[i] in {("raw", "X"), "raw.X"}:
            as_sparse[i] = "raw/X"
        elif as_sparse[i] not in {"raw/X", "X"}:
            raise NotImplementedError(
                "Currently only `X` and `raw/X` can be read as sparse."
            )

    rdasp = partial(
        read_dense_as_sparse, sparse_format=as_sparse_fmt, axis_chunk=chunk_size
    )

    with h5py.File(filename, "r") as f:
        d = {}
        for k in f.keys():
            # Backwards compat for old raw
            if k == "raw" or k.startswith("raw."):
                continue
            if k == "X" and "X" in as_sparse:
                d[k] = rdasp(f[k])
            elif k == "raw":
                assert False, "unexpected raw format"
            elif k in {"obs", "var"}:
                d[k] = read_dataframe(f[k])
            else:  # Base case
                d[k] = read_elem(f[k])

        d["raw"] = _read_raw(f, as_sparse, rdasp)

        X_dset = f.get("X", None)
        if X_dset is None:
            pass
        elif isinstance(X_dset, h5py.Group):
            d["dtype"] = X_dset["data"].dtype
        elif hasattr(X_dset, "dtype"):
            d["dtype"] = f["X"].dtype
        else:
            raise ValueError()

    _clean_uns(d)  # backwards compat

    return AnnData(**d)


def _read_raw(
    f: Union[h5py.File, AnnDataFileManager],
    as_sparse: Collection[str] = (),
    rdasp: Callable[[h5py.Dataset], sparse.spmatrix] = None,
    *,
    attrs: Collection[str] = ("X", "var", "varm"),
):
    if as_sparse:
        assert rdasp is not None, "must supply rdasp if as_sparse is supplied"
    raw = {}
    if "X" in attrs and "raw/X" in f:
        read_x = rdasp if "raw/X" in as_sparse else read_attribute
        raw["X"] = read_x(f["raw/X"])
    for v in ("var", "varm"):
        if v in attrs and f"raw/{v}" in f:
            raw[v] = read_elem(f[f"raw/{v}"])
    return _read_legacy_raw(f, raw, read_dataframe, read_elem, attrs=attrs)


@report_read_key_on_error
def read_dataframe_legacy(dataset) -> pd.DataFrame:
    """Read pre-anndata 0.7 dataframes."""
    if H5PY_V3:
        df = pd.DataFrame(
            _decode_structured_array(
                _from_fixed_length_strings(dataset[()]), dtype=dataset.dtype
            )
        )
    else:
        df = pd.DataFrame(_from_fixed_length_strings(dataset[()]))
    df.set_index(df.columns[0], inplace=True)
    return df


def read_dataframe(group) -> pd.DataFrame:
    """Backwards compat function"""
    # TODO: warn
    if not isinstance(group, h5py.Group):
        return read_dataframe_legacy(group)
<<<<<<< HEAD
    elif _REGISTRY.has_reader(get_spec(group)):
        return read_elem(group)
    else:
        columns = list(group.attrs["column-order"])
        idx_key = group.attrs["_index"]
        df = pd.DataFrame(
            {k: read_series(group[k]) for k in columns},
            index=read_series(group[idx_key]),
            columns=list(columns),
        )
        if idx_key != "_index":
            df.index.name = idx_key
        return df
=======
    columns = _read_hdf5_attribute(group.attrs, "column-order")
    idx_key = _read_hdf5_attribute(group.attrs, "_index")
    df = pd.DataFrame(
        {k: read_series(group[k]) for k in columns},
        index=read_series(group[idx_key]),
        columns=list(columns),
    )
    if idx_key != "_index":
        df.index.name = idx_key
    return df
>>>>>>> 286bc7f2


@report_read_key_on_error
def read_series(dataset) -> Union[np.ndarray, pd.Categorical]:
    if "categories" in dataset.attrs:
        categories = _read_hdf5_attribute(dataset.attrs, "categories")
        if isinstance(categories, h5py.Reference):
            categories_dset = dataset.parent[categories]
            categories = read_dataset(categories_dset)
            ordered = bool(categories_dset.attrs.get("ordered", False))
        else:
            # TODO: remove this code at some point post 0.7
            # TODO: Add tests for this
            warn(
                f"Your file {str(dataset.file.name)!r} has invalid categorical "
                "encodings due to being written from a development version of "
                "AnnData. Rewrite the file ensure you can read it in the future.",
                FutureWarning,
            )
        return pd.Categorical.from_codes(
            read_dataset(dataset), categories, ordered=ordered
        )
    else:
        return read_dataset(dataset)


# @report_read_key_on_error
# def read_sparse_dataset_backed(group: h5py.Group) -> sparse.spmatrix:
#     return SparseDataset(group)


@read_attribute.register(h5py.Group)
@report_read_key_on_error
def read_group(group: h5py.Group) -> Union[dict, pd.DataFrame, sparse.spmatrix]:
    if "h5sparse_format" in group.attrs:  # Backwards compat
        return SparseDataset(group).to_memory()

    if "encoding-type" in group.attrs:
        encoding_type = _read_hdf5_attribute(group.attrs, "encoding-type")
        EncodingVersions[encoding_type].check(
            group.name, _read_hdf5_attribute(group.attrs, "encoding-version")
        )

        if encoding_type == "dataframe":
            return read_dataframe(group)
        elif encoding_type in {"csr_matrix", "csc_matrix"}:
            return SparseDataset(group).to_memory()
        elif encoding_type != "raw":
            raise ValueError(f"Unfamiliar `encoding-type`: {encoding_type}.")

    d = dict()
    for sub_key, sub_value in group.items():
        d[sub_key] = read_attribute(sub_value)
    return d


@read_attribute.register(h5py.Dataset)
@report_read_key_on_error
def read_dataset(dataset: h5py.Dataset):
    if H5PY_V3:
        string_dtype = h5py.check_string_dtype(dataset.dtype)
        if (string_dtype is not None) and (string_dtype.encoding == "utf-8"):
            dataset = dataset.asstr()
    value = dataset[()]
    if not hasattr(value, "dtype"):
        return value
    elif isinstance(value.dtype, str):
        pass
    elif issubclass(value.dtype.type, np.string_):
        value = value.astype(str)
        # Backwards compat, old datasets have strings as one element 1d arrays
        if len(value) == 1:
            return value[0]
    elif len(value.dtype.descr) > 1:  # Compound dtype
        # For backwards compat, now strings are written as variable length
        dtype = value.dtype
        value = _from_fixed_length_strings(value)
        if H5PY_V3:
            value = _decode_structured_array(value, dtype=dtype)
    if value.shape == ():
        value = value[()]
    return value


@report_read_key_on_error
def read_dense_as_sparse(
    dataset: h5py.Dataset, sparse_format: sparse.spmatrix, axis_chunk: int
):
    if sparse_format == sparse.csr_matrix:
        return read_dense_as_csr(dataset, axis_chunk)
    elif sparse_format == sparse.csc_matrix:
        return read_dense_as_csc(dataset, axis_chunk)
    else:
        raise ValueError(f"Cannot read dense array as type: {sparse_format}")


def read_dense_as_csr(dataset, axis_chunk=6000):
    sub_matrices = []
    for idx in idx_chunks_along_axis(dataset.shape, 0, axis_chunk):
        dense_chunk = dataset[idx]
        sub_matrix = sparse.csr_matrix(dense_chunk)
        sub_matrices.append(sub_matrix)
    return sparse.vstack(sub_matrices, format="csr")


def read_dense_as_csc(dataset, axis_chunk=6000):
    sub_matrices = []
    for idx in idx_chunks_along_axis(dataset.shape, 1, axis_chunk):
        sub_matrix = sparse.csc_matrix(dataset[idx])
        sub_matrices.append(sub_matrix)
    return sparse.hstack(sub_matrices, format="csc")<|MERGE_RESOLUTION|>--- conflicted
+++ resolved
@@ -478,12 +478,12 @@
     # TODO: warn
     if not isinstance(group, h5py.Group):
         return read_dataframe_legacy(group)
-<<<<<<< HEAD
     elif _REGISTRY.has_reader(get_spec(group)):
         return read_elem(group)
     else:
-        columns = list(group.attrs["column-order"])
-        idx_key = group.attrs["_index"]
+        # backwards compat
+        columns = list(_read_hdf5_attribute(group.attrs, "column-order"))
+        idx_key = _read_hdf5_attribute(group.attrs, "_index")
         df = pd.DataFrame(
             {k: read_series(group[k]) for k in columns},
             index=read_series(group[idx_key]),
@@ -492,18 +492,6 @@
         if idx_key != "_index":
             df.index.name = idx_key
         return df
-=======
-    columns = _read_hdf5_attribute(group.attrs, "column-order")
-    idx_key = _read_hdf5_attribute(group.attrs, "_index")
-    df = pd.DataFrame(
-        {k: read_series(group[k]) for k in columns},
-        index=read_series(group[idx_key]),
-        columns=list(columns),
-    )
-    if idx_key != "_index":
-        df.index.name = idx_key
-    return df
->>>>>>> 286bc7f2
 
 
 @report_read_key_on_error

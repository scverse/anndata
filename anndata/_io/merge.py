--- conflicted
+++ resolved
@@ -60,32 +60,6 @@
     ) and _has_same_attrs(groups, path, attrs_map.keys())
 
 
-# def _attrs_is_in(groups: list[zarr.Group], path: str, attrs_map: Mapping[str, Set[str]]) -> bool:
-
-#     if len(groups) == 0:
-#         raise ValueError("List should not be empty")
-
-#     return all(g[path].attrs[attr] in val for attr, val in attrs_map.items()
-#                for g in groups)
-
-
-# def _encoding_type_in(groups: list[zarr.Group], attr: str, ) -> bool:
-#     init_encoding_type = groups[0][attr].attrs["encoding-type"]
-#     init_encoding_version = groups[0][attr].attrs["encoding-version"]
-
-#     return all(g[attr].attrs["encoding-type"] == init_encoding_type and
-#                g[attr].attrs["encoding-version"] == init_encoding_version
-#                for g in groups)
-
-
-# def _assert_same_encoding_type_n_version(groups: list[zarr.Group], attr: str):
-#     init_encoding_type = groups[0][attr].attrs["encoding-type"]
-#     init_encoding_version = groups[0][attr].attrs["encoding-version"]
-#     for g in groups:
-#         assert g[attr].attrs["encoding-type"] == init_encoding_type
-#         assert g[attr].attrs["encoding-version"] == init_encoding_version
-
-
 def _index_equal(groups: list[zarr.Group], path) -> bool:
     names = _df_index(groups[0][path])
     for g in groups[1:]:
@@ -118,16 +92,6 @@
 @append_items.register
 def _(elem1: zarr.Array, elem2: zarr.Array, axis=0):
     elem1.append(elem2, axis=axis)
-
-
-def _inner_concat_aligned_mapping(mappings, axis=0):
-    result = {}
-
-    for k in intersect_keys(mappings):
-        els = [m[k] for m in mappings]
-
-        result[k] = concat_arrays(els, cur_reindexers, index=index, axis=axis)
-    return result
 
 
 @singledispatch
@@ -185,16 +149,12 @@
     write_elem(dim_group, dim_names_key, dim_names)
 
 
-<<<<<<< HEAD
 def concat_on_disk_zarr(
     groups: list[zarr.Group],
     output_group: zarr.Group,
     axis=0
 ):
 
-=======
-def concat_on_disk_zarr(groups: list[zarr.Group], output_group: zarr.Group, axis=0):
->>>>>>> f2200b3e
     assert len(groups) > 1
 
     # var or obs
@@ -211,12 +171,12 @@
         raise ValueError("All groups must be anndata")
 
     # Write metadata
-    output_group.attrs.update({"encoding-type": "anndata", "encoding-version": "0.1.0"})
+    output_group.attrs.update(
+        {"encoding-type": "anndata", "encoding-version": "0.1.0"})
 
     # Write dim names
     _write_dim(groups, dim, output_group, same_names=False)
     _write_dim(groups, alt_dim, output_group, same_names=True)
-<<<<<<< HEAD
     Xs = [read_groups(g["X"]) for g in groups]
     _write_concat_list(elems=Xs, output_group=output_group,
                        path="X", axis=axis)
@@ -336,264 +296,133 @@
 
     # if keys is None:
     #     keys = np.arange(len(in_files)).astype(str)
-=======
-
-    # dim_names_key = groups[0][dim].attrs["_index"]
-    # dim_group = output_group.create_group(dim)
-    # dim_names = _df_index(groups[0][dim])
-    # dim_group.attrs.update({
-    #     "_index": dim_names_key,
-    #     "column-order": [],
-    #     "encoding-type": "dataframe",
-    #     "encoding-version": "0.2.0",
-    # })
-    # write_elem(dim_group, dim_names_key, dim_names)
-
-    # # Write alt-dim names
-    # alt_names_key = groups[0][alt_dim].attrs["_index"]
-    # alt_dim_group = output_group.create_group(alt_dim)
-    # alt_dim_group.attrs.update({
-    #     "_index": alt_names_key,
-    #     "column-order": [],
-    #     "encoding-type": "dataframe",
-    #     "encoding-version": "0.2.0",
-    # })
-    # write_elem(alt_dim_group, alt_names_key, np.concatenate(
-    #     [_df_index(g[alt_dim]) for g in groups]))
-
-    # Get on disk representation of X
-    Xs = [read_groups(g["X"]) for g in groups]
-    _write_concat(Xs, output_group, "X", axis=axis)
-
-
-# def concat_on_disk(
-#     in_files: Union[Collection[str], typing.MutableMapping],
-#     out_file: Union[str, typing.MutableMapping],
-#     overwrite: bool = False,
-#     *,
-#     axis: Literal[0, 1] = 0,
-#     join: Literal["inner", "outer"] = "inner",
-#     merge: Union[StrategiesLiteral, Callable, None] = None,
-#     uns_merge: Union[StrategiesLiteral, Callable, None] = None,
-#     label: Optional[str] = None,
-#     keys: Optional[Collection] = None,
-#     index_unique: Optional[str] = None,
-#     fill_value: Optional[Any] = None,
-#     pairwise: bool = False,
-# ):
-#     """Concatenates multiple AnnData objects along a specified axis using their
-#     corresponding stores or paths, and writes the resulting AnnData object
-#     to a target location on disk.
-
-#     Unlike the `concat` function, this method does not require
-#     loading the input AnnData objects into memory,
-#     making it a memory-efficient alternative for large datasets.
-#     The resulting object written to disk should be equivalent
-#     to the concatenation of the loaded AnnData objects using
-#     the `concat` function.
-
-
-#     Params
-#     ------
-#     in_files
-#         The corresponding stores or paths of AnnData objects to
-#         be concatenated. If a Mapping is passed, keys are used for the `keys`
-#         argument and values are concatenated.
-#     out_file
-#         The target path or store to write the result in.
-#     overwrite
-#         If False the and if a file already exists it will raise an error,
-#         otherwise it will overwrite.
-#     format
-#         TODO
-#     axis
-#         Which axis to concatenate along.
-#     join
-#         How to align values when concatenating. If "outer", the union of the other axis
-#         is taken. If "inner", the intersection. See :doc:`concatenation <../concatenation>`
-#         for more.
-#     merge
-#         How elements not aligned to the axis being concatenated along are selected.
-#         Currently implemented strategies include:
-
-#         * `None`: No elements are kept.
-#         * `"same"`: Elements that are the same in each of the objects.
-#         * `"unique"`: Elements for which there is only one possible value.
-#         * `"first"`: The first element seen at each from each position.
-#         * `"only"`: Elements that show up in only one of the objects.
-#     uns_merge
-#         How the elements of `.uns` are selected. Uses the same set of strategies as
-#         the `merge` argument, except applied recursively.
-#     label
-#         Column in axis annotation (i.e. `.obs` or `.var`) to place batch information in.
-#         If it's None, no column is added.
-#     keys
-#         Names for each object being added. These values are used for column values for
-#         `label` or appended to the index if `index_unique` is not `None`. Defaults to
-#         incrementing integer labels.
-#     index_unique
-#         Whether to make the index unique by using the keys. If provided, this
-#         is the delimeter between "{orig_idx}{index_unique}{key}". When `None`,
-#         the original indices are kept.
-#     fill_value
-#         When `join="outer"`, this is the value that will be used to fill the introduced
-#         indices. By default, sparse arrays are padded with zeros, while dense arrays and
-#         DataFrames are padded with missing values.
-#     pairwise
-#         Whether pairwise elements along the concatenated dimension should be included.
-#         This is False by default, since the resulting arrays are often not meaningful.
-
-#     Notes
-#     -----
-
-#     .. warning::
-
-#         If you use `join='outer'` this fills 0s for sparse data when
-#         variables are absent in a batch. Use this with care. Dense data is
-#         filled with `NaN`.
-#     """
-#     # Argument normalization
-#     # merge = resolve_merge_strategy(merge)
-#     # uns_merge = resolve_merge_strategy(uns_merge)
-
-#     # if isinstance(in_files, Mapping):
-#     #     if keys is not None:
-#     #         raise TypeError(
-#     #             "Cannot specify categories in both mapping keys and using `keys`. "
-#     #             "Only specify this once."
-#     #         )
-#     #     keys, in_files = list(in_files.keys()), list(in_files.values())
-#     # else:
-#     #     in_files = list(in_files)
->>>>>>> f2200b3e
-
-
-#     # axis, dim = _resolve_dim(axis=axis)
-#     # alt_axis, alt_dim = _resolve_dim(axis=1 - axis)
-
-#     # # Label column
-#     # label_col = pd.Categorical.from_codes(
-#     #     np.repeat(np.arange(len(paths)), [a.shape[axis] for a in paths]),
-#     #     categories=keys,
-#     # )
-
-#     # # Combining indexes
-#     # concat_indices = pd.concat(
-#     #     [pd.Series(dim_indices(a, axis=axis)) for a in paths], ignore_index=True
-#     # )
-#     # if index_unique is not None:
-#     #     concat_indices = concat_indices.str.cat(label_col.map(str), sep=index_unique)
-#     # concat_indices = pd.Index(concat_indices)
-
-#     # alt_indices = merge_indices(
-#     #     [dim_indices(a, axis=alt_axis) for a in paths], join=join
-#     # )
-#     # reindexers = [
-#     #     gen_reindexer(alt_indices, dim_indices(a, axis=alt_axis)) for a in adatas
-#     # ]
-
-#     # # Annotation for concatenation axis
-#     # concat_annot = pd.concat(
-#     #     unify_categorical_dtypes([getattr(a, dim) for a in adatas]),
-#     #     join=join,
-#     #     ignore_index=True,
-#     # )
-#     # concat_annot.index = concat_indices
-#     # if label is not None:
-#     #     concat_annot[label] = label_col
-
-#     # # Annotation for other axis
-#     # alt_annot = merge_dataframes(
-#     #     [getattr(a, alt_dim) for a in adatas], alt_indices, merge
-#     # )
-
-#     # X = concat_Xs(adatas, reindexers, axis=axis, fill_value=fill_value)
-
-#     # if join == "inner":
-#     #     layers = inner_concat_aligned_mapping(
-#     #         [a.layers for a in adatas], axis=axis, reindexers=reindexers
-#     #     )
-#     #     concat_mapping = inner_concat_aligned_mapping(
-#     #         [getattr(a, f"{dim}m") for a in adatas], index=concat_indices
-#     #     )
-#     #     if pairwise:
-#     #         concat_pairwise = concat_pairwise_mapping(
-#     #             mappings=[getattr(a, f"{dim}p") for a in adatas],
-#     #             shapes=[a.shape[axis] for a in adatas],
-#     #             join_keys=intersect_keys,
-#     #         )
-#     #     else:
-#     #         concat_pairwise = {}
-#     # elif join == "outer":
-#     #     layers = outer_concat_aligned_mapping(
-#     #         [a.layers for a in adatas], reindexers, axis=axis, fill_value=fill_value
-#     #     )
-#     #     concat_mapping = outer_concat_aligned_mapping(
-#     #         [getattr(a, f"{dim}m") for a in adatas],
-#     #         index=concat_indices,
-#     #         fill_value=fill_value,
-#     #     )
-#     #     if pairwise:
-#     #         concat_pairwise = concat_pairwise_mapping(
-#     #             mappings=[getattr(a, f"{dim}p") for a in adatas],
-#     #             shapes=[a.shape[axis] for a in adatas],
-#     #             join_keys=union_keys,
-#     #         )
-#     #     else:
-#     #         concat_pairwise = {}
-
-#     # # TODO: Reindex lazily, so we don't have to make those copies until we're sure we need the element
-#     # alt_mapping = merge(
-#     #     [
-#     #         {k: r(v, axis=0) for k, v in getattr(a, f"{alt_dim}m").items()}
-#     #         for r, a in zip(reindexers, adatas)
-#     #     ],
-#     # )
-#     # alt_pairwise = merge(
-#     #     [
-#     #         {k: r(r(v, axis=0), axis=1) for k, v in getattr(a, f"{alt_dim}p").items()}
-#     #         for r, a in zip(reindexers, adatas)
-#     #     ]
-#     # )
-#     # uns = uns_merge([a.uns for a in adatas])
-
-#     # raw = None
-#     # has_raw = [a.raw is not None for a in adatas]
-#     # if all(has_raw):
-#     #     raw = concat(
-#     #         [
-#     #             AnnData(
-#     #                 X=a.raw.X,
-#     #                 obs=pd.DataFrame(index=a.obs_names),
-#     #                 var=a.raw.var,
-#     #                 varm=a.raw.varm,
-#     #             )
-#     #             for a in adatas
-#     #         ],
-#     #         join=join,
-#     #         label=label,
-#     #         keys=keys,
-#     #         index_unique=index_unique,
-#     #         fill_value=fill_value,
-#     #         axis=axis,
-#     #     )
-#     # elif any(has_raw):
-#     #     warn(
-#     #         "Only some AnnData objects have `.raw` attribute, "
-#     #         "not concatenating `.raw` attributes.",
-#     #         UserWarning,
-#     #     )
-#     # return AnnData(
-#     #     **{
-#     #         "X": X,
-#     #         "layers": layers,
-#     #         dim: concat_annot,
-#     #         alt_dim: alt_annot,
-#     #         f"{dim}m": concat_mapping,
-#     #         f"{alt_dim}m": alt_mapping,
-#     #         f"{dim}p": concat_pairwise,
-#     #         f"{alt_dim}p": alt_pairwise,
-#     #         "uns": uns,
-#     #         "raw": raw,
-#     #     }
-#     # )+
+    # axis, dim = _resolve_dim(axis=axis)
+    # alt_axis, alt_dim = _resolve_dim(axis=1 - axis)
+
+    # # Label column
+    # label_col = pd.Categorical.from_codes(
+    #     np.repeat(np.arange(len(paths)), [a.shape[axis] for a in paths]),
+    #     categories=keys,
+    # )
+
+    # # Combining indexes
+    # concat_indices = pd.concat(
+    #     [pd.Series(dim_indices(a, axis=axis)) for a in paths], ignore_index=True
+    # )
+    # if index_unique is not None:
+    #     concat_indices = concat_indices.str.cat(label_col.map(str), sep=index_unique)
+    # concat_indices = pd.Index(concat_indices)
+
+    # alt_indices = merge_indices(
+    #     [dim_indices(a, axis=alt_axis) for a in paths], join=join
+    # )
+    # reindexers = [
+    #     gen_reindexer(alt_indices, dim_indices(a, axis=alt_axis)) for a in adatas
+    # ]
+
+    # # Annotation for concatenation axis
+    # concat_annot = pd.concat(
+    #     unify_categorical_dtypes([getattr(a, dim) for a in adatas]),
+    #     join=join,
+    #     ignore_index=True,
+    # )
+    # concat_annot.index = concat_indices
+    # if label is not None:
+    #     concat_annot[label] = label_col
+
+    # # Annotation for other axis
+    # alt_annot = merge_dataframes(
+    #     [getattr(a, alt_dim) for a in adatas], alt_indices, merge
+    # )
+
+    # X = concat_Xs(adatas, reindexers, axis=axis, fill_value=fill_value)
+
+    # if join == "inner":
+    #     layers = inner_concat_aligned_mapping(
+    #         [a.layers for a in adatas], axis=axis, reindexers=reindexers
+    #     )
+    #     concat_mapping = inner_concat_aligned_mapping(
+    #         [getattr(a, f"{dim}m") for a in adatas], index=concat_indices
+    #     )
+    #     if pairwise:
+    #         concat_pairwise = concat_pairwise_mapping(
+    #             mappings=[getattr(a, f"{dim}p") for a in adatas],
+    #             shapes=[a.shape[axis] for a in adatas],
+    #             join_keys=intersect_keys,
+    #         )
+    #     else:
+    #         concat_pairwise = {}
+    # elif join == "outer":
+    #     layers = outer_concat_aligned_mapping(
+    #         [a.layers for a in adatas], reindexers, axis=axis, fill_value=fill_value
+    #     )
+    #     concat_mapping = outer_concat_aligned_mapping(
+    #         [getattr(a, f"{dim}m") for a in adatas],
+    #         index=concat_indices,
+    #         fill_value=fill_value,
+    #     )
+    #     if pairwise:
+    #         concat_pairwise = concat_pairwise_mapping(
+    #             mappings=[getattr(a, f"{dim}p") for a in adatas],
+    #             shapes=[a.shape[axis] for a in adatas],
+    #             join_keys=union_keys,
+    #         )
+    #     else:
+    #         concat_pairwise = {}
+
+    # # TODO: Reindex lazily, so we don't have to make those copies until we're sure we need the element
+    # alt_mapping = merge(
+    #     [
+    #         {k: r(v, axis=0) for k, v in getattr(a, f"{alt_dim}m").items()}
+    #         for r, a in zip(reindexers, adatas)
+    #     ],
+    # )
+    # alt_pairwise = merge(
+    #     [
+    #         {k: r(r(v, axis=0), axis=1) for k, v in getattr(a, f"{alt_dim}p").items()}
+    #         for r, a in zip(reindexers, adatas)
+    #     ]
+    # )
+    # uns = uns_merge([a.uns for a in adatas])
+
+    # raw = None
+    # has_raw = [a.raw is not None for a in adatas]
+    # if all(has_raw):
+    #     raw = concat(
+    #         [
+    #             AnnData(
+    #                 X=a.raw.X,
+    #                 obs=pd.DataFrame(index=a.obs_names),
+    #                 var=a.raw.var,
+    #                 varm=a.raw.varm,
+    #             )
+    #             for a in adatas
+    #         ],
+    #         join=join,
+    #         label=label,
+    #         keys=keys,
+    #         index_unique=index_unique,
+    #         fill_value=fill_value,
+    #         axis=axis,
+    #     )
+    # elif any(has_raw):
+    #     warn(
+    #         "Only some AnnData objects have `.raw` attribute, "
+    #         "not concatenating `.raw` attributes.",
+    #         UserWarning,
+    #     )
+    # return AnnData(
+    #     **{
+    #         "X": X,
+    #         "layers": layers,
+    #         dim: concat_annot,
+    #         alt_dim: alt_annot,
+    #         f"{dim}m": concat_mapping,
+    #         f"{alt_dim}m": alt_mapping,
+    #         f"{dim}p": concat_pairwise,
+    #         f"{alt_dim}p": alt_pairwise,
+    #         "uns": uns,
+    #         "raw": raw,
+    #     }
+    # )
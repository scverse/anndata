--- conflicted
+++ resolved
@@ -245,13 +245,7 @@
         "raw",
     ]:
         if k in elem:
-<<<<<<< HEAD
             d[k] = _reader.read_elem(elem[k])
-        if "X" in d:
-            d["dtype"] = d["X"].dtype
-=======
-            d[k] = read_elem(elem[k])
->>>>>>> 0dc3cf92
     return AnnData(**d)
 
 

from __future__ import annotations

from collections.abc import Mapping
from functools import partial
from itertools import product
from types import MappingProxyType
from typing import TYPE_CHECKING, Literal
from warnings import warn

import h5py
import numpy as np
import pandas as pd
from scipy import sparse

import anndata as ad
from anndata import AnnData, Raw
from anndata._core import views
from anndata._core.index import _normalize_indices
from anndata._core.merge import intersect_keys
from anndata._core.sparse_dataset import CSCDataset, CSRDataset, sparse_dataset
from anndata._io.utils import H5PY_V3, check_key
from anndata._warnings import OldFormatWarning
from anndata.compat import (
    AwkArray,
    CupyArray,
    CupyCSCMatrix,
    CupyCSRMatrix,
    DaskArray,
    ZarrArray,
    ZarrGroup,
    _decode_structured_array,
    _from_fixed_length_strings,
    _read_attr,
)

from .registry import _REGISTRY, IOSpec, read_elem, read_elem_partial

if TYPE_CHECKING:
    from os import PathLike

H5Array = h5py.Dataset
H5Group = h5py.Group
H5File = h5py.File


####################
# Dask utils       #
####################

try:
    from dask.utils import SerializableLock as Lock
except ImportError:
    from threading import Lock

# to fix https://github.com/dask/distributed/issues/780
GLOBAL_LOCK = Lock()

####################
# Dispatch methods #
####################

# def is_full_slice(idx):
#     if isinstance(idx, tuple)len(idx) == 1:

#     if isinstance(idx, type(None)):
#         return True
#     elif idx is Ellipsis:
#         return True
#     elif isinstance(idx, tuple):
#         for el in idx:
#             if isinstance(el, type(None)):
#                 pass
#             elif isinstance(el, slice):
#                 if el != slice(None):
#                     return False
#             else:
#                 return False
#         return True
#     return False


def _to_cpu_mem_wrapper(write_func):
    """
    Wrapper to bring cupy types into cpu memory before writing.

    Ideally we do direct writing at some point.
    """

    def wrapper(
        f,
        k,
        cupy_val: CupyArray | CupyCSCMatrix | CupyCSRMatrix,
        _writer,
        *,
        dataset_kwargs=MappingProxyType,
    ):
        return write_func(f, k, cupy_val.get(), _writer, dataset_kwargs=dataset_kwargs)

    return wrapper


################################
# Fallbacks / backwards compat #
################################

# Note: there is no need for writing in a backwards compatible format, maybe


@_REGISTRY.register_read(H5File, IOSpec("", ""))
@_REGISTRY.register_read(H5Group, IOSpec("", ""))
@_REGISTRY.register_read(H5Array, IOSpec("", ""))
def read_basic(elem, _reader):
    from anndata._io import h5ad

    warn(
        f"Element '{elem.name}' was written without encoding metadata.",
        OldFormatWarning,
        stacklevel=3,
    )

    if isinstance(elem, Mapping):
        # Backwards compat sparse arrays
        if "h5sparse_format" in elem.attrs:
            return sparse_dataset(elem).to_memory()
        return {k: _reader.read_elem(v) for k, v in elem.items()}
    elif isinstance(elem, h5py.Dataset):
        return h5ad.read_dataset(elem)  # TODO: Handle legacy


@_REGISTRY.register_read(ZarrGroup, IOSpec("", ""))
@_REGISTRY.register_read(ZarrArray, IOSpec("", ""))
def read_basic_zarr(elem, _reader):
    from anndata._io import zarr

    warn(
        f"Element '{elem.name}' was written without encoding metadata.",
        OldFormatWarning,
        stacklevel=3,
    )

    if isinstance(elem, Mapping):
        # Backwards compat sparse arrays
        if "h5sparse_format" in elem.attrs:
            return sparse_dataset(elem).to_memory()
        return {k: _reader.read_elem(v) for k, v in elem.items()}
    elif isinstance(elem, ZarrArray):
        return zarr.read_dataset(elem)  # TODO: Handle legacy


# @_REGISTRY.register_read_partial(IOSpec("", ""))
# def read_basic_partial(elem, *, items=None, indices=(slice(None), slice(None))):
#     if isinstance(elem, Mapping):
#         return _read_partial(elem, items=items, indices=indices)
#     elif indices != (slice(None), slice(None)):
#         return elem[indices]
#     else:
#         return elem[()]


###########
# AnnData #
###########


def read_indices(group):
    obs_group = group["obs"]
    obs_idx_elem = obs_group[_read_attr(obs_group.attrs, "_index")]
    obs_idx = read_elem(obs_idx_elem)
    var_group = group["var"]
    var_idx_elem = var_group[_read_attr(var_group.attrs, "_index")]
    var_idx = read_elem(var_idx_elem)
    return obs_idx, var_idx


def read_partial(
    pth: PathLike,
    *,
    obs_idx=slice(None),
    var_idx=slice(None),
    X=True,
    obs=None,
    var=None,
    obsm=None,
    varm=None,
    obsp=None,
    varp=None,
    layers=None,
    uns=None,
) -> ad.AnnData:
    result = {}
    with h5py.File(pth, "r") as f:
        obs_idx, var_idx = _normalize_indices((obs_idx, var_idx), *read_indices(f))
        result["obs"] = read_elem_partial(
            f["obs"], items=obs, indices=(obs_idx, slice(None))
        )
        result["var"] = read_elem_partial(
            f["var"], items=var, indices=(var_idx, slice(None))
        )
        if X:
            result["X"] = read_elem_partial(f["X"], indices=(obs_idx, var_idx))
        else:
            result["X"] = sparse.csr_matrix((len(result["obs"]), len(result["var"])))
        if "obsm" in f:
            result["obsm"] = _read_partial(
                f["obsm"], items=obsm, indices=(obs_idx, slice(None))
            )
        if "varm" in f:
            result["varm"] = _read_partial(
                f["varm"], items=varm, indices=(var_idx, slice(None))
            )
        if "obsp" in f:
            result["obsp"] = _read_partial(
                f["obsp"], items=obsp, indices=(obs_idx, obs_idx)
            )
        if "varp" in f:
            result["varp"] = _read_partial(
                f["varp"], items=varp, indices=(var_idx, var_idx)
            )
        if "layers" in f:
            result["layers"] = _read_partial(
                f["layers"], items=layers, indices=(obs_idx, var_idx)
            )
        if "uns" in f:
            result["uns"] = _read_partial(f["uns"], items=uns)

    return ad.AnnData(**result)


def _read_partial(group, *, items=None, indices=(slice(None), slice(None))):
    if group is None:
        return None
    if items is None:
        keys = intersect_keys((group,))
    else:
        keys = intersect_keys((group, items))
    result = {}
    for k in keys:
        if isinstance(items, Mapping):
            next_items = items.get(k, None)
        else:
            next_items = None
        result[k] = read_elem_partial(group[k], items=next_items, indices=indices)
    return result


@_REGISTRY.register_write(ZarrGroup, AnnData, IOSpec("anndata", "0.1.0"))
@_REGISTRY.register_write(H5Group, AnnData, IOSpec("anndata", "0.1.0"))
def write_anndata(f, k, adata, _writer, dataset_kwargs=MappingProxyType({})):
    g = f.require_group(k)
    _writer.write_elem(g, "X", adata.X, dataset_kwargs=dataset_kwargs)
    _writer.write_elem(g, "obs", adata.obs, dataset_kwargs=dataset_kwargs)
    _writer.write_elem(g, "var", adata.var, dataset_kwargs=dataset_kwargs)
    _writer.write_elem(g, "obsm", dict(adata.obsm), dataset_kwargs=dataset_kwargs)
    _writer.write_elem(g, "varm", dict(adata.varm), dataset_kwargs=dataset_kwargs)
    _writer.write_elem(g, "obsp", dict(adata.obsp), dataset_kwargs=dataset_kwargs)
    _writer.write_elem(g, "varp", dict(adata.varp), dataset_kwargs=dataset_kwargs)
    _writer.write_elem(g, "layers", dict(adata.layers), dataset_kwargs=dataset_kwargs)
    _writer.write_elem(g, "uns", dict(adata.uns), dataset_kwargs=dataset_kwargs)
    _writer.write_elem(g, "raw", adata.raw, dataset_kwargs=dataset_kwargs)


@_REGISTRY.register_read(H5Group, IOSpec("anndata", "0.1.0"))
@_REGISTRY.register_read(H5Group, IOSpec("raw", "0.1.0"))
@_REGISTRY.register_read(H5File, IOSpec("anndata", "0.1.0"))
@_REGISTRY.register_read(H5File, IOSpec("raw", "0.1.0"))
@_REGISTRY.register_read(ZarrGroup, IOSpec("anndata", "0.1.0"))
@_REGISTRY.register_read(ZarrGroup, IOSpec("raw", "0.1.0"))
def read_anndata(elem, _reader):
    d = {}
    for k in [
        "X",
        "obs",
        "var",
        "obsm",
        "varm",
        "obsp",
        "varp",
        "layers",
        "uns",
        "raw",
    ]:
        if k in elem:
            d[k] = _reader.read_elem(elem[k])
    return AnnData(**d)


@_REGISTRY.register_write(H5Group, Raw, IOSpec("raw", "0.1.0"))
@_REGISTRY.register_write(ZarrGroup, Raw, IOSpec("raw", "0.1.0"))
def write_raw(f, k, raw, _writer, dataset_kwargs=MappingProxyType({})):
    g = f.require_group(k)
    _writer.write_elem(g, "X", raw.X, dataset_kwargs=dataset_kwargs)
    _writer.write_elem(g, "var", raw.var, dataset_kwargs=dataset_kwargs)
    _writer.write_elem(g, "varm", dict(raw.varm), dataset_kwargs=dataset_kwargs)


############
# Mappings #
############


@_REGISTRY.register_read(H5Group, IOSpec("dict", "0.1.0"))
@_REGISTRY.register_read(ZarrGroup, IOSpec("dict", "0.1.0"))
def read_mapping(elem, _reader):
    return {k: _reader.read_elem(v) for k, v in elem.items()}


@_REGISTRY.register_write(H5Group, dict, IOSpec("dict", "0.1.0"))
@_REGISTRY.register_write(ZarrGroup, dict, IOSpec("dict", "0.1.0"))
def write_mapping(f, k, v, _writer, dataset_kwargs=MappingProxyType({})):
    g = f.require_group(k)
    for sub_k, sub_v in v.items():
        _writer.write_elem(g, sub_k, sub_v, dataset_kwargs=dataset_kwargs)


##############
# np.ndarray #
##############


@_REGISTRY.register_write(H5Group, list, IOSpec("array", "0.2.0"))
@_REGISTRY.register_write(ZarrGroup, list, IOSpec("array", "0.2.0"))
def write_list(f, k, elem, _writer, dataset_kwargs=MappingProxyType({})):
    _writer.write_elem(f, k, np.array(elem), dataset_kwargs=dataset_kwargs)


# TODO: Is this the right behavior for MaskedArrays?
# It's in the `AnnData.concatenate` docstring, but should we keep it?
@_REGISTRY.register_write(H5Group, views.ArrayView, IOSpec("array", "0.2.0"))
@_REGISTRY.register_write(H5Group, np.ndarray, IOSpec("array", "0.2.0"))
@_REGISTRY.register_write(H5Group, h5py.Dataset, IOSpec("array", "0.2.0"))
@_REGISTRY.register_write(H5Group, np.ma.MaskedArray, IOSpec("array", "0.2.0"))
@_REGISTRY.register_write(ZarrGroup, views.ArrayView, IOSpec("array", "0.2.0"))
@_REGISTRY.register_write(ZarrGroup, np.ndarray, IOSpec("array", "0.2.0"))
@_REGISTRY.register_write(ZarrGroup, h5py.Dataset, IOSpec("array", "0.2.0"))
@_REGISTRY.register_write(ZarrGroup, np.ma.MaskedArray, IOSpec("array", "0.2.0"))
@_REGISTRY.register_write(ZarrGroup, ZarrArray, IOSpec("array", "0.2.0"))
def write_basic(f, k, elem, _writer, dataset_kwargs=MappingProxyType({})):
    """Write methods which underlying library handles natively."""
    f.create_dataset(k, data=elem, **dataset_kwargs)


_REGISTRY.register_write(H5Group, CupyArray, IOSpec("array", "0.2.0"))(
    _to_cpu_mem_wrapper(write_basic)
)
_REGISTRY.register_write(ZarrGroup, CupyArray, IOSpec("array", "0.2.0"))(
    _to_cpu_mem_wrapper(write_basic)
)


@_REGISTRY.register_write(ZarrGroup, DaskArray, IOSpec("array", "0.2.0"))
def write_basic_dask_zarr(f, k, elem, _writer, dataset_kwargs=MappingProxyType({})):
    import dask.array as da

    g = f.require_dataset(k, shape=elem.shape, dtype=elem.dtype, **dataset_kwargs)
    da.store(elem, g, lock=GLOBAL_LOCK)


# Adding this separately because h5py isn't serializable
# https://github.com/pydata/xarray/issues/4242
@_REGISTRY.register_write(H5Group, DaskArray, IOSpec("array", "0.2.0"))
def write_basic_dask_h5(f, k, elem, _writer, dataset_kwargs=MappingProxyType({})):
    import dask.array as da
    import dask.config as dc

    if dc.get("scheduler", None) == "dask.distributed":
        raise ValueError(
            "Cannot write dask arrays to hdf5 when using distributed scheduler"
        )

    g = f.require_dataset(k, shape=elem.shape, dtype=elem.dtype, **dataset_kwargs)
    da.store(elem, g)


@_REGISTRY.register_read(H5Array, IOSpec("array", "0.2.0"))
@_REGISTRY.register_read(ZarrArray, IOSpec("array", "0.2.0"))
@_REGISTRY.register_read(ZarrArray, IOSpec("string-array", "0.2.0"))
def read_array(elem, _reader):
    return elem[()]


@_REGISTRY.register_read_partial(H5Array, IOSpec("array", "0.2.0"))
@_REGISTRY.register_read_partial(ZarrArray, IOSpec("string-array", "0.2.0"))
def read_array_partial(elem, *, items=None, indices=(slice(None, None))):
    return elem[indices]


@_REGISTRY.register_read_partial(ZarrArray, IOSpec("array", "0.2.0"))
def read_zarr_array_partial(elem, *, items=None, indices=(slice(None, None))):
    return elem.oindex[indices]


# arrays of strings
@_REGISTRY.register_read(H5Array, IOSpec("string-array", "0.2.0"))
def read_string_array(d, _reader):
    return read_array(d.asstr(), _reader=_reader)


@_REGISTRY.register_read_partial(H5Array, IOSpec("string-array", "0.2.0"))
def read_string_array_partial(d, items=None, indices=slice(None)):
    return read_array_partial(d.asstr(), items=items, indices=indices)


@_REGISTRY.register_write(
    H5Group, (views.ArrayView, "U"), IOSpec("string-array", "0.2.0")
)
@_REGISTRY.register_write(
    H5Group, (views.ArrayView, "O"), IOSpec("string-array", "0.2.0")
)
@_REGISTRY.register_write(H5Group, (np.ndarray, "U"), IOSpec("string-array", "0.2.0"))
@_REGISTRY.register_write(H5Group, (np.ndarray, "O"), IOSpec("string-array", "0.2.0"))
def write_vlen_string_array(f, k, elem, _writer, dataset_kwargs=MappingProxyType({})):
    """Write methods which underlying library handles nativley."""
    str_dtype = h5py.special_dtype(vlen=str)
    f.create_dataset(k, data=elem.astype(str_dtype), dtype=str_dtype, **dataset_kwargs)


@_REGISTRY.register_write(
    ZarrGroup, (views.ArrayView, "U"), IOSpec("string-array", "0.2.0")
)
@_REGISTRY.register_write(
    ZarrGroup, (views.ArrayView, "O"), IOSpec("string-array", "0.2.0")
)
@_REGISTRY.register_write(ZarrGroup, (np.ndarray, "U"), IOSpec("string-array", "0.2.0"))
@_REGISTRY.register_write(ZarrGroup, (np.ndarray, "O"), IOSpec("string-array", "0.2.0"))
def write_vlen_string_array_zarr(
    f, k, elem, _writer, dataset_kwargs=MappingProxyType({})
):
    import numcodecs

    f.create_dataset(
        k,
        shape=elem.shape,
        dtype=object,
        object_codec=numcodecs.VLenUTF8(),
        **dataset_kwargs,
    )
    f[k][:] = elem


###############
# np.recarray #
###############


def _to_hdf5_vlen_strings(value: np.ndarray) -> np.ndarray:
    """This corrects compound dtypes to work with hdf5 files."""
    new_dtype = []
    for dt_name, (dt_type, _) in value.dtype.fields.items():
        if dt_type.kind in ("U", "O"):
            new_dtype.append((dt_name, h5py.special_dtype(vlen=str)))
        else:
            new_dtype.append((dt_name, dt_type))
    return value.astype(new_dtype)


@_REGISTRY.register_read(H5Array, IOSpec("rec-array", "0.2.0"))
@_REGISTRY.register_read(ZarrArray, IOSpec("rec-array", "0.2.0"))
def read_recarray(d, _reader):
    value = d[()]
    dtype = value.dtype
    value = _from_fixed_length_strings(value)
    if H5PY_V3:
        value = _decode_structured_array(value, dtype=dtype)
    return value


@_REGISTRY.register_write(H5Group, (np.ndarray, "V"), IOSpec("rec-array", "0.2.0"))
@_REGISTRY.register_write(H5Group, np.recarray, IOSpec("rec-array", "0.2.0"))
def write_recarray(f, k, elem, _writer, dataset_kwargs=MappingProxyType({})):
    f.create_dataset(k, data=_to_hdf5_vlen_strings(elem), **dataset_kwargs)


@_REGISTRY.register_write(ZarrGroup, (np.ndarray, "V"), IOSpec("rec-array", "0.2.0"))
@_REGISTRY.register_write(ZarrGroup, np.recarray, IOSpec("rec-array", "0.2.0"))
def write_recarray_zarr(f, k, elem, _writer, dataset_kwargs=MappingProxyType({})):
    from anndata.compat import _to_fixed_length_strings

    f.create_dataset(k, data=_to_fixed_length_strings(elem), **dataset_kwargs)


#################
# Sparse arrays #
#################


def write_sparse_compressed(
    f,
    key,
    value,
    _writer,
    fmt: Literal["csr", "csc"],
    dataset_kwargs=MappingProxyType({}),
):
    g = f.require_group(key)
    g.attrs["shape"] = value.shape

    # Allow resizing for hdf5
    if isinstance(f, H5Group) and "maxshape" not in dataset_kwargs:
        dataset_kwargs = dict(maxshape=(None,), **dataset_kwargs)

    g.create_dataset("data", data=value.data, **dataset_kwargs)
    g.create_dataset("indices", data=value.indices, **dataset_kwargs)
    g.create_dataset("indptr", data=value.indptr, **dataset_kwargs)


write_csr = partial(write_sparse_compressed, fmt="csr")
write_csc = partial(write_sparse_compressed, fmt="csc")
<<<<<<< HEAD
_REGISTRY.register_write(H5Group, sparse.csr_matrix, IOSpec("csr_matrix", "0.1.0"))(
    write_csr
)
_REGISTRY.register_write(
    H5Group, views.SparseCSRMatrixView, IOSpec("csr_matrix", "0.1.0")
)(write_csr)
_REGISTRY.register_write(H5Group, sparse.csc_matrix, IOSpec("csc_matrix", "0.1.0"))(
    write_csc
)
_REGISTRY.register_write(
    H5Group, views.SparseCSCMatrixView, IOSpec("csc_matrix", "0.1.0")
)(write_csc)
_REGISTRY.register_write(ZarrGroup, sparse.csr_matrix, IOSpec("csr_matrix", "0.1.0"))(
    write_csr
)
_REGISTRY.register_write(
    ZarrGroup, views.SparseCSRMatrixView, IOSpec("csr_matrix", "0.1.0")
)(write_csr)
_REGISTRY.register_write(ZarrGroup, sparse.csc_matrix, IOSpec("csc_matrix", "0.1.0"))(
    write_csc
)
_REGISTRY.register_write(
    ZarrGroup, views.SparseCSCMatrixView, IOSpec("csc_matrix", "0.1.0")
)(write_csc)
_REGISTRY.register_write(H5Group, sparse.csr_array, IOSpec("csr_matrix", "0.1.0"))(
    write_csr
)
_REGISTRY.register_write(
    H5Group, views.SparseCSRArrayView, IOSpec("csr_matrix", "0.1.0")
)(write_csr)
_REGISTRY.register_write(H5Group, sparse.csc_array, IOSpec("csc_matrix", "0.1.0"))(
    write_csc
)
_REGISTRY.register_write(
    H5Group, views.SparseCSCArrayView, IOSpec("csc_matrix", "0.1.0")
)(write_csc)
_REGISTRY.register_write(ZarrGroup, sparse.csr_array, IOSpec("csr_matrix", "0.1.0"))(
    write_csr
)
_REGISTRY.register_write(
    ZarrGroup, views.SparseCSRArrayView, IOSpec("csr_matrix", "0.1.0")
)(write_csr)
_REGISTRY.register_write(ZarrGroup, sparse.csc_array, IOSpec("csc_matrix", "0.1.0"))(
    write_csc
)
_REGISTRY.register_write(
    ZarrGroup, views.SparseCSCArrayView, IOSpec("csc_matrix", "0.1.0")
)(write_csc)


_REGISTRY.register_write(H5Group, sparse.csc_array, IOSpec("csc_matrix", "0.1.0"))(
    write_csc
)
_REGISTRY.register_write(H5Group, sparse.csr_array, IOSpec("csr_matrix", "0.1.0"))(
    write_csr
)
=======
>>>>>>> 71ed758e

for store_type, (cls, spec, func) in product(
    (H5Group, ZarrGroup),
    [
        (sparse.csr_matrix, IOSpec("csr_matrix", "0.1.0"), write_csr),
        (views.SparseCSRView, IOSpec("csr_matrix", "0.1.0"), write_csr),
        (sparse.csc_matrix, IOSpec("csc_matrix", "0.1.0"), write_csc),
        (views.SparseCSCView, IOSpec("csc_matrix", "0.1.0"), write_csc),
        (CupyCSRMatrix, IOSpec("csr_matrix", "0.1.0"), _to_cpu_mem_wrapper(write_csr)),
        (
            views.CupySparseCSRView,
            IOSpec("csr_matrix", "0.1.0"),
            _to_cpu_mem_wrapper(write_csr),
        ),
        (CupyCSCMatrix, IOSpec("csc_matrix", "0.1.0"), _to_cpu_mem_wrapper(write_csc)),
        (
            views.CupySparseCSCView,
            IOSpec("csc_matrix", "0.1.0"),
            _to_cpu_mem_wrapper(write_csc),
        ),
    ],
):
    _REGISTRY.register_write(store_type, cls, spec)(func)


@_REGISTRY.register_write(H5Group, CSRDataset, IOSpec("", "0.1.0"))
@_REGISTRY.register_write(H5Group, CSCDataset, IOSpec("", "0.1.0"))
@_REGISTRY.register_write(ZarrGroup, CSRDataset, IOSpec("", "0.1.0"))
@_REGISTRY.register_write(ZarrGroup, CSCDataset, IOSpec("", "0.1.0"))
def write_sparse_dataset(f, k, elem, _writer, dataset_kwargs=MappingProxyType({})):
    write_sparse_compressed(
        f,
        k,
        elem._to_backed(),
        _writer,
        fmt=elem.format,
        dataset_kwargs=dataset_kwargs,
    )
    # TODO: Cleaner way to do this
    f[k].attrs["encoding-type"] = f"{elem.format}_matrix"
    f[k].attrs["encoding-version"] = "0.1.0"


@_REGISTRY.register_write(
    H5Group, (DaskArray, sparse.csr_matrix), IOSpec("csr_matrix", "0.1.0")
)
@_REGISTRY.register_write(
    H5Group, (DaskArray, sparse.csc_matrix), IOSpec("csc_matrix", "0.1.0")
)
@_REGISTRY.register_write(
    ZarrGroup, (DaskArray, sparse.csr_matrix), IOSpec("csr_matrix", "0.1.0")
)
@_REGISTRY.register_write(
    ZarrGroup, (DaskArray, sparse.csc_matrix), IOSpec("csc_matrix", "0.1.0")
)
def write_dask_sparse(f, k, elem, _writer, dataset_kwargs=MappingProxyType({})):
    sparse_format = elem._meta.format
    if sparse_format == "csr":
        axis = 0
    elif sparse_format == "csc":
        axis = 1
    else:
        raise NotImplementedError(
            f"Cannot write dask sparse arrays with format {sparse_format}"
        )

    def chunk_slice(start: int, stop: int) -> tuple[slice | None, slice | None]:
        result = [slice(None), slice(None)]
        result[axis] = slice(start, stop)
        return tuple(result)

    axis_chunks = elem.chunks[axis]
    chunk_start = 0
    chunk_stop = axis_chunks[0]

    _writer.write_elem(
        f,
        k,
        elem[chunk_slice(chunk_start, chunk_stop)].compute(),
        dataset_kwargs=dataset_kwargs,
    )

    disk_mtx = sparse_dataset(f[k])

    for chunk_size in axis_chunks[1:]:
        chunk_start = chunk_stop
        chunk_stop += chunk_size

        disk_mtx.append(elem[chunk_slice(chunk_start, chunk_stop)].compute())


@_REGISTRY.register_read(H5Group, IOSpec("csc_matrix", "0.1.0"))
@_REGISTRY.register_read(H5Group, IOSpec("csr_matrix", "0.1.0"))
@_REGISTRY.register_read(ZarrGroup, IOSpec("csc_matrix", "0.1.0"))
@_REGISTRY.register_read(ZarrGroup, IOSpec("csr_matrix", "0.1.0"))
def read_sparse(elem, _reader):
    return sparse_dataset(elem).to_memory()


@_REGISTRY.register_read_partial(H5Group, IOSpec("csc_matrix", "0.1.0"))
@_REGISTRY.register_read_partial(H5Group, IOSpec("csr_matrix", "0.1.0"))
@_REGISTRY.register_read_partial(ZarrGroup, IOSpec("csc_matrix", "0.1.0"))
@_REGISTRY.register_read_partial(ZarrGroup, IOSpec("csr_matrix", "0.1.0"))
def read_sparse_partial(elem, *, items=None, indices=(slice(None), slice(None))):
    return sparse_dataset(elem)[indices]


#################
# Awkward array #
#################


@_REGISTRY.register_write(H5Group, AwkArray, IOSpec("awkward-array", "0.1.0"))
@_REGISTRY.register_write(ZarrGroup, AwkArray, IOSpec("awkward-array", "0.1.0"))
@_REGISTRY.register_write(
    H5Group, views.AwkwardArrayView, IOSpec("awkward-array", "0.1.0")
)
@_REGISTRY.register_write(
    ZarrGroup, views.AwkwardArrayView, IOSpec("awkward-array", "0.1.0")
)
def write_awkward(f, k, v, _writer, dataset_kwargs=MappingProxyType({})):
    from anndata.compat import awkward as ak

    group = f.require_group(k)
    form, length, container = ak.to_buffers(ak.to_packed(v))
    group.attrs["length"] = length
    group.attrs["form"] = form.to_json()
    for k, v in container.items():
        _writer.write_elem(group, k, v, dataset_kwargs=dataset_kwargs)


@_REGISTRY.register_read(H5Group, IOSpec("awkward-array", "0.1.0"))
@_REGISTRY.register_read(ZarrGroup, IOSpec("awkward-array", "0.1.0"))
def read_awkward(elem, _reader):
    from anndata.compat import awkward as ak

    form = _read_attr(elem.attrs, "form")
    length = _read_attr(elem.attrs, "length")
    container = {k: _reader.read_elem(elem[k]) for k in elem.keys()}

    return ak.from_buffers(form, int(length), container)


##############
# DataFrames #
##############


@_REGISTRY.register_write(H5Group, views.DataFrameView, IOSpec("dataframe", "0.2.0"))
@_REGISTRY.register_write(H5Group, pd.DataFrame, IOSpec("dataframe", "0.2.0"))
@_REGISTRY.register_write(ZarrGroup, views.DataFrameView, IOSpec("dataframe", "0.2.0"))
@_REGISTRY.register_write(ZarrGroup, pd.DataFrame, IOSpec("dataframe", "0.2.0"))
def write_dataframe(f, key, df, _writer, dataset_kwargs=MappingProxyType({})):
    # Check arguments
    for reserved in ("_index",):
        if reserved in df.columns:
            raise ValueError(f"{reserved!r} is a reserved name for dataframe columns.")
    group = f.require_group(key)
    if not df.columns.is_unique:
        duplicates = list(df.columns[df.columns.duplicated()])
        raise ValueError(
            f"Found repeated column names: {duplicates}. Column names must be unique."
        )
    col_names = [check_key(c) for c in df.columns]
    group.attrs["column-order"] = col_names

    if df.index.name is not None:
        if df.index.name in col_names and not pd.Series(
            df.index, index=df.index
        ).equals(df[df.index.name]):
            raise ValueError(
                f"DataFrame.index.name ({df.index.name!r}) is also used by a column "
                "whose values are different. This is not supported. Please make sure "
                "the values are the same, or use a different name."
            )
        index_name = df.index.name
    else:
        index_name = "_index"
    group.attrs["_index"] = check_key(index_name)

    # ._values is "the best" array representation. It's the true array backing the
    # object, where `.values` is always a np.ndarray and .array is always a pandas
    # array.
    _writer.write_elem(
        group, index_name, df.index._values, dataset_kwargs=dataset_kwargs
    )
    for colname, series in df.items():
        # TODO: this should write the "true" representation of the series (i.e. the underlying array or ndarray depending)
        _writer.write_elem(
            group, colname, series._values, dataset_kwargs=dataset_kwargs
        )


@_REGISTRY.register_read(H5Group, IOSpec("dataframe", "0.2.0"))
@_REGISTRY.register_read(ZarrGroup, IOSpec("dataframe", "0.2.0"))
def read_dataframe(elem, _reader):
    columns = list(_read_attr(elem.attrs, "column-order"))
    idx_key = _read_attr(elem.attrs, "_index")
    df = pd.DataFrame(
        {k: _reader.read_elem(elem[k]) for k in columns},
        index=_reader.read_elem(elem[idx_key]),
        columns=columns if len(columns) else None,
    )
    if idx_key != "_index":
        df.index.name = idx_key
    return df


# TODO: Figure out what indices is allowed to be at each element
@_REGISTRY.register_read_partial(H5Group, IOSpec("dataframe", "0.2.0"))
@_REGISTRY.register_read_partial(ZarrGroup, IOSpec("dataframe", "0.2.0"))
def read_dataframe_partial(
    elem, *, items=None, indices=(slice(None, None), slice(None, None))
):
    if items is not None:
        columns = [
            col for col in _read_attr(elem.attrs, "column-order") if col in items
        ]
    else:
        columns = list(_read_attr(elem.attrs, "column-order"))
    idx_key = _read_attr(elem.attrs, "_index")
    df = pd.DataFrame(
        {k: read_elem_partial(elem[k], indices=indices[0]) for k in columns},
        index=read_elem_partial(elem[idx_key], indices=indices[0]),
        columns=columns if len(columns) else None,
    )
    if idx_key != "_index":
        df.index.name = idx_key
    return df


# Backwards compat dataframe reading


@_REGISTRY.register_read(H5Group, IOSpec("dataframe", "0.1.0"))
@_REGISTRY.register_read(ZarrGroup, IOSpec("dataframe", "0.1.0"))
def read_dataframe_0_1_0(elem, _reader):
    columns = _read_attr(elem.attrs, "column-order")
    idx_key = _read_attr(elem.attrs, "_index")
    df = pd.DataFrame(
        {k: read_series(elem[k]) for k in columns},
        index=read_series(elem[idx_key]),
        columns=columns if len(columns) else None,
    )
    if idx_key != "_index":
        df.index.name = idx_key
    return df


def read_series(dataset: h5py.Dataset) -> np.ndarray | pd.Categorical:
    # For reading older dataframes
    if "categories" in dataset.attrs:
        if isinstance(dataset, ZarrArray):
            import zarr

            parent_name = dataset.name.rstrip(dataset.basename)
            parent = zarr.open(dataset.store)[parent_name]
        else:
            parent = dataset.parent
        categories_dset = parent[_read_attr(dataset.attrs, "categories")]
        categories = read_elem(categories_dset)
        ordered = bool(_read_attr(categories_dset.attrs, "ordered", False))
        return pd.Categorical.from_codes(
            read_elem(dataset), categories, ordered=ordered
        )
    else:
        return read_elem(dataset)


@_REGISTRY.register_read_partial(H5Group, IOSpec("dataframe", "0.1.0"))
@_REGISTRY.register_read_partial(ZarrGroup, IOSpec("dataframe", "0.1.0"))
def read_partial_dataframe_0_1_0(
    elem, *, items=None, indices=(slice(None), slice(None))
):
    if items is None:
        items = slice(None)
    else:
        items = list(items)
    return read_elem(elem)[items].iloc[indices[0]]


###############
# Categorical #
###############


@_REGISTRY.register_write(H5Group, pd.Categorical, IOSpec("categorical", "0.2.0"))
@_REGISTRY.register_write(ZarrGroup, pd.Categorical, IOSpec("categorical", "0.2.0"))
def write_categorical(f, k, v, _writer, dataset_kwargs=MappingProxyType({})):
    g = f.require_group(k)
    g.attrs["ordered"] = bool(v.ordered)

    _writer.write_elem(g, "codes", v.codes, dataset_kwargs=dataset_kwargs)
    _writer.write_elem(
        g, "categories", v.categories._values, dataset_kwargs=dataset_kwargs
    )


@_REGISTRY.register_read(H5Group, IOSpec("categorical", "0.2.0"))
@_REGISTRY.register_read(ZarrGroup, IOSpec("categorical", "0.2.0"))
def read_categorical(elem, _reader):
    return pd.Categorical.from_codes(
        codes=_reader.read_elem(elem["codes"]),
        categories=_reader.read_elem(elem["categories"]),
        ordered=bool(_read_attr(elem.attrs, "ordered")),
    )


@_REGISTRY.register_read_partial(H5Group, IOSpec("categorical", "0.2.0"))
@_REGISTRY.register_read_partial(ZarrGroup, IOSpec("categorical", "0.2.0"))
def read_partial_categorical(elem, *, items=None, indices=(slice(None),)):
    return pd.Categorical.from_codes(
        codes=read_elem_partial(elem["codes"], indices=indices),
        categories=read_elem(elem["categories"]),
        ordered=bool(_read_attr(elem.attrs, "ordered")),
    )


####################
# Pandas nullables #
####################


@_REGISTRY.register_write(
    H5Group, pd.arrays.IntegerArray, IOSpec("nullable-integer", "0.1.0")
)
@_REGISTRY.register_write(
    ZarrGroup, pd.arrays.IntegerArray, IOSpec("nullable-integer", "0.1.0")
)
@_REGISTRY.register_write(
    H5Group, pd.arrays.BooleanArray, IOSpec("nullable-boolean", "0.1.0")
)
@_REGISTRY.register_write(
    ZarrGroup, pd.arrays.BooleanArray, IOSpec("nullable-boolean", "0.1.0")
)
def write_nullable_integer(f, k, v, _writer, dataset_kwargs=MappingProxyType({})):
    g = f.require_group(k)
    if v._mask is not None:
        _writer.write_elem(g, "mask", v._mask, dataset_kwargs=dataset_kwargs)
    _writer.write_elem(g, "values", v._data, dataset_kwargs=dataset_kwargs)


@_REGISTRY.register_read(H5Group, IOSpec("nullable-integer", "0.1.0"))
@_REGISTRY.register_read(ZarrGroup, IOSpec("nullable-integer", "0.1.0"))
def read_nullable_integer(elem, _reader):
    if "mask" in elem:
        return pd.arrays.IntegerArray(
            _reader.read_elem(elem["values"]), mask=_reader.read_elem(elem["mask"])
        )
    else:
        return pd.array(_reader.read_elem(elem["values"]))


@_REGISTRY.register_read(H5Group, IOSpec("nullable-boolean", "0.1.0"))
@_REGISTRY.register_read(ZarrGroup, IOSpec("nullable-boolean", "0.1.0"))
def read_nullable_boolean(elem, _reader):
    if "mask" in elem:
        return pd.arrays.BooleanArray(
            _reader.read_elem(elem["values"]), mask=_reader.read_elem(elem["mask"])
        )
    else:
        return pd.array(_reader.read_elem(elem["values"]))


###########
# Scalars #
###########


@_REGISTRY.register_read(H5Array, IOSpec("numeric-scalar", "0.2.0"))
@_REGISTRY.register_read(ZarrArray, IOSpec("numeric-scalar", "0.2.0"))
def read_scalar(elem, _reader):
    return elem[()]


def write_scalar(f, key, value, _writer, dataset_kwargs=MappingProxyType({})):
    return f.create_dataset(key, data=np.array(value), **dataset_kwargs)


def write_hdf5_scalar(f, key, value, _writer, dataset_kwargs=MappingProxyType({})):
    # Can’t compress scalars, error is thrown
    dataset_kwargs = dataset_kwargs.copy()
    dataset_kwargs.pop("compression", None)
    dataset_kwargs.pop("compression_opts", None)
    f.create_dataset(key, data=np.array(value), **dataset_kwargs)


# fmt: off
for numeric_scalar_type in [
    bool, np.bool_,
    np.uint8, np.uint16, np.uint32, np.uint64,
    int, np.int8, np.int16, np.int32, np.int64,
    float, *np.floating.__subclasses__(),
    *np.complexfloating.__subclasses__(),
]:
    _REGISTRY.register_write(H5Group, numeric_scalar_type, IOSpec("numeric-scalar", "0.2.0"))(write_hdf5_scalar)
    _REGISTRY.register_write(ZarrGroup, numeric_scalar_type, IOSpec("numeric-scalar", "0.2.0"))(write_scalar)
# fmt: on

_REGISTRY.register_write(ZarrGroup, str, IOSpec("string", "0.2.0"))(write_scalar)
_REGISTRY.register_write(ZarrGroup, np.str_, IOSpec("string", "0.2.0"))(write_scalar)


@_REGISTRY.register_read(H5Array, IOSpec("string", "0.2.0"))
def read_hdf5_string(elem, _reader):
    return elem.asstr()[()]


@_REGISTRY.register_read(ZarrArray, IOSpec("string", "0.2.0"))
def read_zarr_string(elem, _reader):
    return str(elem[()])


_REGISTRY.register_read(H5Array, IOSpec("bytes", "0.2.0"))(read_scalar)
_REGISTRY.register_read(ZarrArray, IOSpec("bytes", "0.2.0"))(read_scalar)


@_REGISTRY.register_write(H5Group, np.str_, IOSpec("string", "0.2.0"))
@_REGISTRY.register_write(H5Group, str, IOSpec("string", "0.2.0"))
def write_string(f, k, v, _writer, dataset_kwargs):
    dataset_kwargs = dataset_kwargs.copy()
    dataset_kwargs.pop("compression", None)
    dataset_kwargs.pop("compression_opts", None)
    f.create_dataset(
        k, data=np.array(v, dtype=h5py.string_dtype(encoding="utf-8")), **dataset_kwargs
    )


# @_REGISTRY.register_write(np.bytes_, IOSpec("bytes", "0.2.0"))
# @_REGISTRY.register_write(bytes, IOSpec("bytes", "0.2.0"))
# def write_string(f, k, v, dataset_kwargs):
#     if "compression" in dataset_kwargs:
#         dataset_kwargs = dict(dataset_kwargs)
#         dataset_kwargs.pop("compression")
#     f.create_dataset(k, data=np.array(v), **dataset_kwargs)<|MERGE_RESOLUTION|>--- conflicted
+++ resolved
@@ -505,73 +505,21 @@
 
 write_csr = partial(write_sparse_compressed, fmt="csr")
 write_csc = partial(write_sparse_compressed, fmt="csc")
-<<<<<<< HEAD
-_REGISTRY.register_write(H5Group, sparse.csr_matrix, IOSpec("csr_matrix", "0.1.0"))(
-    write_csr
-)
-_REGISTRY.register_write(
-    H5Group, views.SparseCSRMatrixView, IOSpec("csr_matrix", "0.1.0")
-)(write_csr)
-_REGISTRY.register_write(H5Group, sparse.csc_matrix, IOSpec("csc_matrix", "0.1.0"))(
-    write_csc
-)
-_REGISTRY.register_write(
-    H5Group, views.SparseCSCMatrixView, IOSpec("csc_matrix", "0.1.0")
-)(write_csc)
-_REGISTRY.register_write(ZarrGroup, sparse.csr_matrix, IOSpec("csr_matrix", "0.1.0"))(
-    write_csr
-)
-_REGISTRY.register_write(
-    ZarrGroup, views.SparseCSRMatrixView, IOSpec("csr_matrix", "0.1.0")
-)(write_csr)
-_REGISTRY.register_write(ZarrGroup, sparse.csc_matrix, IOSpec("csc_matrix", "0.1.0"))(
-    write_csc
-)
-_REGISTRY.register_write(
-    ZarrGroup, views.SparseCSCMatrixView, IOSpec("csc_matrix", "0.1.0")
-)(write_csc)
-_REGISTRY.register_write(H5Group, sparse.csr_array, IOSpec("csr_matrix", "0.1.0"))(
-    write_csr
-)
-_REGISTRY.register_write(
-    H5Group, views.SparseCSRArrayView, IOSpec("csr_matrix", "0.1.0")
-)(write_csr)
-_REGISTRY.register_write(H5Group, sparse.csc_array, IOSpec("csc_matrix", "0.1.0"))(
-    write_csc
-)
-_REGISTRY.register_write(
-    H5Group, views.SparseCSCArrayView, IOSpec("csc_matrix", "0.1.0")
-)(write_csc)
-_REGISTRY.register_write(ZarrGroup, sparse.csr_array, IOSpec("csr_matrix", "0.1.0"))(
-    write_csr
-)
-_REGISTRY.register_write(
-    ZarrGroup, views.SparseCSRArrayView, IOSpec("csr_matrix", "0.1.0")
-)(write_csr)
-_REGISTRY.register_write(ZarrGroup, sparse.csc_array, IOSpec("csc_matrix", "0.1.0"))(
-    write_csc
-)
-_REGISTRY.register_write(
-    ZarrGroup, views.SparseCSCArrayView, IOSpec("csc_matrix", "0.1.0")
-)(write_csc)
-
-
-_REGISTRY.register_write(H5Group, sparse.csc_array, IOSpec("csc_matrix", "0.1.0"))(
-    write_csc
-)
-_REGISTRY.register_write(H5Group, sparse.csr_array, IOSpec("csr_matrix", "0.1.0"))(
-    write_csr
-)
-=======
->>>>>>> 71ed758e
 
 for store_type, (cls, spec, func) in product(
     (H5Group, ZarrGroup),
     [
+        # spmatrix
         (sparse.csr_matrix, IOSpec("csr_matrix", "0.1.0"), write_csr),
-        (views.SparseCSRView, IOSpec("csr_matrix", "0.1.0"), write_csr),
+        (views.SparseCSRMatrixView, IOSpec("csr_matrix", "0.1.0"), write_csr),
         (sparse.csc_matrix, IOSpec("csc_matrix", "0.1.0"), write_csc),
-        (views.SparseCSCView, IOSpec("csc_matrix", "0.1.0"), write_csc),
+        (views.SparseCSCMatrixView, IOSpec("csc_matrix", "0.1.0"), write_csc),
+        # sparray
+        (sparse.csr_array, IOSpec("csr_matrix", "0.1.0"), write_csr),
+        (views.SparseCSRArrayView, IOSpec("csr_matrix", "0.1.0"), write_csr),
+        (sparse.csc_array, IOSpec("csc_matrix", "0.1.0"), write_csc),
+        (views.SparseCSCArrayView, IOSpec("csc_matrix", "0.1.0"), write_csc),
+        # cupy spmatrix
         (CupyCSRMatrix, IOSpec("csr_matrix", "0.1.0"), _to_cpu_mem_wrapper(write_csr)),
         (
             views.CupySparseCSRView,

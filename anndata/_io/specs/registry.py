from __future__ import annotations

from abc import abstractmethod, ABC
from collections.abc import Mapping, Callable, Iterable, Set
from functools import singledispatch, wraps
from typing import Any, NamedTuple, TYPE_CHECKING

<<<<<<< HEAD
if TYPE_CHECKING:
    import h5py
    import zarr

from anndata.compat import _read_attr, ZarrArray, ZarrGroup, H5Group, H5Array, Literal
=======
from anndata.compat import _read_attr, ZarrArray, ZarrGroup, H5Group, H5Array
>>>>>>> 3b459547
from anndata._io.utils import report_write_key_on_error, report_read_key_on_error

# TODO: This probably should be replaced by a hashable Mapping due to conversion b/w "_" and "-"
# TODO: Should filetype be included in the IOSpec if it changes the encoding? Or does the intent that these things be "the same" overrule that?


class IOSpec(NamedTuple):
    encoding_type: str
    encoding_version: str


class NoSuchIO(KeyError, ABC):
    def __init__(
        self,
        registry: Literal["read", "read_partial", "write"],
        key: tuple[type, IOSpec | type | tuple[type, str], frozenset[str]],
    ):
        self.registry_name = registry
        self.key = key
        self.registry = self._hierarchical_registry()
        super().__init__(str(self))

    def _hierarchical_registry(
        self,
    ) -> Mapping[type, Mapping[IOSpec | type | tuple[type, str], Set[frozenset[str]]]]:
        reg = {}
        for typ, spec_or_src_type, modifiers in getattr(_REGISTRY, self.registry_name):
            reg.setdefault(typ, {}).setdefault(spec_or_src_type, set()).add(modifiers)
        return reg

    def __str__(self) -> str:
        return f"No such {self.registry_name} function registered: {self._get_msg()}."

    @property
    def type0(self) -> type:
        """First type in key: Src type for read, dest type for write"""
        return self.key[0]

    @property
    def spec_or_src_type(self) -> IOSpec | type | tuple[type, str]:
        """IOSpec for read, src type for write"""
        return self.key[1]

    @property
    def modifiers(self) -> frozenset[str]:
        return self.key[2]

    def _get_msg(self) -> str:
        if self.type0 not in self.registry:
            return f"Unknown {self.type0_desc}"

        if self.spec_or_src_type not in self.registry[self.type0]:
            return self._get_spec_or_src_type_msg()

        if self.modifiers not in self.registry[self.type0][self.spec_or_src_type]:
            desc = self._get_modifiers_desc()
            return f"Unknown modifier set {self.modifiers} for {desc}"

        assert False, f"Don’t create NoSuchIO error from valid key: {self.key}"

    @property
    @abstractmethod
    def type0_desc(self) -> str:
        ...

    @abstractmethod
    def _get_spec_or_src_type_msg(self) -> str:
        ...

    @abstractmethod
    def _get_modifiers_desc(self) -> str:
        ...


class NoSuchWrite(NoSuchIO):
    @property
    def src_type(self) -> type | tuple[type, str]:
        return self.spec_or_src_type

    @property
    def type0_desc(self) -> str:
        return f"destination type {self.type0.__name__}"

    def _get_spec_or_src_type_msg(self) -> str:
        return f"Source type {self.src_type} not found for {self.type0_desc}"

    def _get_modifiers_desc(self) -> str:
        return f"{self.type0_desc} and source type {self.src_type}"


class NoSuchRead(NoSuchIO):
    def __str__(self) -> str:
        msg = super().__str__()
        return (
            f"{msg}"
            "You are possibly reading data from a newer anndata version than yours. "
            "You might want to try updating anndata."
        )

    @property
    def spec(self) -> IOSpec:
        return self.spec_or_src_type

    @property
    def type0_desc(self) -> str:
        return f"source type {self.type0.__name__}"

    def _get_spec_or_src_type_msg(self) -> str:
        enc_types = {spec.encoding_type for spec in self.registry[self.type0]}
        if self.spec.encoding_type not in enc_types:
            return (
                f"Unknown encoding type “{self.spec.encoding_type}” "
                f"for {self.type0_desc}"
            )
        return (
            f"Unknown encoding version {self.spec.encoding_version} "
            f"for {self.type0_desc}’s encoding “{self.spec.encoding_type}”"
        )

    def _get_modifiers_desc(self) -> str:
        return f"{self.type0_desc}’s encoding {self.spec}"


def write_spec(spec: IOSpec):
    def decorator(func: Callable):
        @wraps(func)
        def wrapper(g, k, *args, **kwargs):
            result = func(g, k, *args, **kwargs)
            g[k].attrs.setdefault("encoding-type", spec.encoding_type)
            g[k].attrs.setdefault("encoding-version", spec.encoding_version)
            return result

        return wrapper

    return decorator


class IORegistry:
    def __init__(self):
        self.read: dict[tuple[type, IOSpec, frozenset[str]], Callable] = {}
        self.read_partial: dict[tuple[type, IOSpec, frozenset[str]], Callable] = {}
        self.write: dict[
            tuple[type, type | tuple[type, str], frozenset[str]], Callable
        ] = {}

    def register_write(
        self,
        dest_type: type,
        src_type: type | tuple[type, str],
        spec: IOSpec | Mapping[str, str],
        modifiers: Iterable[str] = frozenset(),
    ):
        spec = proc_spec(spec)
        modifiers = frozenset(modifiers)

        def _register(func):
            self.write[(dest_type, src_type, modifiers)] = write_spec(spec)(func)
            return func

        return _register

    def get_writer(
        self,
        dest_type: type,
        src_type: type | tuple[type, str],
        modifiers: frozenset[str] = frozenset(),
    ):
        import h5py

        if dest_type is h5py.File:
            dest_type = h5py.Group

        try:
            return self.write[(dest_type, src_type, modifiers)]
        except KeyError:
            raise NoSuchWrite("write", (dest_type, src_type, modifiers)) from None

    def has_writer(
        self,
        dest_type: type,
        src_type: type | tuple[type, str],
        modifiers: frozenset[str],
    ):
        return (dest_type, src_type, modifiers) in self.write

    def register_read(
        self,
        src_type: type,
        spec: IOSpec | Mapping[str, str],
        modifiers: Iterable[str] = frozenset(),
    ):
        spec = proc_spec(spec)
        modifiers = frozenset(modifiers)

        def _register(func):
            self.read[(src_type, spec, modifiers)] = func
            return func

        return _register

    def get_reader(
        self, src_type: type, spec: IOSpec, modifiers: frozenset[str] = frozenset()
    ):
        try:
            return self.read[(src_type, spec, modifiers)]
        except KeyError:
            raise NoSuchRead("read", (src_type, spec, modifiers)) from None

    def has_reader(
        self, src_type: type, spec: IOSpec, modifiers: frozenset[str] = frozenset()
    ):
        return (src_type, spec, modifiers) in self.read

    def register_read_partial(
        self,
        src_type: type,
        spec: IOSpec | Mapping[str, str],
        modifiers: Iterable[str] = frozenset(),
    ):
        spec = proc_spec(spec)
        modifiers = frozenset(modifiers)

        def _register(func):
            self.read_partial[(src_type, spec, modifiers)] = func
            return func

        return _register

    def get_partial_reader(
        self, src_type: type, spec: IOSpec, modifiers: frozenset[str] = frozenset()
    ):
        try:
            return self.read_partial[(src_type, spec, modifiers)]
        except KeyError:
            raise NoSuchRead("read_partial", (src_type, spec, modifiers)) from None


_REGISTRY = IORegistry()


@singledispatch
def proc_spec(spec) -> IOSpec:
    raise NotImplementedError(f"proc_spec not defined for type: {type(spec)}.")


@proc_spec.register(IOSpec)
def proc_spec_spec(spec) -> IOSpec:
    return spec


@proc_spec.register(Mapping)
def proc_spec_mapping(spec) -> IOSpec:
    return IOSpec(**{k.replace("-", "_"): v for k, v in spec.items()})


def get_spec(
<<<<<<< HEAD
    elem: H5Array | H5Group | ZarrArray | ZarrGroup,
=======
    elem: "Union[H5Group, H5Array, ZarrGroup, ZarrArray]",
>>>>>>> 3b459547
) -> IOSpec:
    return proc_spec(
        {
            k: _read_attr(elem.attrs, k, "")
            for k in ["encoding-type", "encoding-version"]
        }
    )


@report_write_key_on_error
def write_elem(
    # should be “H5Group | ZarrGroup”, but weirdly that makes Sphinx error
    f: h5py.Group | h5py.File | zarr.hierarchy.Group,
    k: str,
    elem: Any,
    *args,
    modifiers=frozenset(),
    **kwargs,
):
    """
    Write an element to a disk store using its anndata encoding.

    Params
    ------
    f
        The store to write to.
    k
        The key to write for this value.
    elem
        The element to write as k to f.
    """
    dest_type = type(f)
    if elem is None:
        return
    t = type(elem)
    if k == "/":
        f.clear()
    elif k in f:
        del f[k]
    if (
        hasattr(elem, "dtype")
        and (dest_type, (t, elem.dtype.kind), modifiers) in _REGISTRY.write
    ):
        _REGISTRY.get_writer(dest_type, (t, elem.dtype.kind), modifiers)(
            f, k, elem, *args, **kwargs
        )
    else:
        _REGISTRY.get_writer(dest_type, t, modifiers)(f, k, elem, *args, **kwargs)


@report_read_key_on_error
def read_elem(
    elem: H5Array | H5Group | ZarrArray | ZarrGroup,
    *,
    modifiers: frozenset[str] = frozenset(),
) -> Any:
    """Read an element from an on disk store."""
    return _REGISTRY.get_reader(type(elem), get_spec(elem), frozenset(modifiers))(elem)


# TODO: If all items would be read, just call normal read method
def read_elem_partial(
    elem,
    *,
    items=None,
    indices=(slice(None), slice(None)),
    modifiers: frozenset[str] = frozenset(),
):
    """Read part of an element from an on disk store."""
    return _REGISTRY.get_partial_reader(
        type(elem), get_spec(elem), frozenset(modifiers)
    )(elem, items=items, indices=indices)<|MERGE_RESOLUTION|>--- conflicted
+++ resolved
@@ -3,17 +3,13 @@
 from abc import abstractmethod, ABC
 from collections.abc import Mapping, Callable, Iterable, Set
 from functools import singledispatch, wraps
-from typing import Any, NamedTuple, TYPE_CHECKING
-
-<<<<<<< HEAD
+from typing import Any, Literal, NamedTuple, TYPE_CHECKING
+
 if TYPE_CHECKING:
     import h5py
     import zarr
 
-from anndata.compat import _read_attr, ZarrArray, ZarrGroup, H5Group, H5Array, Literal
-=======
 from anndata.compat import _read_attr, ZarrArray, ZarrGroup, H5Group, H5Array
->>>>>>> 3b459547
 from anndata._io.utils import report_write_key_on_error, report_read_key_on_error
 
 # TODO: This probably should be replaced by a hashable Mapping due to conversion b/w "_" and "-"
@@ -270,11 +266,7 @@
 
 
 def get_spec(
-<<<<<<< HEAD
     elem: H5Array | H5Group | ZarrArray | ZarrGroup,
-=======
-    elem: "Union[H5Group, H5Array, ZarrGroup, ZarrArray]",
->>>>>>> 3b459547
 ) -> IOSpec:
     return proc_spec(
         {

from __future__ import annotations

from collections.abc import Callable, Iterable, Mapping
from dataclasses import dataclass
from functools import singledispatch, wraps
from types import MappingProxyType
from typing import TYPE_CHECKING, Any

from anndata._io.utils import report_read_key_on_error, report_write_key_on_error
from anndata.compat import _read_attr

if TYPE_CHECKING:
    from anndata._types import GroupStorageType, StorageType

# TODO: This probably should be replaced by a hashable Mapping due to conversion b/w "_" and "-"
# TODO: Should filetype be included in the IOSpec if it changes the encoding? Or does the intent that these things be "the same" overrule that?


@dataclass(frozen=True)
class IOSpec:
    encoding_type: str
    encoding_version: str


# TODO: Should this subclass from LookupError?
class IORegistryError(Exception):
    @classmethod
    def _from_write_parts(cls, dest_type, typ, modifiers) -> IORegistryError:
        msg = f"No method registered for writing {typ} into {dest_type}"
        if modifiers:
            msg += f" with {modifiers}"
        return cls(msg)

    @classmethod
    def _from_read_parts(
        cls,
        method: str,
        registry: Mapping,
        src_typ: StorageType,
        spec: IOSpec,
    ) -> IORegistryError:
        # TODO: Improve error message if type exists, but version does not
        msg = (
            f"No {method} method registered for {spec} from {src_typ}. "
            "You may need to update your installation of anndata."
        )
        return cls(msg)


def write_spec(spec: IOSpec):
    def decorator(func: Callable):
        @wraps(func)
        def wrapper(g, k, *args, **kwargs):
            result = func(g, k, *args, **kwargs)
            g[k].attrs.setdefault("encoding-type", spec.encoding_type)
            g[k].attrs.setdefault("encoding-version", spec.encoding_version)
            return result

        return wrapper

    return decorator


class IORegistry:
    def __init__(self):
        self.read: dict[tuple[type, IOSpec, frozenset[str]], Callable] = {}
        self.read_partial: dict[tuple[type, IOSpec, frozenset[str]], Callable] = {}
        self.write: dict[
            tuple[type, type | tuple[type, str], frozenset[str]], Callable
        ] = {}
        self.write_specs: dict[type | tuple[type, str], IOSpec] = {}

    def register_write(
        self,
        dest_type: type,
        src_type: type | tuple[type, str],
        spec: IOSpec | Mapping[str, str],
        modifiers: Iterable[str] = frozenset(),
    ):
        spec = proc_spec(spec)
        modifiers = frozenset(modifiers)

        # Record specification for src_type
        if src_type in self.write_specs and (spec != self.write_specs[src_type]):
            # First check for consistency
            current_spec = self.write_specs[src_type]
            raise TypeError(
                "Cannot overwrite IO specifications. Attempted to overwrite encoding "
                f"for {src_type} from {current_spec} to {spec}"
            )
        else:
            self.write_specs[src_type] = spec

        def _register(func):
            self.write[(dest_type, src_type, modifiers)] = write_spec(spec)(func)
            return func

        return _register

    def get_writer(
        self,
        dest_type: type,
        src_type: type | tuple[type, str],
        modifiers: frozenset[str] = frozenset(),
    ):
        import h5py

        if dest_type is h5py.File:
            dest_type = h5py.Group

        if (dest_type, src_type, modifiers) in self.write:
            return self.write[(dest_type, src_type, modifiers)]
        else:
            raise IORegistryError._from_write_parts(dest_type, src_type, modifiers)

    def has_writer(
        self,
        dest_type: type,
        src_type: type | tuple[type, str],
        modifiers: frozenset[str],
    ):
        return (dest_type, src_type, modifiers) in self.write

    def register_read(
        self,
        src_type: type,
        spec: IOSpec | Mapping[str, str],
        modifiers: Iterable[str] = frozenset(),
    ):
        spec = proc_spec(spec)
        modifiers = frozenset(modifiers)

        def _register(func):
            self.read[(src_type, spec, modifiers)] = func
            return func

        return _register

    def get_reader(
        self, src_type: type, spec: IOSpec, modifiers: frozenset[str] = frozenset()
    ):
        if (src_type, spec, modifiers) in self.read:
            return self.read[(src_type, spec, modifiers)]
        else:
            raise IORegistryError._from_read_parts(
                "read", _REGISTRY.read, src_type, spec
            )

    def has_reader(
        self, src_type: type, spec: IOSpec, modifiers: frozenset[str] = frozenset()
    ):
        return (src_type, spec, modifiers) in self.read

    def register_read_partial(
        self,
        src_type: type,
        spec: IOSpec | Mapping[str, str],
        modifiers: Iterable[str] = frozenset(),
    ):
        spec = proc_spec(spec)
        modifiers = frozenset(modifiers)

        def _register(func):
            self.read_partial[(src_type, spec, modifiers)] = func
            return func

        return _register

    def get_partial_reader(
        self, src_type: type, spec: IOSpec, modifiers: frozenset[str] = frozenset()
    ):
        if (src_type, spec, modifiers) in self.read_partial:
            return self.read_partial[(src_type, spec, modifiers)]
        else:
            raise IORegistryError._from_read_parts(
                "read_partial", _REGISTRY.read_partial, src_type, spec
            )

    def get_spec(self, elem: Any) -> IOSpec:
        if hasattr(elem, "dtype"):
            typ = (type(elem), elem.dtype.kind)
            if typ in self.write_specs:
                return self.write_specs[typ]
        return self.write_specs[type(elem)]


_REGISTRY = IORegistry()


@singledispatch
def proc_spec(spec) -> IOSpec:
    raise NotImplementedError(f"proc_spec not defined for type: {type(spec)}.")


@proc_spec.register(IOSpec)
def proc_spec_spec(spec) -> IOSpec:
    return spec


@proc_spec.register(Mapping)
def proc_spec_mapping(spec) -> IOSpec:
    return IOSpec(**{k.replace("-", "_"): v for k, v in spec.items()})


def get_spec(
    elem: StorageType,
) -> IOSpec:
    return proc_spec(
        {
            k: _read_attr(elem.attrs, k, "")
            for k in ["encoding-type", "encoding-version"]
        }
    )


def _iter_patterns(elem):
    """Iterates over possible patterns for an element in order of precedence."""
    from anndata.compat import DaskArray

    t = type(elem)

    if isinstance(elem, DaskArray):
        yield (t, type(elem._meta), elem.dtype.kind)
        yield (t, type(elem._meta))
    if hasattr(elem, "dtype"):
        yield (t, elem.dtype.kind)
    yield t


class Reader:
    def __init__(self, registry: IORegistry, callback: Callable | None = None) -> None:
        self.registry = registry
        self.callback = callback

    @report_read_key_on_error
    def read_elem(
        self,
        elem: StorageType,
        modifiers: frozenset(str) = frozenset(),
    ) -> Any:
        """Read an element from a store. See exported function for more details."""
        from functools import partial

        read_func = self.registry.get_reader(
            type(elem), get_spec(elem), frozenset(modifiers)
        )
        read_func = partial(read_func, _reader=self)
        if self.callback is not None:
            return self.callback(read_func, elem.name, elem, iospec=get_spec(elem))
        else:
            return read_func(elem)


class Writer:
    def __init__(
        self,
        registry: IORegistry,
        callback: Callable[
            [
                GroupStorageType,
                str,
                StorageType,
                dict,
            ],
            None,
        ]
        | None = None,
    ):
        self.registry = registry
        self.callback = callback

    def find_writer(self, dest_type, elem, modifiers):
        for pattern in _iter_patterns(elem):
            if self.registry.has_writer(dest_type, pattern, modifiers):
                return self.registry.get_writer(dest_type, pattern, modifiers)
        # Raises IORegistryError
        return self.registry.get_writer(dest_type, type(elem), modifiers)

    @report_write_key_on_error
    def write_elem(
        self,
        store: GroupStorageType,
        k: str,
        elem: Any,
        *,
        dataset_kwargs=MappingProxyType({}),
        modifiers=frozenset(),
    ):
        from functools import partial
        from pathlib import PurePosixPath

        import h5py

        if isinstance(store, h5py.File):
            store = store["/"]

        dest_type = type(store)

<<<<<<< HEAD
        # Normalize k to abosulte path
=======
        if elem is None:
            return lambda *_, **__: None

        # Normalize k to absolute path
>>>>>>> 6a969eb4
        if not PurePosixPath(k).is_absolute():
            k = str(PurePosixPath(store.name) / k)

        if k == "/":
            store.clear()
        elif k in store:
            del store[k]

        write_func = partial(
            self.find_writer(dest_type, elem, modifiers),
            _writer=self,
        )

        if self.callback is not None:
            return self.callback(
                write_func,
                store,
                k,
                elem,
                dataset_kwargs=dataset_kwargs,
                iospec=self.registry.get_spec(elem),
            )
        else:
            return write_func(store, k, elem, dataset_kwargs=dataset_kwargs)


def read_elem(elem: StorageType) -> Any:
    """
    Read an element from a store.

    Assumes that the element is encoded using the anndata encoding. This function will
    determine the encoded type using the encoding metadata stored in elem's attributes.

    Params
    ------
    elem
        The stored element.
    """
    return Reader(_REGISTRY).read_elem(elem)


def write_elem(
    store: GroupStorageType,
    k: str,
    elem: Any,
    *,
    dataset_kwargs: Mapping = MappingProxyType({}),
) -> None:
    """
    Write an element to a storage group using anndata encoding.

    Params
    ------
    store
        The group to write to.
    k
        The key to write to in the group. Note that absolute paths will be written
        from the root.
    elem
        The element to write. Typically an in-memory object, e.g. an AnnData, pandas
        dataframe, scipy sparse matrix, etc.
    dataset_kwargs
        Keyword arguments to pass to the stores dataset creation function.
        E.g. for zarr this would be `chunks`, `compressor`.
    """
    Writer(_REGISTRY).write_elem(store, k, elem, dataset_kwargs=dataset_kwargs)


# TODO: If all items would be read, just call normal read method
def read_elem_partial(
    elem,
    *,
    items=None,
    indices=(slice(None), slice(None)),
    modifiers: frozenset[str] = frozenset(),
):
    """Read part of an element from an on disk store."""
    return _REGISTRY.get_partial_reader(
        type(elem), get_spec(elem), frozenset(modifiers)
    )(elem, items=items, indices=indices)


@singledispatch
def elem_key(elem) -> str:
    return elem.name


#     raise NotImplementedError()

# @elem_key.register(ZarrGroup)
# @elem_key.register(ZarrArray)
# def _(elem):
#     return elem.name

# @elem_key.register(H5Array)
# @elem_key.register(H5Group)
# def _(elem):
#     re<|MERGE_RESOLUTION|>--- conflicted
+++ resolved
@@ -296,14 +296,10 @@
 
         dest_type = type(store)
 
-<<<<<<< HEAD
-        # Normalize k to abosulte path
-=======
         if elem is None:
             return lambda *_, **__: None
 
         # Normalize k to absolute path
->>>>>>> 6a969eb4
         if not PurePosixPath(k).is_absolute():
             k = str(PurePosixPath(store.name) / k)
 

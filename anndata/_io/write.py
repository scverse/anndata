from ctypes import Union
from typing import Any, Callable
import warnings
from pathlib import Path
from os import PathLike, fspath

import pandas as pd
import math
import numpy as np
from scipy.sparse import issparse
from anndata._core.anndata import StorageType

from anndata._io.read import GroupType

from .. import AnnData
from ..logging import get_logger
from anndata._warnings import WriteWarning
from anndata._io.specs.registry import _REGISTRY, IORegistry, IOSpec, write_elem

from ..utils import import_function

logger = get_logger(__name__)

<<<<<<< HEAD
=======
write_zarr = import_function("anndata._io.zarr", "write_zarr")


>>>>>>> 8717d06f
def write_dispatched(
    group: GroupType,
    adata: AnnData,
    dispatch_element: Callable[
        [Callable[[GroupType, str, Any, dict], Any], GroupType, str, Any], Any
    ],
    add_element_dispatcher: Callable[
        [Callable[[IORegistry, StorageType, IOSpec, frozenset], Any]], Any
    ] = lambda x: x,
) -> AnnData:
    """
    Custom reading of `filename` via `dispatcher` - limited to zarr and h5ad.
    group
        Data group.
    adata
        AnnData object
    dispatch_element
        Function for writing data from AnnData slots onto disk.
    add_element_dispatcher:
        Function for adding your own custom writer to AnnData's core, including overriding current methods.
    """
    add_element_dispatcher(_REGISTRY.register_write)
    keys = ["X", "raw", "uns", "layers", "var", "obs", "varm", "obsm", "varp", "obsp"]
    dict_keys = set(["obsm", "varm", "obsp", "varp", "layers", "uns"])
    for key in keys:
        elem = getattr(adata, key)
        if key in dict_keys:
            elem = dict(elem)
        dispatch_element(write_elem, group, key, elem)


def write_csvs(
    dirname: PathLike, adata: AnnData, skip_data: bool = True, sep: str = ","
):
    """See :meth:`~anndata.AnnData.write_csvs`."""
    dirname = Path(dirname)
    if dirname.suffix == ".csv":
        dirname = dirname.with_suffix("")
    logger.info(f"writing .csv files to {dirname}")
    if not dirname.is_dir():
        dirname.mkdir(parents=True, exist_ok=True)
    dir_uns = dirname / "uns"
    if not dir_uns.is_dir():
        dir_uns.mkdir(parents=True, exist_ok=True)
    d = dict(
        obs=adata._obs,
        var=adata._var,
        obsm=adata._obsm.to_df(),
        varm=adata._varm.to_df(),
    )
    if not skip_data:
        d["X"] = pd.DataFrame(adata.X.toarray() if issparse(adata.X) else adata.X)
    d_write = {**d, **adata._uns}
    not_yet_raised_sparse_warning = True
    for key, value in d_write.items():
        if issparse(value):
            if not_yet_raised_sparse_warning:
                warnings.warn("Omitting to write sparse annotation.", WriteWarning)
                not_yet_raised_sparse_warning = False
            continue
        filename = dirname
        if key not in {"X", "var", "obs", "obsm", "varm"}:
            filename = dir_uns
        filename /= f"{key}.csv"
        df = value
        if not isinstance(value, pd.DataFrame):
            value = np.array(value)
            if np.ndim(value) == 0:
                value = value[None]
            try:
                df = pd.DataFrame(value)
            except Exception as e:
                warnings.warn(
                    f"Omitting to write {key!r} of type {type(e)}.",
                    WriteWarning,
                )
                continue
        df.to_csv(
            filename,
            sep=sep,
            header=key in {"obs", "var", "obsm", "varm"},
            index=key in {"obs", "var"},
        )


def write_loom(filename: PathLike, adata: AnnData, write_obsm_varm: bool = False):
    filename = Path(filename)
    row_attrs = {k: np.array(v) for k, v in adata.var.to_dict("list").items()}
    row_names = adata.var_names
    row_dim = row_names.name if row_names.name is not None else "var_names"
    row_attrs[row_dim] = row_names.values
    col_attrs = {k: np.array(v) for k, v in adata.obs.to_dict("list").items()}
    col_names = adata.obs_names
    col_dim = col_names.name if col_names.name is not None else "obs_names"
    col_attrs[col_dim] = col_names.values

    if adata.X is None:
        raise ValueError("loompy does not accept empty matrices as data")

    if write_obsm_varm:
        for key in adata.obsm.keys():
            col_attrs[key] = adata.obsm[key]
        for key in adata.varm.keys():
            row_attrs[key] = adata.varm[key]
    elif len(adata.obsm.keys()) > 0 or len(adata.varm.keys()) > 0:
        logger.warning(
            f"The loom file will lack these fields:\n"
            f"{adata.obsm.keys() | adata.varm.keys()}\n"
            f"Use write_obsm_varm=True to export multi-dimensional annotations"
        )

    layers = {"": adata.X.T}
    for key in adata.layers.keys():
        layers[key] = adata.layers[key].T

    from loompy import create

    if filename.exists():
        filename.unlink()
    create(fspath(filename), layers, row_attrs=row_attrs, col_attrs=col_attrs)


def _get_chunk_indices(za):
    # TODO: does zarr provide code for this?
    """\
    Return all the indices (coordinates) for the chunks in a zarr array,
    even empty ones.
    """
    return [
        (i, j)
        for i in range(int(math.ceil(float(za.shape[0]) / za.chunks[0])))
        for j in range(int(math.ceil(float(za.shape[1]) / za.chunks[1])))
    ]


def _write_in_zarr_chunks(za, key, value):
    if key != "X":
        za[:] = value  # don’t chunk metadata
    else:
        for ci in _get_chunk_indices(za):
            s0, e0 = za.chunks[0] * ci[0], za.chunks[0] * (ci[0] + 1)
            s1, e1 = za.chunks[1] * ci[1], za.chunks[1] * (ci[1] + 1)
            print(ci, s0, e1, s1, e1)
            if issparse(value):
                za[s0:e0, s1:e1] = value[s0:e0, s1:e1].todense()
            else:
                za[s0:e0, s1:e1] = value[s0:e0, s1:e1]<|MERGE_RESOLUTION|>--- conflicted
+++ resolved
@@ -21,12 +21,6 @@
 
 logger = get_logger(__name__)
 
-<<<<<<< HEAD
-=======
-write_zarr = import_function("anndata._io.zarr", "write_zarr")
-
-
->>>>>>> 8717d06f
 def write_dispatched(
     group: GroupType,
     adata: AnnData,

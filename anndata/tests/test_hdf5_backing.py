from pathlib import Path

import joblib
import pytest
import numpy as np
from scipy import sparse

import anndata as ad
from anndata.tests.helpers import asarray, gen_adata, assert_equal, subset_func

subset_func2 = subset_func
# -------------------------------------------------------------------------------
# Some test data
# -------------------------------------------------------------------------------


@pytest.fixture
def adata():
    X_list = [
        [1, 2, 3],
        [4, 5, 6],
        [7, 8, 9],
    ]  # data matrix of shape n_obs x n_vars
    X = np.array(X_list)
    obs_dict = dict(  # annotation of observations / rows
        row_names=['name1', 'name2', 'name3'],  # row annotation
        oanno1=['cat1', 'cat2', 'cat2'],  # categorical annotation
        oanno2=['o1', 'o2', 'o3'],  # string annotation
        oanno3=[2.1, 2.2, 2.3],  # float annotation
    )
    var_dict = dict(vanno1=[3.1, 3.2, 3.3])  # annotation of variables / columns
    uns_dict = dict(  # unstructured annotation
        oanno1_colors=['#000000', '#FFFFFF'], uns2=['some annotation']
    )
    return ad.AnnData(
        X,
        obs=obs_dict,
        var=var_dict,
        uns=uns_dict,
        obsm=dict(o1=np.zeros((X.shape[0], 10))),
        varm=dict(v1=np.ones((X.shape[1], 20))),
        layers=dict(float=X.astype(float), sparse=sparse.csr_matrix(X)),
        dtype='int32',
    )


@pytest.fixture(
    params=[sparse.csr_matrix, sparse.csc_matrix, np.array],
    ids=["scipy-csr", "scipy-csc", "np-array"],
)
def mtx_format(request):
    return request.param


@pytest.fixture(params=[sparse.csr_matrix, sparse.csc_matrix])
def sparse_format(request):
    return request.param


@pytest.fixture(params=["r+", "r", False])
def backed_mode(request):
    return request.param


@pytest.fixture(params=[True, False])
def force_dense(request):
    return request.param


# -------------------------------------------------------------------------------
# The test functions
# -------------------------------------------------------------------------------

# TODO: Check to make sure obs, obsm, layers, ... are written and read correctly as well
def test_read_write_X(tmp_path, mtx_format, backed_mode, force_dense):
    base_pth = Path(tmp_path)
    orig_pth = base_pth / "orig.h5ad"
    backed_pth = base_pth / "backed.h5ad"

    orig = ad.AnnData(mtx_format(asarray(sparse.random(10, 10, format="csr"))))
    orig.write(orig_pth)

    backed = ad.read(orig_pth, backed=backed_mode)
    backed.write(backed_pth, force_dense=force_dense)
    backed.file.close()

    from_backed = ad.read(backed_pth)
    assert np.all(asarray(orig.X) == asarray(from_backed.X))


# this is very similar to the views test
def test_backing(adata, tmp_path, backing_h5ad):
    assert not adata.isbacked

    adata.filename = backing_h5ad
    adata.write()
    assert not adata.file.isopen
    assert adata.isbacked
    assert adata[:, 0].isview
    assert adata[:, 0].X.tolist() == np.reshape([1, 4, 7], (3, 1)).tolist()
    # this might give us a trouble as the user might not
    # know that the file is open again....
    assert adata.file.isopen

    adata[:2, 0].X = [0, 0]
    assert adata[:, 0].X.tolist() == np.reshape([0, 0, 7], (3, 1)).tolist()

    adata_subset = adata[:2, [0, 1]]
    assert adata_subset.isview
    subset_hash = joblib.hash(adata_subset)

    # cannot set view in backing mode...
    with pytest.raises(ValueError):
        adata_subset.obs['foo'] = range(2)
    with pytest.raises(ValueError):
        adata_subset.var['bar'] = -12
    with pytest.raises(ValueError):
        adata_subset.obsm['o2'] = np.ones((2, 2))
    with pytest.raises(ValueError):
        adata_subset.varm['v2'] = np.zeros((2, 2))
    with pytest.raises(ValueError):
        adata_subset.layers['float2'] = adata_subset.layers['float'].copy()

    # Things should stay the same after failed operations
    assert subset_hash == joblib.hash(adata_subset)
    assert adata_subset.isview

    # need to copy first
    adata_subset = adata_subset.copy(tmp_path / 'test.subset.h5ad')
    # now transition to actual object
    assert not adata_subset.isview
    adata_subset.obs['foo'] = range(2)
    assert not adata_subset.isview
    assert adata_subset.isbacked
    assert adata_subset.obs['foo'].tolist() == list(range(2))

    # save
    adata_subset.write()


# TODO: Also test updating the backing file inplace
def test_backed_raw(tmp_path):
    backed_pth = tmp_path / "backed.h5ad"
    final_pth = tmp_path / "final.h5ad"
    mem_adata = gen_adata((10, 10))
    mem_adata.raw = mem_adata
    mem_adata.write(backed_pth)

    backed_adata = ad.read_h5ad(backed_pth, backed="r")
    assert_equal(backed_adata, mem_adata)
    backed_adata.write_h5ad(final_pth)

    final_adata = ad.read_h5ad(final_pth)
    assert_equal(final_adata, mem_adata)


def test_backed_raw_subset(tmp_path, subset_func, subset_func2):
    backed_pth = tmp_path / "backed.h5ad"
    final_pth = tmp_path / "final.h5ad"
    mem_adata = gen_adata((10, 10))
    mem_adata.raw = mem_adata
    obs_idx = subset_func(mem_adata.obs_names)
    var_idx = subset_func2(mem_adata.var_names)
    mem_adata.write(backed_pth)

    backed_adata = ad.read_h5ad(backed_pth, backed="r")
    backed_v = backed_adata[obs_idx, var_idx]
    assert backed_v.isview
    mem_v = mem_adata[obs_idx, var_idx]
    assert_equal(backed_v, mem_v)
    backed_v.write_h5ad(final_pth)

    final_adata = ad.read_h5ad(final_pth)
    # TODO: Figure out why this doesn't work if I don't copy
    assert_equal(final_adata, mem_v.copy())


def test_double_index(adata, backing_h5ad):
    adata.filename = backing_h5ad
    with pytest.raises(ValueError):
        # no view of view of backed object currently
        adata[:2][:, 0]

    # close backing file
    adata.write()


def test_return_to_memory_mode(adata, backing_h5ad):
    bdata = adata.copy()
    adata.filename = backing_h5ad
    assert adata.isbacked

    adata.filename = None
    assert not adata.isbacked

    # make sure the previous file had been properly closed
    # when setting `adata.filename = None`
    # if it hadn't the following line would throw an error
    bdata.filename = backing_h5ad
    # close the file
    bdata.filename = None


def test_backed_modification(adata, backing_h5ad):
    adata.X[:, 1] = 0  # Make it a little sparse
    adata.X = sparse.csr_matrix(adata.X)
    assert not adata.isbacked

    # While this currently makes the file backed, it doesn't write it as sparse
    adata.filename = backing_h5ad
    adata.write()
    assert not adata.file.isopen
    assert adata.isbacked

    adata.X[0, [0, 2]] = 10
    adata.X[1, [0, 2]] = [11, 12]
    adata.X[2, 1] = 13

    assert adata.isbacked

    assert np.all(adata.X[0, :] == np.array([10, 0, 10]))
    assert np.all(adata.X[1, :] == np.array([11, 0, 12]))
    assert np.all(adata.X[2, :] == np.array([7, 13, 9]))


def test_backed_modification_sparse(adata, backing_h5ad, sparse_format):
    adata.X[:, 1] = 0  # Make it a little sparse
    adata.X = sparse_format(adata.X)
    assert not adata.isbacked

    adata.write(backing_h5ad)
    adata = ad.read_h5ad(backing_h5ad, backed="r+")

    assert adata.filename == backing_h5ad
    assert adata.isbacked

    adata.X[0, [0, 2]] = 10
    adata.X[1, [0, 2]] = [11, 12]
    adata.X[2, 1] = 13

    assert adata.isbacked

    assert np.all(adata.X[0, :] == np.array([10, 0, 10]))
    assert np.all(adata.X[1, :] == np.array([11, 0, 12]))
<<<<<<< HEAD
    assert np.all(adata.X[2, :] == np.array([7, 13, 9]))
=======
    assert np.all(adata.X[2, :] == np.array([7, 0, 9]))


# TODO: Work around h5py not supporting this
# def test_backed_view_modification(adata, backing_h5ad):
#     adata.write(backing_h5ad)
#     backed_adata = ad.read_h5ad(backing_h5ad, backed=True)

#     backed_view = backed_adata[[1, 2], :]
#     backed_view.X = 0

#     assert np.all(backed_adata.X[:3, :] == 0)


# TODO: Implement
# def test_backed_view_modification_sparse(adata, backing_h5ad, sparse_format):
#     adata[:, 1] = 0  # Make it a little sparse
#     adata.X = sparse_format(adata.X)
#     adata.write(backing_h5ad)
#     backed_adata = ad.read_h5ad(backing_h5ad, backed=True)

#     backed_view = backed_adata[[1,2], :]
#     backed_view.X = 0
#     assert np.all(backed_adata.X[[1,2], :] == 0)
>>>>>>> 646fb3c6
<|MERGE_RESOLUTION|>--- conflicted
+++ resolved
@@ -242,10 +242,7 @@
 
     assert np.all(adata.X[0, :] == np.array([10, 0, 10]))
     assert np.all(adata.X[1, :] == np.array([11, 0, 12]))
-<<<<<<< HEAD
     assert np.all(adata.X[2, :] == np.array([7, 13, 9]))
-=======
-    assert np.all(adata.X[2, :] == np.array([7, 0, 9]))
 
 
 # TODO: Work around h5py not supporting this
@@ -268,5 +265,4 @@
 
 #     backed_view = backed_adata[[1,2], :]
 #     backed_view.X = 0
-#     assert np.all(backed_adata.X[[1,2], :] == 0)
->>>>>>> 646fb3c6
+#     assert np.all(backed_adata.X[[1,2], :] == 0)
"""
Tests that each element in an anndata is written correctly
"""
from __future__ import annotations

import re

import h5py
import numpy as np
import pandas as pd
import pytest
import zarr
from scipy import sparse

import anndata as ad
from anndata._io.specs import _REGISTRY, IOSpec, get_spec, read_elem, write_elem
from anndata._io.specs.registry import IORegistryError
from anndata.compat import DaskArray, H5Group, ZarrGroup, _read_attr
from anndata.tests.helpers import (
    as_cupy_type,
    assert_equal,
    gen_adata,
    pytest_8_raises,
)


@pytest.fixture(params=["h5ad", "zarr"])
def diskfmt(request):
    return request.param


@pytest.fixture(scope="function", params=["h5", "zarr"])
def store(request, tmp_path) -> H5Group | ZarrGroup:
    if request.param == "h5":
        file = h5py.File(tmp_path / "test.h5", "w")
        store = file["/"]
    elif request.param == "zarr":
        store = zarr.open(tmp_path / "test.zarr", "w")
    else:
        assert False

    try:
        yield store
    finally:
        if request.param == "h5":
            file.close()


@pytest.mark.parametrize(
    "value,encoding_type",
    [
        ("hello world", "string"),
        (np.str_("hello world"), "string"),
        (np.array([1, 2, 3]), "array"),
        (np.array(["hello", "world"], dtype=object), "string-array"),
        (1, "numeric-scalar"),
        (True, "numeric-scalar"),
        (1.0, "numeric-scalar"),
        ({"a": 1}, "dict"),
        (gen_adata((3, 2)), "anndata"),
        (sparse.random(5, 3, format="csr", density=0.5), "csr_matrix"),
        (sparse.random(5, 3, format="csc", density=0.5), "csc_matrix"),
        (pd.DataFrame({"a": [1, 2, 3]}), "dataframe"),
        (pd.Categorical(list("aabccedd")), "categorical"),
        (pd.Categorical(list("aabccedd"), ordered=True), "categorical"),
        (pd.Categorical([1, 2, 1, 3], ordered=True), "categorical"),
        (
            pd.arrays.IntegerArray(
                np.ones(5, dtype=int), mask=np.array([True, False, True, False, True])
            ),
            "nullable-integer",
        ),
        (pd.array([1, 2, 3]), "nullable-integer"),
        (
            pd.arrays.BooleanArray(
                np.random.randint(0, 2, size=5, dtype=bool),
                mask=np.random.randint(0, 2, size=5, dtype=bool),
            ),
            "nullable-boolean",
        ),
        (pd.array([True, False, True, True]), "nullable-boolean"),
        # (bytes, b"some bytes", "bytes"), # Does not work for zarr
        # TODO consider how specific encodings should be. Should we be fully describing the written type?
        # Currently the info we add is: "what you wouldn't be able to figure out yourself"
        # but that's not really a solid rule.
        # (bool, True, "bool"),
        # (bool, np.bool_(False), "bool"),
    ],
)
def test_io_spec(store, value, encoding_type):
    key = f"key_for_{encoding_type}"
    write_elem(store, key, value, dataset_kwargs={})

    assert encoding_type == _read_attr(store[key].attrs, "encoding-type")

    from_disk = read_elem(store[key])
    assert_equal(value, from_disk)
    assert get_spec(store[key]) == _REGISTRY.get_spec(value)


# Can't instantiate cupy types at the top level, so converting them within the test
@pytest.mark.gpu
@pytest.mark.parametrize(
    "value,encoding_type",
    [
        (np.array([1, 2, 3]), "array"),
        (np.arange(12).reshape(4, 3), "array"),
        (sparse.random(5, 3, format="csr", density=0.5), "csr_matrix"),
        (sparse.random(5, 3, format="csc", density=0.5), "csc_matrix"),
    ],
)
def test_io_spec_cupy(store, value, encoding_type):
    """Tests that"""
    key = f"key_for_{encoding_type}"
    print(type(value))
    value = as_cupy_type(value)

    print(type(value))
    write_elem(store, key, value, dataset_kwargs={})

    assert encoding_type == _read_attr(store[key].attrs, "encoding-type")

    from_disk = as_cupy_type(read_elem(store[key]))
    assert_equal(value, from_disk)
    assert get_spec(store[key]) == _REGISTRY.get_spec(value)


@pytest.mark.parametrize("sparse_format", ["csr", "csc"])
def test_dask_write_sparse(store, sparse_format):
    import dask.array as da

    X = sparse.random(
        1000,
        1000,
        format=sparse_format,
        density=0.01,
        random_state=np.random.default_rng(),
    )
    X_dask = da.from_array(X, chunks=(100, 100))

    write_elem(store, "X", X)
    write_elem(store, "X_dask", X_dask)

    X_from_disk = read_elem(store["X"])
    X_dask_from_disk = read_elem(store["X_dask"])

    assert_equal(X_from_disk, X_dask_from_disk)
    assert_equal(dict(store["X"].attrs), dict(store["X_dask"].attrs))


def test_io_spec_raw(store):
    adata = gen_adata((3, 2))
    adata.raw = adata

    write_elem(store, "adata", adata)

    assert "raw" == _read_attr(store["adata/raw"].attrs, "encoding-type")

    from_disk = read_elem(store["adata"])
    assert_equal(from_disk.raw, adata.raw)


def test_write_anndata_to_root(store):
    adata = gen_adata((3, 2))

    write_elem(store, "/", adata)
    from_disk = read_elem(store)

    assert "anndata" == _read_attr(store.attrs, "encoding-type")
    assert_equal(from_disk, adata)


@pytest.mark.parametrize(
    ["attribute", "value"],
    [
        ("encoding-type", "floob"),
        ("encoding-version", "10000.0"),
    ],
)
def test_read_iospec_not_found(store, attribute, value):
    adata = gen_adata((3, 2))

    write_elem(store, "/", adata)
    store["obs"].attrs.update({attribute: value})

    with pytest.raises(IORegistryError) as exc_info:
        read_elem(store)
    msg = str(exc_info.value)

    assert "No read method registered for IOSpec" in msg
    assert f"{attribute.replace('-', '_')}='{value}'" in msg


@pytest.mark.parametrize(
    ["obj"],
    [(b"x",)],
)
def test_write_io_error(store, obj):
    full_pattern = re.compile(
        rf"No method registered for writing {type(obj)} into .*Group"
    )

    with pytest_8_raises(IORegistryError, match=r"while writing key '/el'") as exc_info:
        write_elem(store, "/el", obj)

    msg = str(exc_info.value)
    assert re.search(full_pattern, msg)


def test_categorical_order_type(store):
    # https://github.com/scverse/anndata/issues/853
    cat = pd.Categorical([0, 1], ordered=True)
    write_elem(store, "ordered", cat)
    write_elem(store, "unordered", cat.set_ordered(False))

    assert isinstance(read_elem(store["ordered"]).ordered, bool)
    assert read_elem(store["ordered"]).ordered is True
    assert isinstance(read_elem(store["unordered"]).ordered, bool)
    assert read_elem(store["unordered"]).ordered is False


def test_override_specification():
    """
    Test that trying to overwrite an existing encoding raises an error.
    """
    from copy import deepcopy

    registry = deepcopy(_REGISTRY)

    with pytest.raises(TypeError):

        @registry.register_write(
            ZarrGroup, ad.AnnData, IOSpec("some new type", "0.1.0")
        )
        def _(store, key, adata):
            pass


@pytest.mark.parametrize(
    "value",
    [
        pytest.param({"a": 1}, id="dict"),
        pytest.param(gen_adata((3, 2)), id="anndata"),
        pytest.param(sparse.random(5, 3, format="csr", density=0.5), id="csr_matrix"),
        pytest.param(sparse.random(5, 3, format="csc", density=0.5), id="csc_matrix"),
        pytest.param(pd.DataFrame({"a": [1, 2, 3]}), id="dataframe"),
        pytest.param(pd.Categorical(list("aabccedd")), id="categorical"),
        pytest.param(
            pd.Categorical(list("aabccedd"), ordered=True), id="categorical-ordered"
        ),
        pytest.param(
            pd.Categorical([1, 2, 1, 3], ordered=True), id="categorical-numeric"
        ),
        pytest.param(
            pd.arrays.IntegerArray(
                np.ones(5, dtype=int), mask=np.array([True, False, True, False, True])
            ),
            id="nullable-integer",
        ),
        pytest.param(pd.array([1, 2, 3]), id="nullable-integer-no-nulls"),
        pytest.param(
            pd.arrays.BooleanArray(
                np.random.randint(0, 2, size=5, dtype=bool),
                mask=np.random.randint(0, 2, size=5, dtype=bool),
            ),
            id="nullable-boolean",
        ),
        pytest.param(
            pd.array([True, False, True, True]), id="nullable-boolean-no-nulls"
        ),
    ],
)
def test_write_to_root(store, value):
    """
    Test that elements which are written as groups can we written to the root group.
    """
    write_elem(store, "/", value)
    result = read_elem(store)

    assert_equal(result, value)


@pytest.mark.parametrize("consolidated", [True, False])
def test_read_zarr_from_group(tmp_path, consolidated):
    # https://github.com/scverse/anndata/issues/1056
    pth = tmp_path / "test.zarr"
    adata = gen_adata((3, 2))

    with zarr.open(pth, mode="w") as z:
        write_elem(z, "table/table", adata)

        if consolidated:
            zarr.convenience.consolidate_metadata(z.store)

    if consolidated:
        read_func = zarr.open_consolidated
    else:
        read_func = zarr.open

    with read_func(pth) as z:
        expected = ad.read_zarr(z["table/table"])
    assert_equal(adata, expected)


<<<<<<< HEAD
# Test dask sparse array IO above int32 size limit


class CSRCallable:
    """Dummy class to bypass dask checks"""

    def __new__(cls, shape, dtype) -> sparse.csr_matrix:
        if len(shape) == 0:
            shape = (0, 0)
        if len(shape) == 1:
            shape = (shape[0], 0)
        elif len(shape) == 2:
            pass
        else:
            raise ValueError(shape)
        return sparse.csr_matrix(shape, dtype=dtype)


def make_dask_chunk(
    x: ad.experimental.SparseDataset, start: int, end: int
) -> DaskArray:
    import dask.array as da
    from dask import delayed

    def take_slice(x, idx):
        return x[idx]

    return da.from_delayed(
        delayed(take_slice)(x, slice(start, end)),
        dtype=x.dtype,
        shape=(end - start, x.shape[1]),
        meta=CSRCallable,
    )


def sparse_dataset_as_dask(x, stride: int):
    import dask.array as da

    n_chunks, rem = divmod(x.shape[0], stride)

    chunks = []
    cur_pos = 0
    for i in range(n_chunks):
        chunks.append(make_dask_chunk(x, cur_pos, cur_pos + stride))
        cur_pos += stride
    if rem:
        chunks.append(make_dask_chunk(x, cur_pos, x.shape[0]))

    return da.concatenate(chunks, axis=0)


def test_write_big_dask():
    import dask.array as da

    z = zarr.group()
    # This needs to be something easily compressible to avoid writing a huge file
    dense_dask = da.ones(
        (np.iinfo(np.int32).max + 1, 1), chunks=(10_000_000, 1), dtype=bool
    )
    sparse_dask = dense_dask.map_blocks(sparse.csr_matrix)
    write_elem(z, "sparse", sparse_dask)
    from_disk = sparse_dataset_as_dask(
        ad.experimental.sparse_dataset(z["sparse"]), 10_000_000
    )
    assert_equal(from_disk[-1, :].compute(), sparse_dask[-1, :].compute())
    # assert_equal(from_disk, sparse_dask)  # Currently reads everything into memory before comparing
=======
def test_dataframe_column_uniqueness(store):
    repeated_cols = pd.DataFrame(np.ones((3, 2)), columns=["a", "a"])

    with pytest_8_raises(
        ValueError,
        match=r"Found repeated column names: \['a'\]\. Column names must be unique\.",
    ):
        write_elem(store, "repeated_cols", repeated_cols)

    index_shares_col_name = pd.DataFrame(
        {"col_name": [1, 2, 3]}, index=pd.Index([1, 3, 2], name="col_name")
    )

    with pytest_8_raises(
        ValueError,
        match=r"DataFrame\.index\.name \('col_name'\) is also used by a column whose values are different\.",
    ):
        write_elem(store, "index_shares_col_name", index_shares_col_name)

    index_shared_okay = pd.DataFrame(
        {"col_name": [1, 2, 3]}, index=pd.Index([1, 2, 3], name="col_name")
    )

    write_elem(store, "index_shared_okay", index_shared_okay)
    result = read_elem(store["index_shared_okay"])

    assert_equal(result, index_shared_okay)
>>>>>>> 9424c1ab
<|MERGE_RESOLUTION|>--- conflicted
+++ resolved
@@ -302,7 +302,6 @@
     assert_equal(adata, expected)
 
 
-<<<<<<< HEAD
 # Test dask sparse array IO above int32 size limit
 
 
@@ -369,7 +368,8 @@
     )
     assert_equal(from_disk[-1, :].compute(), sparse_dask[-1, :].compute())
     # assert_equal(from_disk, sparse_dask)  # Currently reads everything into memory before comparing
-=======
+
+
 def test_dataframe_column_uniqueness(store):
     repeated_cols = pd.DataFrame(np.ones((3, 2)), columns=["a", "a"])
 
@@ -396,5 +396,4 @@
     write_elem(store, "index_shared_okay", index_shared_okay)
     result = read_elem(store["index_shared_okay"])
 
-    assert_equal(result, index_shared_okay)
->>>>>>> 9424c1ab
+    assert_equal(result, index_shared_okay)
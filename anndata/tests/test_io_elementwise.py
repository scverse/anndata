--- conflicted
+++ resolved
@@ -184,7 +184,6 @@
             pass
 
 
-<<<<<<< HEAD
 @pytest.mark.parametrize(
     "value",
     [
@@ -227,7 +226,8 @@
     result = read_elem(store)
 
     assert_equal(result, value)
-=======
+
+
 @pytest.mark.parametrize("consolidated", [True, False])
 def test_read_zarr_from_group(tmp_path, consolidated):
     # https://github.com/scverse/anndata/issues/1056
@@ -246,5 +246,4 @@
         read_func = zarr.open
 
     with read_func(pth) as z:
-        assert_equal(ad.read_zarr(z["table/table"]), adata)
->>>>>>> 510a2337
+        assert_equal(ad.read_zarr(z["table/table"]), adata)
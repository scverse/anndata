"""
Tests that each element in an anndata is written correctly
"""
from __future__ import annotations

import re

import h5py
import numpy as np
import pandas as pd
import pytest
from scipy import sparse
import zarr

from anndata._io.utils import AnnDataReadError, AnnDataWriteError
from anndata.compat import _read_attr, H5Group, ZarrGroup
from anndata._io.specs import write_elem, read_elem
from anndata._io.specs.registry import NoSuchIO
from anndata.tests.helpers import assert_equal, gen_adata


@pytest.fixture(params=["h5ad", "zarr"])
def diskfmt(request):
    return request.param


@pytest.fixture(scope="function", params=["h5", "zarr"])
def store(request, tmp_path) -> H5Group | ZarrGroup:
    if request.param == "h5":
        file = h5py.File(tmp_path / "test.h5", "w")
        store = file["/"]
    elif request.param == "zarr":
        store = zarr.open(tmp_path / "test.zarr", "w")
    else:
        assert False

    try:
        yield store
    finally:
        if request.param == "h5":
            file.close()


@pytest.mark.parametrize(
    "value,encoding_type",
    [
        ("hello world", "string"),
        (np.str_("hello world"), "string"),
        (np.array([1, 2, 3]), "array"),
        (np.array(["hello", "world"], dtype=object), "string-array"),
        (1, "numeric-scalar"),
        (True, "numeric-scalar"),
        (1.0, "numeric-scalar"),
        ({"a": 1}, "dict"),
        (gen_adata((3, 2)), "anndata"),
        (sparse.random(5, 3, format="csr", density=0.5), "csr_matrix"),
        (sparse.random(5, 3, format="csc", density=0.5), "csc_matrix"),
        (pd.DataFrame({"a": [1, 2, 3]}), "dataframe"),
        (pd.Categorical(list("aabccedd")), "categorical"),
        (pd.Categorical(list("aabccedd"), ordered=True), "categorical"),
        (pd.Categorical([1, 2, 1, 3], ordered=True), "categorical"),
        (
            pd.arrays.IntegerArray(
                np.ones(5, dtype=int), mask=np.array([True, False, True, False, True])
            ),
            "nullable-integer",
        ),
        (pd.array([1, 2, 3]), "nullable-integer"),
        (
            pd.arrays.BooleanArray(
                np.random.randint(0, 2, size=5, dtype=bool),
                mask=np.random.randint(0, 2, size=5, dtype=bool),
            ),
            "nullable-boolean",
        ),
        (pd.array([True, False, True, True]), "nullable-boolean"),
        # (bytes, b"some bytes", "bytes"), # Does not work for zarr
        # TODO consider how specific encodings should be. Should we be fully describing the written type?
        # Currently the info we add is: "what you wouldn't be able to figure out yourself"
        # but that's not really a solid rule.
        # (bool, True, "bool"),
        # (bool, np.bool_(False), "bool"),
    ],
)
def test_io_spec(store, value, encoding_type):
    key = f"key_for_{encoding_type}"
    write_elem(store, key, value, dataset_kwargs={})

    assert encoding_type == _read_attr(store[key].attrs, "encoding-type")

    from_disk = read_elem(store[key])
    assert_equal(value, from_disk)


def test_io_spec_raw(store):
    adata = gen_adata((3, 2))
    adata.raw = adata

    write_elem(store, "adata", adata)

    assert "raw" == _read_attr(store["adata/raw"].attrs, "encoding-type")

    from_disk = read_elem(store["adata"])
    assert_equal(from_disk.raw, adata.raw)


def test_write_to_root(store):
    adata = gen_adata((3, 2))

    write_elem(store, "/", adata)
    from_disk = read_elem(store)

    assert "anndata" == _read_attr(store.attrs, "encoding-type")
    assert_equal(from_disk, adata)


<<<<<<< HEAD
@pytest.mark.parametrize(
    ["mess_with", "modifiers", "pattern"],
    [
        # (lambda s: ???, r"Unknown source type"),
        (
            lambda s: s["obs"].attrs.__setitem__("encoding-type", "floob"),
            (),
            r"Unknown encoding type “floob”",
        ),
        (
            lambda s: s["obs"].attrs.__setitem__("encoding-version", "10000.0"),
            (),
            r"Unknown encoding version 10000\.0",
        ),
        (lambda s: None, {"x"}, r"Unknown modifier set.+\{'x'\}"),
    ],
)
def test_read_io_error(store, mess_with, modifiers, pattern):
    adata = gen_adata((3, 2))

    write_elem(store, "/", adata)
    mess_with(store)
    full_pattern = rf"No such read function registered: {pattern}.*try updating"
    with pytest.raises(
        AnnDataReadError, match=r"while reading key '/(obs)?'"
    ) as exc_info:
        read_elem(store, modifiers=frozenset(modifiers))
    msg = str(exc_info.value.__cause__)
    assert re.match(full_pattern, msg)


@pytest.mark.parametrize(
    ["obj", "modifiers", "pattern"],
    [
        (b"x", (), r"Source type <class 'bytes'> not found for dest.*Group"),
        # (???, (), r"Dest.*not found for.*source.*asdfsdf"),
        (np.ndarray([1]), {"x"}, r"Unknown modifier set.+\{'x'\}"),
    ],
)
def test_write_io_error(store, obj, modifiers, pattern):
    full_pattern = re.compile(rf"No such write function registered: {pattern}")
    with pytest.raises(AnnDataWriteError, match=r"while writing key '/el'") as exc_info:
        write_elem(store, "/el", obj, modifiers=frozenset(modifiers))
    msg = str(exc_info.value.__cause__)
    assert re.match(full_pattern, msg)
=======
def test_categorical_order_type(store):
    # https://github.com/scverse/anndata/issues/853
    cat = pd.Categorical([0, 1], ordered=True)
    write_elem(store, "ordered", cat)
    write_elem(store, "unordered", cat.set_ordered(False))

    assert read_elem(store["ordered"]).ordered is True
    assert type(read_elem(store["ordered"]).ordered) == bool
    assert read_elem(store["unordered"]).ordered is False
    assert type(read_elem(store["unordered"]).ordered) == bool
>>>>>>> 3b459547
<|MERGE_RESOLUTION|>--- conflicted
+++ resolved
@@ -114,7 +114,6 @@
     assert_equal(from_disk, adata)
 
 
-<<<<<<< HEAD
 @pytest.mark.parametrize(
     ["mess_with", "modifiers", "pattern"],
     [
@@ -160,7 +159,8 @@
         write_elem(store, "/el", obj, modifiers=frozenset(modifiers))
     msg = str(exc_info.value.__cause__)
     assert re.match(full_pattern, msg)
-=======
+
+
 def test_categorical_order_type(store):
     # https://github.com/scverse/anndata/issues/853
     cat = pd.Categorical([0, 1], ordered=True)
@@ -170,5 +170,4 @@
     assert read_elem(store["ordered"]).ordered is True
     assert type(read_elem(store["ordered"]).ordered) == bool
     assert read_elem(store["unordered"]).ordered is False
-    assert type(read_elem(store["unordered"]).ordered) == bool
->>>>>>> 3b459547
+    assert type(read_elem(store["unordered"]).ordered) == bool
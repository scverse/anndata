--- conflicted
+++ resolved
@@ -1,11 +1,7 @@
-<<<<<<< HEAD
 from __future__ import annotations
 
-from functools import singledispatch, wraps
+from functools import singledispatch, wraps, partial
 import re
-=======
-from functools import singledispatch, wraps, partial
->>>>>>> c95571c0
 from string import ascii_letters
 from typing import Tuple, Optional, Type
 from collections.abc import Mapping, Collection
@@ -608,7 +604,6 @@
     return as_dense_dask_array(a.toarray())
 
 
-<<<<<<< HEAD
 def check_error_or_notes_match(e: pytest.ExceptionInfo, pattern: str | re.Pattern):
     """
     Checks whether the printed error message or the notes contains the given pattern.
@@ -621,7 +616,8 @@
     assert re.search(
         pattern, message
     ), f"Could not find pattern: '{pattern}' in error:\n\n{message}\n"
-=======
+
+
 def as_cupy_type(val, typ=None):
     """
     Rough conversion function
@@ -693,5 +689,4 @@
         id="cupy_csc",
         marks=pytest.mark.gpu,
     ),
-]
->>>>>>> c95571c0
+]
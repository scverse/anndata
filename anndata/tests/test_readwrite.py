--- conflicted
+++ resolved
@@ -825,13 +825,9 @@
 
     def gen_index(n):
         return [f"cell{i}" for i in range(n)]
-<<<<<<< HEAD
+
     orig = ad.AnnData(np.ones((2, 8)),
             obs=pd.DataFrame({}, index=gen_index(2)))
-=======
-
-    orig = ad.AnnData(np.ones((2, 8)), obs=pd.DataFrame(index=gen_index(2)))
->>>>>>> 5351188d
 
     write(orig, pth)
     curr = read(pth)

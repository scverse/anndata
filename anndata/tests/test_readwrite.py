--- conflicted
+++ resolved
@@ -120,17 +120,9 @@
     assert_equal(adata2, adata1)
 
 
-<<<<<<< HEAD
-@pytest.mark.parametrize("typ", [np.array, csr_matrix])
+@pytest.mark.parametrize("typ", [np.array, csr_matrix, as_dense_dask_array])
 def test_readwrite_h5ad(tmp_path, typ, dataset_kwargs, backing_h5ad):
     mid_pth = tmp_path / "mid.h5ad"
-=======
-@pytest.mark.parametrize("typ", [np.array, csr_matrix, as_dense_dask_array])
-def test_readwrite_h5ad(typ, dataset_kwargs, backing_h5ad):
-    tmpdir = tempfile.TemporaryDirectory()
-    tmpdirpth = Path(tmpdir.name)
-    mid_pth = tmpdirpth / "mid.h5ad"
->>>>>>> 3b459547
 
     X = typ(X_list)
     adata_src = ad.AnnData(X, obs=obs_dict, var=var_dict, uns=uns_dict)
@@ -166,12 +158,8 @@
     assert_equal(adata, adata_src)
 
 
-<<<<<<< HEAD
-@pytest.mark.parametrize("typ", [np.array, csr_matrix])
-=======
 @pytest.mark.skipif(not find_spec("zarr"), reason="Zarr is not installed")
 @pytest.mark.parametrize("typ", [np.array, csr_matrix, as_dense_dask_array])
->>>>>>> 3b459547
 def test_readwrite_zarr(typ, tmp_path):
     X = typ(X_list)
     adata_src = ad.AnnData(X, obs=obs_dict, var=var_dict, uns=uns_dict)

--- conflicted
+++ resolved
@@ -120,110 +120,4 @@
             if issparse(value):
                 za[s0:e0, s1:e1] = value[s0:e0, s1:e1].todense()
             else:
-<<<<<<< HEAD
-                za[s0:e0, s1:e1] = value[s0:e0, s1:e1]
-=======
-                za[s0:e0, s1:e1] = value[s0:e0, s1:e1]
-
-
-def _write_h5ad(filename: PathLike, adata: AnnData, force_dense: bool = False, **kwargs):
-    filename = Path(filename)
-    if filename.suffix not in ('.h5', '.h5ad'):
-        raise ValueError("Filename needs to end with '.h5ad'.")
-    if adata.isbacked:
-        # close so that we can reopen below
-        adata.file.close()
-    # create directory if it doesn't exist
-    dirname = filename.parent
-    if not dirname.is_dir():
-        dirname.mkdir(parents=True, exist_ok=True)
-    d = adata._to_dict_fixed_width_arrays()
-    # we're writing to a different location than the backing file
-    # - load the matrix into the memory...
-    if adata.isbacked and filename != adata.filename:
-        d['X'] = adata.X[:]
-    # need to use 'a' if backed, otherwise we loose the backed objects
-    with h5py.File(filename, 'a' if adata.isbacked else 'w', force_dense=force_dense) as f:
-        for key, value in d.items():
-            _write_key_value_to_h5(f, key, value, **kwargs)
-    if adata.isbacked:
-        adata.file.open(filename, 'r+')
-
-
-def _write_key_value_to_h5(f, key, value, **kwargs):
-    if isinstance(value, Mapping):
-        for k, v in value.items():
-            if not isinstance(k, str):
-                warnings.warn(
-                    'dict key {} transformed to str upon writing to h5,'
-                    'using string keys is recommended'
-                    .format(k)
-                )
-            _write_key_value_to_h5(f, key + '/' + str(k), v, **kwargs)
-        return
-
-    def preprocess_writing(value):
-        if value is None or issparse(value):
-            return value
-        else:
-            value = np.array(value)  # make sure value is an array
-            if value.ndim == 0: value = np.array([value])  # hm, why that?
-        # make sure string format is chosen correctly
-        if value.dtype.kind == 'U': value = value.astype(h5py.special_dtype(vlen=str))
-        return value
-
-    value = preprocess_writing(value)
-
-    # FIXME: for some reason, we need the following for writing string arrays
-    if key in f.keys() and value is not None: del f[key]
-
-    # ignore arrays with empty dtypes
-    if value is None or not value.dtype.descr:
-        return
-    try:
-        if key in set(f.keys()):
-            is_valid_group = (
-                isinstance(f[key], h5py.Group)
-                and f[key].shape == value.shape
-                and f[key].dtype == value.dtype
-                and not isinstance(f[key], h5py.SparseDataset)
-            )
-            if not is_valid_group and not issparse(value):
-                f[key][()] = value
-                return
-            else:
-                del f[key]
-        elif '/' in key:
-            # check if parent node exists and is not a group
-            # for old h5ad files in which obsm/varm were stored as compound datasets
-            parent_node = key[:key.index('/')]
-            if parent_node in f.keys() and isinstance(f[parent_node], h5py.Dataset):
-                del f[parent_node]
-        f.create_dataset(key, data=value, **kwargs)
-    except TypeError:
-        try:
-            if value.dtype.names is None:
-                dt = h5py.special_dtype(vlen=str)
-                f.create_dataset(key, data=value, dtype=dt, **kwargs)
-            else:  # try writing composite datatypes with byte strings
-                new_dtype = [
-                    (dt[0], 'S{}'.format(int(dt[1][2:])*4))
-                    for dt in value.dtype.descr
-                ]
-                if key in set(f.keys()):
-                    if (
-                        f[key].shape == value.shape
-                        and f[key].dtype == value.dtype
-                    ):
-                        f[key][()] = value.astype(new_dtype)
-                        return
-                    else:
-                        del f[key]
-                f.create_dataset(
-                    key, data=value.astype(new_dtype), **kwargs)
-        except Exception as e:
-            warnings.warn(
-                'Could not save field with key = {!r} to hdf5 file: {}'
-                .format(key, e)
-            )
->>>>>>> e27bfa92
+                za[s0:e0, s1:e1] = value[s0:e0, s1:e1]
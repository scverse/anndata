import warnings
from pathlib import Path
<<<<<<< HEAD
=======
from os import PathLike, fspath
from typing import Union, MutableMapping
>>>>>>> ab674477

import pandas as pd
import math
import numpy as np
from scipy.sparse import issparse

from .. import AnnData
<<<<<<< HEAD
from ..compat import PathLike, fspath
=======
from .. import h5py
>>>>>>> ab674477
from ..logging import get_logger

# Exports
from .h5ad import write_h5ad as _write_h5ad
from .zarr import write_zarr


logger = get_logger(__name__)


def write_csvs(dirname: PathLike, adata: AnnData, skip_data: bool = True, sep: str = ','):
    """See :meth:`~anndata.AnnData.write_csvs`.
    """
    dirname = Path(dirname)
    if dirname.suffix == '.csv':
        dirname = dirname.with_suffix('')
    logger.info("writing '.csv' files to %s", dirname)
    if not dirname.is_dir():
        dirname.mkdir(parents=True, exist_ok=True)
    dir_uns = dirname / 'uns'
    if not dir_uns.is_dir():
        dir_uns.mkdir(parents=True, exist_ok=True)
    d = dict(
        obs=adata._obs,
        var=adata._var,
        obsm=adata._obsm.to_df(),
        varm=adata._varm.to_df(),
    )
    if not skip_data:
        d['X'] = pd.DataFrame(
            adata._X.toarray() if issparse(adata._X) else adata._X)
    d_write = {**d, **adata._uns}
    not_yet_raised_sparse_warning = True
    for key, value in d_write.items():
        if issparse(value):
            if not_yet_raised_sparse_warning:
                warnings.warn('Omitting to write sparse annotation.')
                not_yet_raised_sparse_warning = False
            continue
        filename = dirname
        if key not in {'X', 'var', 'obs', 'obsm', 'varm'}:
            filename = dir_uns
        filename /= '{}.csv'.format(key)
        df = value
        if not isinstance(value, pd.DataFrame):
            value = np.array(value)
            if np.ndim(value) == 0:
                value = value[None]
            try:
                df = pd.DataFrame(value)
            except Exception as e:
                warnings.warn('Omitting to write {!r}.'.format(key), type(e))
                continue
        df.to_csv(
            filename, sep=sep,
            header=key in {'obs', 'var', 'obsm', 'varm'},
            index=key in {'obs', 'var'},
        )


def write_loom(filename: PathLike, adata: AnnData, write_obsm_varm: bool = False):
    filename = Path(filename)
    row_attrs = {k: np.array(v) for k, v in adata.var.to_dict('list').items()}
    row_attrs['var_names'] = adata.var_names.values
    col_attrs = {k: np.array(v) for k, v in adata.obs.to_dict('list').items()}
    col_attrs['obs_names'] = adata.obs_names.values

    if adata.X is None:
        raise ValueError('loompy does not accept empty matrices as data')

    if write_obsm_varm:
        for key in adata.obsm.keys():
            col_attrs[key] = adata.obsm[key]
        for key in adata.varm.keys():
            row_attrs[key] = adata.varm[key]
    else:
        if len(adata.obsm.keys()) > 0 or len(adata.varm.keys()) > 0:
            logger.warning(
                'The loom file will lack these fields:\n{}\n'
                'Use write_obsm_varm=True to export multi-dimensional annotations'
                .format(adata.obsm.keys() + adata.varm.keys()))

    layers = {'': adata.X.T}
    for key in adata.layers.keys():
        layers[key] = adata.layers[key].T

    from loompy import create
    if filename.exists():
        filename.unlink()
    create(fspath(filename), layers, row_attrs=row_attrs, col_attrs=col_attrs)


def _get_chunk_indices(za):
    # TODO: does zarr provide code for this?
    """
    Return all the indices (coordinates) for the chunks in a zarr array, even empty ones.
    """
    return [(i, j) for i in range(int(math.ceil(float(za.shape[0])/za.chunks[0])))
            for j in range(int(math.ceil(float(za.shape[1])/za.chunks[1])))]


def _write_in_zarr_chunks(za, key, value):
    if key != 'X':
        za[:] = value # don't chunk metadata
    else:
        for ci in _get_chunk_indices(za):
            s0, e0 = za.chunks[0] * ci[0], za.chunks[0] * (ci[0] + 1)
            s1, e1 = za.chunks[1] * ci[1], za.chunks[1] * (ci[1] + 1)
            print(ci, s0, e1, s1, e1)
            if issparse(value):
                za[s0:e0, s1:e1] = value[s0:e0, s1:e1].todense()
            else:
                za[s0:e0, s1:e1] = value[s0:e0, s1:e1]<|MERGE_RESOLUTION|>--- conflicted
+++ resolved
@@ -1,10 +1,6 @@
 import warnings
 from pathlib import Path
-<<<<<<< HEAD
-=======
 from os import PathLike, fspath
-from typing import Union, MutableMapping
->>>>>>> ab674477
 
 import pandas as pd
 import math
@@ -12,11 +8,6 @@
 from scipy.sparse import issparse
 
 from .. import AnnData
-<<<<<<< HEAD
-from ..compat import PathLike, fspath
-=======
-from .. import h5py
->>>>>>> ab674477
 from ..logging import get_logger
 
 # Exports

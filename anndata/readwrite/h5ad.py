from collections.abc import Mapping
from functools import _find_impl, singledispatch, partial
from pathlib import Path
import re
from types import MappingProxyType
from typing import Callable, Optional, Sequence, Type, TypeVar, Union
from warnings import warn

import h5py
import numpy as np
import pandas as pd
from pandas.api.types import is_categorical_dtype
from scipy import sparse

from ..core.sparsedataset import SparseDataset
from ..core.anndata import AnnData, Raw
<<<<<<< HEAD
from ..compat import _from_fixed_length_strings, _clean_uns
from .utils import report_key_on_error, idx_chunks_along_axis, write_attribute
=======
from ..compat import _from_fixed_length_strings, _clean_uns, Literal
from .utils import report_key_on_error
>>>>>>> 70ecd1b0


H5Group = Union[h5py.Group, h5py.File]
H5Dataset = Union[h5py.Dataset]
T = TypeVar("T")


def _to_hdf5_vlen_strings(value: np.ndarray) -> np.ndarray:
    """\
    This corrects compound dtypes to work with hdf5 files.
    """
    new_dtype = []
    for dt_name, dt_type in value.dtype.descr:
        if dt_type[1] == "U":
            new_dtype.append((dt_name, h5py.special_dtype(vlen=str)))
        else:
            new_dtype.append((dt_name, dt_type))
    return value.astype(new_dtype)


def write_h5ad(
    filepath: Union[Path, str],
    adata: AnnData,
    *,
<<<<<<< HEAD
    force_dense: bool = None,
    as_dense: Sequence[str] = (),
    dataset_kwargs: Mapping = MappingProxyType({}),
    **kwargs,
) -> None:
    """Write ``.h5ad``-formatted hdf5 file.

    .. note::

        Setting compression to ``'gzip'`` can save disk space but
        will slow down writing and subsequent reading. Prior to
        v0.6.16, this was the default for parameter
        ``compression``.

    Generally, if you have sparse data that are stored as a dense
    matrix, you can dramatically improve performance and reduce
    disk space by converting to a :class:`~scipy.sparse.csr_matrix`::

        from scipy.sparse import csr_matrix
        adata.X = csr_matrix(adata.X)

    Parameters
    ----------
    adata
        AnnData object to write.
    filename
        Filename of data file. Defaults to backing file.
    compression : ``None``,  {``'gzip'``, ``'lzf'``} (default: ``None``)
        See the h5py :ref:`dataset_compression`.
    as_dense
        Elements of the anndata to write as dense arrays. Currently only supports
        "X" and "raw/X".
    """
    if force_dense is not None:
        warn(FutureWarning(
            "The 'force_dense' argument is deprecated. Use `as_dense` instead."
        ))
    if force_dense is True:
        if adata.raw is not None:
            as_dense = ("X", "raw/X")
        else:
            as_dense = ("X",)
    if isinstance(as_dense, str):
        as_dense = [as_dense]
    if "raw.X" in as_dense:
        as_dense = list(as_dense)
        as_dense[as_dense.index("raw.X")] = "raw/X"
    if any(val not in {"X", "raw/X"} for val in as_dense):
        raise NotImplementedError(
            "Currently, only `X` and `raw/X` are supported values in `as_dense`"
        )
    if "raw/X" in as_dense and adata.raw is None:
        raise ValueError(
            "Cannot specify writing `raw/X` to dense if it doesn't exist."
        )

=======
    force_dense: bool = False,
    dataset_kwargs: Mapping = MappingProxyType({}),
    **kwargs,
) -> None:
>>>>>>> 70ecd1b0
    adata.strings_to_categoricals()
    if adata.raw is not None:
        adata.strings_to_categoricals(adata.raw.var)
    dataset_kwargs = {**dataset_kwargs, **kwargs}
    filepath = Path(filepath)
    mode = "a" if adata.isbacked else "w"
    if adata.isbacked:  # close so that we can reopen below
        adata.file.close()
    with h5py.File(filepath, mode) as f:
        if "X" in as_dense and isinstance(adata.X, (sparse.spmatrix, SparseDataset)):
            write_sparse_as_dense(f, "X", adata.X, dataset_kwargs=dataset_kwargs)
        elif not (adata.isbacked and Path(adata.filename) == Path(filepath)):
            # If adata.isbacked, X should already be up to date
            write_attribute(f, "X", adata.X, dataset_kwargs=dataset_kwargs)
        if "raw/X" in as_dense and isinstance(adata.raw.X, (sparse.spmatrix, SparseDataset)):
            write_sparse_as_dense(f, "raw/X", adata.raw.X, dataset_kwargs=dataset_kwargs)
            write_attribute(f, "raw/var", adata.raw.var, dataset_kwargs=dataset_kwargs)
            write_attribute(f, "raw/varm", adata.raw.varm, dataset_kwargs=dataset_kwargs)
        else:
            write_attribute(f, "raw", adata.raw, dataset_kwargs=dataset_kwargs)
        write_attribute(f, "obs", adata.obs, dataset_kwargs=dataset_kwargs)
        write_attribute(f, "var", adata.var, dataset_kwargs=dataset_kwargs)
        write_attribute(f, "obsm", adata.obsm, dataset_kwargs=dataset_kwargs)
        write_attribute(f, "varm", adata.varm, dataset_kwargs=dataset_kwargs)
        write_attribute(f, "obsp", adata.obsp, dataset_kwargs=dataset_kwargs)
        write_attribute(f, "varp", adata.varp, dataset_kwargs=dataset_kwargs)
        write_attribute(f, "layers", adata.layers, dataset_kwargs=dataset_kwargs)
        write_attribute(f, "uns", adata.uns, dataset_kwargs=dataset_kwargs)
    if adata.isbacked:
        adata.file.open(filepath, 'r+')


def _write_method(cls: Type[T]) -> Callable[[H5Group, str, T], None]:
    return _find_impl(cls, H5AD_WRITE_REGISTRY)


@write_attribute.register(h5py.File)
@write_attribute.register(h5py.Group)
def write_attribute_h5ad(f: H5Group, key: str, value, *args, **kwargs):
    if key in f:
        del f[key]
    _write_method(type(value))(f, key, value, *args, **kwargs)


def write_raw(f, key, value, dataset_kwargs=MappingProxyType({})):
    group = f.create_group(key)
    group.attrs["encoding-type"] = "raw"
    group.attrs["encoding-version"] = "0.1.0"
    group.attrs["shape"] = value.shape
    write_attribute(f, "raw/X", value.X, dataset_kwargs=dataset_kwargs)
    write_attribute(f, "raw/var", value.var, dataset_kwargs=dataset_kwargs)
    write_attribute(f, "raw/varm", value.varm, dataset_kwargs=dataset_kwargs)


def write_not_implemented(f, key, value, dataset_kwargs=MappingProxyType({})):
    # If it's not an array, try and make it an array. If that fails, pickle it.
    # Maybe rethink that, maybe this should just pickle,
    # and have explicit implementations for everything else
    raise NotImplementedError(
        f"Failed to write value for {key}, "
        f"since a writer for type {type(value)} has not been implemented yet."
    )


def write_basic(f, key, value, dataset_kwargs=MappingProxyType({})):
    f.create_dataset(key, data=value, **dataset_kwargs)


def write_list(f, key, value, dataset_kwargs=MappingProxyType({})):
    write_array(f, key, np.array(value), dataset_kwargs=dataset_kwargs)


def write_none(f, key, value, dataset_kwargs=MappingProxyType({})):
    pass


def write_scalar(f, key, value, dataset_kwargs=MappingProxyType({})):
    # Can't compress scalars, error is thrown
    if "compression" in dataset_kwargs:
        dataset_kwargs = dict(dataset_kwargs)
        dataset_kwargs.pop("compression")
    write_array(f, key, np.array(value), dataset_kwargs=dataset_kwargs)


def write_array(f, key, value, dataset_kwargs=MappingProxyType({})):
    # Convert unicode to fixed length strings
    if value.dtype.kind in {'U', 'O'}:
        value = value.astype(h5py.special_dtype(vlen=str))
    elif value.dtype.names is not None:
        value = _to_hdf5_vlen_strings(value)
    f.create_dataset(key, data=value, **dataset_kwargs)

def write_sparse_compressed(f, key, value, fmt: str, dataset_kwargs=MappingProxyType({})):
    g = f.create_group(key)
    g.attrs["encoding-type"] = f"{fmt}_matrix"
    g.attrs["encoding-version"] = "0.1.0"
    g.attrs["shape"] = value.shape

    # Allow resizing
    if "maxshape" not in dataset_kwargs:
        dataset_kwargs = {"maxshape": (None,), **dataset_kwargs}

    g.create_dataset("data", data=value.data, **dataset_kwargs)
    g.create_dataset("indices", data=value.indices, **dataset_kwargs)
    g.create_dataset("indptr", data=value.indptr, **dataset_kwargs)


write_csr = partial(write_sparse_compressed, fmt="csr")
write_csc = partial(write_sparse_compressed, fmt="csc")


def write_sparse_dataset(f, key, value, dataset_kwargs=MappingProxyType({})):
    write_sparse_compressed(f, key, value.tobacked(), fmt=value.format_str, dataset_kwargs=dataset_kwargs)


def write_sparse_as_dense(f, key, value, dataset_kwargs=MappingProxyType({})):
    real_key = None  # Flag for if temporary key was used
    if key in f:
        if (
            isinstance(value, (h5py.Group, h5py.Dataset, SparseDataset))
            and value.file.filename == f.filename
        ):  # Write to temporary key before overwriting
            real_key = key
            # Transform key to temporary, e.g. raw/X -> raw/_X, or X -> _X
            key = re.sub(r"(.*)(\w(?!.*/))", r"\1_\2", key.rstrip("/"))
        else:
            del f[key]  # Wipe before write
    dset = f.create_dataset(key, shape=value.shape, dtype=value.dtype, **dataset_kwargs)
    compressed_axis = int(isinstance(value, sparse.csc_matrix))
    for idx in idx_chunks_along_axis(value.shape, compressed_axis, 1000):
        dset[idx] = value[idx].toarray()
    if real_key is not None:
        del f[real_key]
        f[real_key] = f[key]
        del f[key]


def write_dataframe(f, key, df, dataset_kwargs=MappingProxyType({})):
    # Check arguments
    for reserved in ("__categories", "_index"):
        if reserved in df.columns:
            raise ValueError(
                f"'{reserved}' is a reserved name for dataframe columns."
            )
    group = f.create_group(key)
    group.attrs["encoding-type"] = "dataframe"
    group.attrs["encoding-version"] = "0.1.0"
    group.attrs["column-order"] = list(df.columns)

    if df.index.name is not None:
        index_name = df.index.name
    else:
        index_name = "_index"
    group.attrs["_index"] = index_name

    write_series(group, index_name, df.index, dataset_kwargs=dataset_kwargs)
    for colname, series in df.items():
        write_series(group, colname, series, dataset_kwargs=dataset_kwargs)


def write_series(group, key, series, dataset_kwargs=MappingProxyType({})):
    # group here is an h5py type, otherwise categoricals won't write
    if series.dtype == object:  # Assuming it's string
        group.create_dataset(
            key,
            data=series.values,
            dtype=h5py.special_dtype(vlen=str),
            **dataset_kwargs,
        )
    elif is_categorical_dtype(series):
        cats = series.cat.categories.values
        codes = series.cat.codes.values
        category_key = f"__categories/{key}"

        write_array(group, category_key, cats, dataset_kwargs=dataset_kwargs)
        write_array(group, key, codes, dataset_kwargs=dataset_kwargs)
        group[key].attrs["categories"] = group[category_key].ref
        group[category_key].attrs["ordered"] = series.cat.ordered
    else:
        group[key] = series.values


def write_mapping(f, key, value, dataset_kwargs=MappingProxyType({})):
    for sub_key, sub_value in value.items():
        write_attribute(f, f"{key}/{sub_key}", sub_value, dataset_kwargs=dataset_kwargs)


H5AD_WRITE_REGISTRY = {
    Raw: write_raw,
    object: write_not_implemented,
    h5py.Dataset: write_basic,
    list: write_list,
    type(None): write_none,
    str: write_scalar,
    float: write_scalar,
    np.floating: write_scalar,
    bool: write_scalar,
    np.bool_: write_scalar,
    int: write_scalar,
    np.integer: write_scalar,
    np.ndarray: write_array,
    sparse.csr_matrix: write_csr,
    sparse.csc_matrix: write_csc,
    SparseDataset: write_sparse_dataset,
    pd.DataFrame: write_dataframe,
    Mapping: write_mapping,
}


def read_h5ad_backed(
    filename: Union[str, Path], mode: Literal['r', 'r+']
) -> AnnData:
    d = dict(filename=filename, filemode=mode)
    raw = {}

    f = h5py.File(filename, mode)

    attributes = ["obsm", "varm", "obsp", "varp", "uns", "layers"]
    df_attributes = ["obs", "var"]

    d.update({k: read_attribute(f[k]) for k in attributes if k in f})
    for k in df_attributes:
        if k in f:  # Backwards compat
            d[k] = read_dataframe(f[k])

    if "raw" in f:
        if "raw/var" in f:
            raw["var"] = read_attribute(f["raw/var"])
        if "raw/varm" in f:
            raw["varm"] = read_attribute(f["raw/varm"])
    else:  # Legacy case
        if "raw.var" in f:
            raw["var"] = read_dataframe(f["raw.var"])  # Backwards compat
        if "raw.varm" in f:
            raw["varm"] = read_attribute(f["raw.varm"])

    if len(raw) > 0:
        d["raw"] = raw
    X_dset = f.get("X", None)
    if X_dset is None:
        pass
    elif isinstance(X_dset, h5py.Group):
        d["dtype"] = X_dset["data"].dtype
    elif hasattr(X_dset, "dtype"):
        d["dtype"] = f["X"].dtype
    else:
        raise ValueError()

    _clean_uns(d)

    return AnnData(**d)


def read_h5ad(
    filename: Union[str, Path],
<<<<<<< HEAD
    backed: Optional[Union[str, bool]] = None,
    *,
    as_sparse: Sequence[str] = (),
    as_sparse_fmt: Type[sparse.spmatrix] = sparse.csr_matrix,  # Is there a better way to do this?
    chunk_size: int = 6000,  # TODO, probably make this 2d chunks
=======
    backed: Union[Literal['r', 'r+'], bool, None] = None,
    chunk_size=None,
>>>>>>> 70ecd1b0
) -> AnnData:
    """\
    Read ``.h5ad``-formatted hdf5 file.

    Parameters
    ----------
    filename
        File name of data file.
    backed
        If ``'r'``, load :class:`~anndata.AnnData` in ``backed`` mode instead
        of fully loading it into memory (`memory` mode). If you want to modify
        backed attributes of the AnnData object, you need to choose ``'r+'``.
    as_sparse
        If an array was saved as dense, passing it's name here will read it as
        a sparse_matrix, by chunk of size `chunk_size`.
    as_sparse_fmt
        Sparse format to read elements from `as_sparse` in as.
    chunk_size
        Used only when loading sparse dataset that is stored as dense.
        Loading iterates through chunks of the dataset of this row size
        until it reads the whole dataset.
        Higher size means higher memory consumption and higher (to a point)
        loading speed.
    """
    if backed not in {None, False}:
        mode = backed
        if mode is True:
            mode = "r+"
        assert mode in {"r", "r+"}
        return read_h5ad_backed(filename, mode)

    if as_sparse_fmt not in (sparse.csr_matrix, sparse.csc_matrix):
        raise NotImplementedError(
            "Dense formats can only be read to CSR or CSC matrices at this time."
        )
    if isinstance(as_sparse, str):
        as_sparse = [as_sparse]
    else:
        as_sparse = list(as_sparse)
    for i in range(len(as_sparse)):
        if as_sparse[i] in {("raw", "X"), "raw.X"}:
            as_sparse[i] = "raw/X"
        elif as_sparse[i] not in {"raw/X", "X"}:
            raise NotImplementedError(
                "Currently only `X` and `raw/X` can be read as sparse."
            )

    with h5py.File(filename, "r") as f:
        d = {}
        for k in f.keys():
            # Backwards compat for old raw
            if k.startswith("raw."):
                continue
            if k == "X" and "X" in as_sparse:
                d[k] = read_dense_as_sparse(f[k], as_sparse_fmt, axis_chunk=chunk_size)
            elif k == "raw" and "raw/X" in as_sparse:
                d[k] = {
                    "X": read_dense_as_sparse(f[f"{k}/X"], as_sparse_fmt, axis_chunk=chunk_size),
                    "var": read_dataframe(f[f"{k}/var"]),
                    "varm": read_attribute(f[f"{k}/varm"]),
                }
            elif k in {"obs", "var"}:
                d[k] = read_dataframe(f[k])
            else:  # Base case
                d[k] = read_attribute(f[k])

        X_dset = f.get("X", None)
        if X_dset is None:
            pass
        elif isinstance(X_dset, h5py.Group):
            d["dtype"] = X_dset["data"].dtype
        elif hasattr(X_dset, "dtype"):
            d["dtype"] = f["X"].dtype
        else:
            raise ValueError()

        # Backwards compat for reading legacy raw
        raw = {}
        if "raw.var" in f:
            raw["var"] = read_dataframe(f["raw.var"])  # Backwards compat
        if "raw.varm" in f:
            raw["varm"] = read_attribute(f["raw.varm"])
        if "raw.X" in f:
            raw["X"] = read_attribute(f["raw.X"])
        if len(raw) > 0:
            assert (
                "raw" not in d
            ), f"File {filename} has both legacy and current raw formats."
            d["raw"] = raw

    _clean_uns(d)  # backwards compat

    return AnnData(**d)


@singledispatch
def read_attribute(value):
    raise NotImplementedError()


@report_key_on_error
def read_dataframe_legacy(dataset) -> pd.DataFrame:
    """
    Read pre-anndata 0.7 dataframes.
    """
    df = pd.DataFrame(_from_fixed_length_strings(dataset[()]))
    df.set_index(df.columns[0], inplace=True)
    return df


@report_key_on_error
def read_dataframe(group) -> pd.DataFrame:
    if not isinstance(group, h5py.Group):
        return read_dataframe_legacy(group)
    columns = list(group.attrs["column-order"])
    idx_key = group.attrs["_index"]
    df = pd.DataFrame(
        {k: read_series(group[k]) for k in columns},
        index=read_series(group[idx_key]),
        columns=list(columns),
    )
    if idx_key != "_index":
        df.index.name = idx_key
    return df


@report_key_on_error
def read_series(dataset) -> Union[np.ndarray, pd.Categorical]:
    if "categories" in dataset.attrs:
        categories = dataset.attrs["categories"]
        if isinstance(categories, h5py.Reference):
            categories_dset = dataset.parent[dataset.attrs["categories"]]
            categories = categories_dset[...]
            ordered = categories_dset.attrs.get("ordered", False)
        else:
            # TODO: remove this code at some point post 0.7
            # TODO: Add tests for this
            warn(
                f"Your file '{dataset.file.name}' has invalid categorical "
                "encodings due to being written from a development version of "
                "AnnData. Rewrite the file ensure you can read it in the future.",
                FutureWarning,
            )
        return pd.Categorical.from_codes(
            dataset[...], categories, ordered=ordered
        )
    else:
        return dataset[...]


# @report_key_on_error
# def read_sparse_dataset_backed(group: h5py.Group) -> sparse.spmatrix:
#     return SparseDataset(group)



@read_attribute.register(h5py.Group)
@report_key_on_error
def read_group(group: h5py.Group) -> Union[dict, pd.DataFrame, sparse.spmatrix]:
    if "h5sparse_format" in group.attrs:  # Backwards compat
        return SparseDataset(group).tomemory()

    encoding_type = group.attrs.get("encoding-type", "")
    if encoding_type in {"", "raw"}:
        pass
    elif encoding_type == "dataframe":
        return read_dataframe(group)
    elif encoding_type in {"csr_matrix", "csc_matrix"}:
        return SparseDataset(group).tomemory()
    else:
        raise ValueError(f"Unfamiliar 'encoding-type': {encoding_type}.")
    d = dict()
    for sub_key, sub_value in group.items():
        d[sub_key] = read_attribute(sub_value)
    return d


@read_attribute.register(h5py.Dataset)
@report_key_on_error
def read_dataset(dataset: h5py.Dataset):
    value = dataset[()]
    if not hasattr(value, "dtype"):
        return value
    elif isinstance(value.dtype, str):
        pass
    elif issubclass(value.dtype.type, np.string_):
        value = value.astype(str)
        # Backwards compat, old datasets have strings as one element 1d arrays
        if len(value) == 1:
            return value[0]
    elif len(value.dtype.descr) > 1:  # Compound dtype
        # For backwards compat, now strings are written as variable length
        value = _from_fixed_length_strings(value)
    if value.shape == ():
        value = value[()]
    return value

@report_key_on_error
def read_dense_as_sparse(dataset: h5py.Dataset, sparse_format: sparse.spmatrix, axis_chunk: int):
    if sparse_format == sparse.csr_matrix:
        return read_dense_as_csr(dataset, axis_chunk)
    elif sparse_format == sparse.csc_matrix:
        return read_dense_as_csc(dataset, axis_chunk)
    else:
        raise ValueError(f"Cannot read dense array as type: {sparse_format}")


def read_dense_as_csr(dataset, axis_chunk=6000):
    sub_matrices = []
    for idx in idx_chunks_along_axis(dataset.shape, 0, axis_chunk):
        dense_chunk = dataset[idx]
        sub_matrix = sparse.csr_matrix(dense_chunk)
        sub_matrices.append(sub_matrix)
    return sparse.vstack(sub_matrices, format="csr")


def read_dense_as_csc(dataset, axis_chunk=6000):
    sub_matrices = []
    for idx in idx_chunks_along_axis(dataset.shape, 1, axis_chunk):
        sub_matrix = sparse.csc_matrix(dataset[idx])
        sub_matrices.append(sub_matrix)
    return sparse.hstack(sub_matrices, format="csc")


@read_attribute.register(type(None))
def read_attribute_none(value) -> None:
    return None<|MERGE_RESOLUTION|>--- conflicted
+++ resolved
@@ -14,13 +14,8 @@
 
 from ..core.sparsedataset import SparseDataset
 from ..core.anndata import AnnData, Raw
-<<<<<<< HEAD
-from ..compat import _from_fixed_length_strings, _clean_uns
+from ..compat import _from_fixed_length_strings, _clean_uns, Literal
 from .utils import report_key_on_error, idx_chunks_along_axis, write_attribute
-=======
-from ..compat import _from_fixed_length_strings, _clean_uns, Literal
-from .utils import report_key_on_error
->>>>>>> 70ecd1b0
 
 
 H5Group = Union[h5py.Group, h5py.File]
@@ -45,40 +40,11 @@
     filepath: Union[Path, str],
     adata: AnnData,
     *,
-<<<<<<< HEAD
     force_dense: bool = None,
     as_dense: Sequence[str] = (),
     dataset_kwargs: Mapping = MappingProxyType({}),
     **kwargs,
 ) -> None:
-    """Write ``.h5ad``-formatted hdf5 file.
-
-    .. note::
-
-        Setting compression to ``'gzip'`` can save disk space but
-        will slow down writing and subsequent reading. Prior to
-        v0.6.16, this was the default for parameter
-        ``compression``.
-
-    Generally, if you have sparse data that are stored as a dense
-    matrix, you can dramatically improve performance and reduce
-    disk space by converting to a :class:`~scipy.sparse.csr_matrix`::
-
-        from scipy.sparse import csr_matrix
-        adata.X = csr_matrix(adata.X)
-
-    Parameters
-    ----------
-    adata
-        AnnData object to write.
-    filename
-        Filename of data file. Defaults to backing file.
-    compression : ``None``,  {``'gzip'``, ``'lzf'``} (default: ``None``)
-        See the h5py :ref:`dataset_compression`.
-    as_dense
-        Elements of the anndata to write as dense arrays. Currently only supports
-        "X" and "raw/X".
-    """
     if force_dense is not None:
         warn(FutureWarning(
             "The 'force_dense' argument is deprecated. Use `as_dense` instead."
@@ -102,12 +68,6 @@
             "Cannot specify writing `raw/X` to dense if it doesn't exist."
         )
 
-=======
-    force_dense: bool = False,
-    dataset_kwargs: Mapping = MappingProxyType({}),
-    **kwargs,
-) -> None:
->>>>>>> 70ecd1b0
     adata.strings_to_categoricals()
     if adata.raw is not None:
         adata.strings_to_categoricals(adata.raw.var)
@@ -363,16 +323,11 @@
 
 def read_h5ad(
     filename: Union[str, Path],
-<<<<<<< HEAD
-    backed: Optional[Union[str, bool]] = None,
+    backed: Union[Literal['r', 'r+'], bool, None] = None,
     *,
     as_sparse: Sequence[str] = (),
     as_sparse_fmt: Type[sparse.spmatrix] = sparse.csr_matrix,  # Is there a better way to do this?
     chunk_size: int = 6000,  # TODO, probably make this 2d chunks
-=======
-    backed: Union[Literal['r', 'r+'], bool, None] = None,
-    chunk_size=None,
->>>>>>> 70ecd1b0
 ) -> AnnData:
     """\
     Read ``.h5ad``-formatted hdf5 file.

"""Annotated multivariate observation data."""

try:  # See https://github.com/maresb/hatch-vcs-footgun-example
    from setuptools_scm import get_version

    __version__ = get_version(root="..", relative_to=__file__)
except (ImportError, LookupError):
    try:
        from ._version import __version__
    except ModuleNotFoundError:
        raise RuntimeError(
            "anndata is not correctly installed. Please install it, e.g. with pip."
        )

# Allowing notes to be added to exceptions. See: https://github.com/scverse/anndata/issues/868
import sys

if sys.version_info < (3, 11):
    import exceptiongroup

from ._core.anndata import AnnData
from ._core.merge import concat
from ._core.raw import Raw
from ._io import (
    read_csv,
    read_excel,
    read_h5ad,
    read_hdf,
    read_loom,
    read_mtx,
    read_text,
    read_umi_tools,
    read_zarr,
)
from ._warnings import (
    OldFormatWarning,
    WriteWarning,
    ImplicitModificationWarning,
    ExperimentalFeatureWarning,
)
from . import experimental

# backwards compat / shortcut for default format
<<<<<<< HEAD
from ._io import read_h5ad as read
=======
read = read_h5ad
>>>>>>> c95571c0

__all__ = [
    "__version__",
    "AnnData",
    "concat",
<<<<<<< HEAD
=======
    "Raw",
>>>>>>> c95571c0
    "read_h5ad",
    "read_loom",
    "read_hdf",
    "read_excel",
    "read_umi_tools",
    "read_csv",
    "read_text",
    "read_mtx",
    "read_zarr",
    "OldFormatWarning",
    "WriteWarning",
    "ImplicitModificationWarning",
    "ExperimentalFeatureWarning",
<<<<<<< HEAD
    "read",
=======
    "experimental",
>>>>>>> c95571c0
]<|MERGE_RESOLUTION|>--- conflicted
+++ resolved
@@ -16,7 +16,8 @@
 import sys
 
 if sys.version_info < (3, 11):
-    import exceptiongroup
+    # Backport package for exception groups
+    import exceptiongroup  # noqa: F401
 
 from ._core.anndata import AnnData
 from ._core.merge import concat
@@ -41,20 +42,13 @@
 from . import experimental
 
 # backwards compat / shortcut for default format
-<<<<<<< HEAD
-from ._io import read_h5ad as read
-=======
 read = read_h5ad
->>>>>>> c95571c0
 
 __all__ = [
     "__version__",
     "AnnData",
     "concat",
-<<<<<<< HEAD
-=======
     "Raw",
->>>>>>> c95571c0
     "read_h5ad",
     "read_loom",
     "read_hdf",
@@ -68,9 +62,6 @@
     "WriteWarning",
     "ImplicitModificationWarning",
     "ExperimentalFeatureWarning",
-<<<<<<< HEAD
     "read",
-=======
     "experimental",
->>>>>>> c95571c0
 ]
from __future__ import annotations

from functools import reduce
from importlib.util import find_spec
from typing import TYPE_CHECKING

import numpy as np
import pandas as pd
import pytest

import anndata as ad
from anndata._core.file_backing import to_memory
from anndata.experimental import read_lazy
from anndata.tests.helpers import assert_equal, gen_adata
from testing.fast_array_utils import SUPPORTED_TYPES, Flags

from .conftest import ANNDATA_ELEMS, get_key_trackers_for_columns_on_axis

if TYPE_CHECKING:
    from collections.abc import Callable
    from pathlib import Path
    from typing import Literal

    from numpy.typing import NDArray

    from anndata import AnnData
    from anndata._types import AnnDataElem, Join_T
    from anndata.tests.helpers import AccessTrackingStore


SPARSE_DASK = {
    at for at in SUPPORTED_TYPES if at.flags & Flags.Sparse and at.flags & Flags.Dask
}

pytestmark = pytest.mark.skipif(not find_spec("xarray"), reason="xarray not installed")


def unify_extension_dtypes(
    remote: pd.DataFrame, memory: pd.DataFrame
) -> tuple[pd.DataFrame, pd.DataFrame]:
    """
    For concatenated lazy datasets, we send the extension arrays through dask
    But this means we lose the pandas dtype, so this function corrects that.

    Parameters
    ----------
    remote
        The dataset that comes from the concatenated lazy operation
    memory
        The in-memory, "correct" version

    Returns
    -------
    The two dataframes unified
    """
    for col in memory.columns:
        dtype = memory[col].dtype
        if pd.api.types.is_extension_array_dtype(dtype):
            remote[col] = remote[col].astype(dtype)
    return remote, memory


@pytest.mark.parametrize("join", ["outer", "inner"])
@pytest.mark.parametrize(
    ("elem_key", "sub_key"),
    [
        ("obs", "cat"),
        ("obs", "int64"),
        *((elem_name, None) for elem_name in ANNDATA_ELEMS),
    ],
)
def test_concat_access_count(
    adatas_for_concat: list[AnnData],
    stores_for_concat: list[AccessTrackingStore],
    lazy_adatas_for_concat: list[AnnData],
    join: Join_T,
    elem_key: AnnDataElem,
    sub_key: str,
    simple_subset_func: Callable[[AnnData], AnnData],
):
    # track all elems except categories from categoricals because they must be read in for concatenation
    # due to the dtype check on the elements (which causes `categories` to be read in)
    non_categorical_columns = (
        f"{elem}/{col}" if "cat" not in col else f"{elem}/{col}/codes"
        for elem in ["obs", "var"]
        for col in adatas_for_concat[0].obs.columns
    )
    category_columns = (
        f"{elem}/{col}/categories"
        for elem in ["obs", "var"]
        for col in adatas_for_concat[0].obs.columns
        if "cat" in col
    )
    non_obs_var_keys = filter(lambda e: e not in {"obs", "var"}, ANNDATA_ELEMS)
    zero_access_count_keys = [*non_categorical_columns, *non_obs_var_keys]
    keys_to_track = [*zero_access_count_keys, *category_columns]
    for store in stores_for_concat:
        store.initialize_key_trackers(keys_to_track)
    concated_remote = ad.concat(lazy_adatas_for_concat, join=join)
    # a series of methods that should __not__ read in any data
    elem = getattr(simple_subset_func(concated_remote), elem_key)
    if sub_key is not None:
        getattr(elem, sub_key)
    for store in stores_for_concat:
        for elem in zero_access_count_keys:
            store.assert_access_count(elem, 0)
        for elem in category_columns:
            # once for .zarray, once for the actual data
            store.assert_access_count(elem, 2)


def test_concat_to_memory_obs_access_count(
    adatas_for_concat: list[AnnData],
    stores_for_concat: list[AccessTrackingStore],
    lazy_adatas_for_concat: list[AnnData],
    join: Join_T,
    simple_subset_func: Callable[[AnnData], AnnData],
):
    """This test ensures that only the necessary chunks are accessed in `to_memory` call after a subsetting operation"""
    concated_remote = simple_subset_func(ad.concat(lazy_adatas_for_concat, join=join))
    concated_remote_subset = simple_subset_func(concated_remote)
    n_datasets = len(adatas_for_concat)
    obs_keys_to_track = get_key_trackers_for_columns_on_axis(
        adatas_for_concat[0], "obs"
    )
    for store in stores_for_concat:
        store.initialize_key_trackers(obs_keys_to_track)
    concated_remote_subset.to_memory()
    # check access count for the stores - only the first should be accessed when reading into memory
    for col in obs_keys_to_track:
        stores_for_concat[0].assert_access_count(col, 1)
        for i in range(1, n_datasets):
            # if the shapes are the same, data was read in to bring the object into memory; otherwise, not
            stores_for_concat[i].assert_access_count(
                col, concated_remote_subset.shape[0] == concated_remote.shape[0]
            )


def test_concat_to_memory_obs(
    adatas_for_concat: list[AnnData],
    lazy_adatas_for_concat: list[AnnData],
    join: Join_T,
    simple_subset_func: Callable[[AnnData], AnnData],
):
    concatenated_memory = simple_subset_func(ad.concat(adatas_for_concat, join=join))
    concated_remote = simple_subset_func(ad.concat(lazy_adatas_for_concat, join=join))
    assert_equal(
        *unify_extension_dtypes(to_memory(concated_remote.obs), concatenated_memory.obs)
    )


def test_concat_to_memory_obs_dtypes(
    lazy_adatas_for_concat: list[AnnData],
    join: Join_T,
):
    concated_remote = ad.concat(lazy_adatas_for_concat, join=join)
    # check preservation of non-categorical dtypes on the concat axis
    assert concated_remote.obs["int64"].dtype == "int64"
    assert concated_remote.obs["uint8"].dtype == "uint8"
    assert concated_remote.obs["nullable-int"].dtype == "int32"
    assert concated_remote.obs["float64"].dtype == "float64"
    assert concated_remote.obs["bool"].dtype == "bool"
    assert concated_remote.obs["nullable-bool"].dtype == "bool"


def test_concat_to_memory_var(
    var_indices_for_concat: list[pd.Index],
    adatas_for_concat: list[AnnData],
    stores_for_concat: list[AccessTrackingStore],
    lazy_adatas_for_concat: list[AnnData],
    join: Join_T,
    simple_subset_func: Callable[[AnnData], AnnData],
    *,
    are_vars_different: bool,
):
    """\
    The goal of this test to ensure that the various `join` operations work as expected
    under various scenarios.

    We test two things here: first, we take all the overlapping indices for var.
    Then if the underlying vars are different and this is an outer join
    (i.e., there are non-overlapping indices), we take the unique indices from one of the dataframes.
    We then check if the var dataframe subsetted from lazily-concatenated object and put into memory
    is the same as the underlying anndata object that created it, up to some corrections.

    We also test for key access counts to ensure that data was not taken from the var df of other
    on-disk anndata objects that might be different i.e., in the case of an outer join.
    """
    concated_remote = simple_subset_func(ad.concat(lazy_adatas_for_concat, join=join))
    var_keys_to_track = get_key_trackers_for_columns_on_axis(
        adatas_for_concat[0], "var"
    )
    for store in stores_for_concat:
        store.initialize_key_trackers(var_keys_to_track)
    # check non-different variables, taken from first annotation.
    pd_index_overlapping = reduce(pd.Index.intersection, var_indices_for_concat)
    var_df_overlapping = adatas_for_concat[0][:, pd_index_overlapping].var.copy()
    test_cases = [(pd_index_overlapping, var_df_overlapping, 0)]
    if are_vars_different and join == "outer":
        # check a set of unique variables from the first object since we only take from there if different
        pd_index_only_ds_0 = pd.Index(
            filter(lambda x: "0_ds" in x, var_indices_for_concat[1])
        )
        var_df_only_ds_0 = adatas_for_concat[0][:, pd_index_only_ds_0].var.copy()
        test_cases.append((pd_index_only_ds_0, var_df_only_ds_0, 0))
    for pd_index, var_df, store_idx in test_cases:
        remote_df = to_memory(concated_remote[:, pd_index].var)
        remote_df_corrected, _ = unify_extension_dtypes(remote_df, var_df)
        # NOTE: xr.merge always upcasts to float due to NA and you can't downcast?
        for col in remote_df_corrected.columns:
            dtype = remote_df_corrected[col].dtype
            if dtype in [np.float64, np.float32]:
                var_df[col] = var_df[col].astype(dtype)
        assert_equal(remote_df_corrected, var_df)
        for key in var_keys_to_track:
            stores_for_concat[store_idx].assert_access_count(key, 1)
            for store in stores_for_concat:
                if store != stores_for_concat[store_idx]:
                    store.assert_access_count(key, 0)
        stores_for_concat[store_idx].reset_key_trackers()


<<<<<<< HEAD
@pytest.mark.array_type(skip={Flags.Gpu | Flags.Disk, *SPARSE_DASK})
=======
@pytest.mark.xdist_group("dask")
>>>>>>> 3e2ddecd
def test_concat_data_with_cluster_to_memory(
    adata_remote: AnnData, join: Join_T, local_cluster_addr: str
) -> None:
    import dask.distributed as dd

    with dd.Client(local_cluster_addr):
        ad.concat([adata_remote, adata_remote], join=join).to_memory()


@pytest.mark.array_type(skip={Flags.Gpu | Flags.Disk, *SPARSE_DASK})
@pytest.mark.parametrize(
    "index",
    [
        pytest.param(
            slice(50, 150),
            id="slice",
        ),
        pytest.param(
            np.arange(95, 105),
            id="consecutive integer array",
        ),
        pytest.param(
            np.random.randint(80, 110, 5),
            id="random integer array",
        ),
        pytest.param(
            np.random.choice([True, False], 200),
            id="boolean array",
        ),
        pytest.param(slice(None), id="full slice"),
        pytest.param("a", id="categorical_subset"),
        pytest.param(None, id="No index"),
    ],
)
def test_concat_data_subsetting(
    adata_remote: AnnData,
    adata_orig: AnnData,
    join: Join_T,
    index: slice | NDArray | Literal["a"] | None,
):
    from anndata.experimental.backed._compat import Dataset2D

    remote_concatenated = ad.concat([adata_remote, adata_remote], join=join)
    if index is not None:
        if np.isscalar(index) and index == "a":
            index = remote_concatenated.obs["obs_cat"] == "a"
        remote_concatenated = remote_concatenated[index]
    orig_concatenated = ad.concat([adata_orig, adata_orig], join=join)
    if index is not None:
        orig_concatenated = orig_concatenated[index]
    in_memory_remote_concatenated = remote_concatenated.to_memory()
    corrected_remote_obs, corrected_memory_obs = unify_extension_dtypes(
        in_memory_remote_concatenated.obs, orig_concatenated.obs
    )
    assert isinstance(remote_concatenated.obs, Dataset2D)
    assert_equal(corrected_remote_obs, corrected_memory_obs)
    assert_equal(in_memory_remote_concatenated.X, orig_concatenated.X)
    assert (
        in_memory_remote_concatenated.var_names.tolist()
        == orig_concatenated.var_names.tolist()
    )


@pytest.mark.array_type(skip={Flags.Gpu | Flags.Disk, *SPARSE_DASK})
@pytest.mark.parametrize(
    ("attr", "key"),
    (
        pytest.param(param[0], param[1], id="-".join(map(str, param)))
        for param in [("obs", None), ("var", None), ("obsm", "df"), ("varm", "df")]
    ),
)
def test_concat_df_ds_mixed_types(
    adata_remote: AnnData,
    adata_orig: AnnData,
    join: Join_T,
    attr: str,
    key: str | None,
    *,
    load_annotation_index: bool,
):
    def with_elem_in_memory(adata: AnnData, attr: str, key: str | None) -> AnnData:
        parent_elem = getattr(adata, attr)
        if key is not None:
            getattr(adata, attr)[key] = to_memory(parent_elem[key])
            return adata
        setattr(adata, attr, to_memory(parent_elem))
        return adata

    if not load_annotation_index:
        pytest.skip(
            "Testing for mixed types is independent of the axis since the indices always have to match."
        )
    remote = with_elem_in_memory(adata_remote, attr, key)
    in_memory_concatenated = ad.concat([adata_orig, adata_orig], join=join)
    mixed_concatenated = ad.concat([remote, adata_orig], join=join)
    assert_equal(mixed_concatenated, in_memory_concatenated)


def test_concat_bad_mixed_types(tmp_path: Path):
    orig = gen_adata((100, 200), np.array)
    orig.write_zarr(tmp_path)
    remote = read_lazy(tmp_path)
    orig.obsm["df"] = orig.obsm["array"]
    with pytest.raises(ValueError, match=r"Cannot concatenate a Dataset2D*"):
        ad.concat([remote, orig], join="outer")<|MERGE_RESOLUTION|>--- conflicted
+++ resolved
@@ -220,11 +220,8 @@
         stores_for_concat[store_idx].reset_key_trackers()
 
 
-<<<<<<< HEAD
+@pytest.mark.xdist_group("dask")
 @pytest.mark.array_type(skip={Flags.Gpu | Flags.Disk, *SPARSE_DASK})
-=======
-@pytest.mark.xdist_group("dask")
->>>>>>> 3e2ddecd
 def test_concat_data_with_cluster_to_memory(
     adata_remote: AnnData, join: Join_T, local_cluster_addr: str
 ) -> None:

--- conflicted
+++ resolved
@@ -204,12 +204,5 @@
     write_dispatched(f, "/", adata, callback=zarr_writer)
     _ = read_dispatched(f, zarr_reader)
 
-<<<<<<< HEAD
-    assert sorted(h5ad_write_keys) == sorted(zarr_write_keys)
     assert sorted(h5ad_read_keys) == sorted(zarr_read_keys)
-=======
-    assert h5ad_write_keys == zarr_write_keys
-    assert sorted(h5ad_read_keys) == sorted(zarr_read_keys)
-
-    assert sorted(h5ad_write_keys) == sorted(h5ad_read_keys)
->>>>>>> 540c9573
+    assert sorted(h5ad_write_keys) == sorted(zarr_write_keys)
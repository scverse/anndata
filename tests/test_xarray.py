from __future__ import annotations

import string

import numpy as np
import pandas as pd
import pytest

from anndata._core.xarray import Dataset2D
<<<<<<< HEAD
from anndata.compat import XDataArray, XDataset
=======
from anndata.compat import XDataArray, XDataset, XVariable
>>>>>>> aa675602
from anndata.tests.helpers import gen_typed_df


@pytest.fixture
def df():
    return gen_typed_df(10)


@pytest.fixture
def dataset2d(df):
    return Dataset2D(XDataset.from_dataframe(df))


def test_shape(df, dataset2d):
    assert dataset2d.shape == df.shape


def test_columns(df, dataset2d):
    assert np.all(dataset2d.columns.sort_values() == df.columns.sort_values())


def test_to_memory(df, dataset2d):
    memory_df = dataset2d.to_memory()
    assert np.all(df == memory_df)
    assert np.all(df.index == memory_df.index)
    assert np.all(df.columns.sort_values() == memory_df.columns.sort_values())


def test_getitem(df, dataset2d):
    col = df.columns[0]
    assert np.all(dataset2d[col] == df[col])

    empty_dset = dataset2d[[]]
    assert empty_dset.shape == (df.shape[0], 0)
    assert np.all(empty_dset.index == dataset2d.index)


def test_backed_property(dataset2d):
    assert not dataset2d.is_backed

    dataset2d.is_backed = True
    assert dataset2d.is_backed

    dataset2d.is_backed = False
    assert not dataset2d.is_backed


def test_index_dim(dataset2d):
    assert dataset2d.index_dim == "index"
    assert dataset2d.true_index_dim == dataset2d.index_dim

    col = next(iter(dataset2d.keys()))
    dataset2d.true_index_dim = col
    assert dataset2d.index_dim == "index"
    assert dataset2d.true_index_dim == col

    with pytest.raises(ValueError, match=r"Unknown variable `test`\."):
        dataset2d.true_index_dim = "test"

    dataset2d.true_index_dim = None
    assert dataset2d.true_index_dim == dataset2d.index_dim


def test_index(dataset2d):
    alphabet = np.asarray(
        list(string.ascii_letters + string.digits + string.punctuation)
    )
    new_idx = pd.Index(
        [
            "".join(np.random.choice(alphabet, size=10))
            for _ in range(dataset2d.shape[0])
        ],
        name="test_index",
    )

    col = next(iter(dataset2d.keys()))
    dataset2d.true_index_dim = col

    dataset2d.index = new_idx
    assert np.all(dataset2d.index == new_idx)
    assert dataset2d.true_index_dim == dataset2d.index_dim == new_idx.name
    assert list(dataset2d.ds.coords.keys()) == [new_idx.name]


@pytest.fixture
def dataset_2d_one_column():
    return Dataset2D(
        XDataset(
            {"foo": ("obs_names", pd.array(["a", "b", "c"], dtype="category"))},
            coords={"obs_names": [1, 2, 3]},
        )
    )


def test_dataset_2d_set_dataarray(dataset_2d_one_column):
    da = XDataArray(
        np.arange(3), coords={"obs_names": [1, 2, 3]}, dims=("obs_names"), name="bar"
    )
    dataset_2d_one_column["bar"] = da
    assert dataset_2d_one_column["bar"].dims == ("obs_names",)
    assert dataset_2d_one_column["bar"].equals(da)


def test_dataset_2d_set_dataset(dataset_2d_one_column):
    ds = XDataset(
        data_vars={
            "foo": ("obs_names", np.arange(3)),
            "bar": ("obs_names", np.arange(3) + 3),
        },
        coords={"obs_names": [1, 2, 3]},
    )
    key = ["foo", "bar"]
    dataset_2d_one_column[key] = ds
    assert tuple(dataset_2d_one_column[key].sizes.keys()) == ("obs_names",)
    assert dataset_2d_one_column[key].equals(ds)


@pytest.mark.parametrize(
    "setter",
    [
        pd.array(["e", "f", "g"], dtype="category"),
        ("obs_names", pd.array(["e", "f", "g"], dtype="category")),
    ],
    ids=["array", "tuple_with_array"],
)
def test_dataset_2d_set_extension_array(dataset_2d_one_column, setter):
    dataset_2d_one_column["bar"] = setter
    assert dataset_2d_one_column["bar"].dims == ("obs_names",)
    assert (
        dataset_2d_one_column["bar"].data is setter[1]
        if isinstance(setter, tuple)
        else setter
    )


@pytest.mark.parametrize(
    ("da", "pattern"),
    [
        pytest.param(
            XDataset(
                data_vars={"bar": ("obs_names", np.arange(3))},
                coords={"foo": ("obs_names", np.arange(3))},
            ),
            r"Dataset should have coordinate obs_names",
            id="coord_name_dataset",
        ),
        pytest.param(
            XDataArray(
                np.arange(3),
                coords={"foo": ("obs_names", np.arange(3))},
                dims="obs_names",
                name="bar",
            ),
            r"DataArray should have coordinate obs_names",
            id="coord_name",
        ),
        pytest.param(
            XDataArray(
                np.arange(3),
                coords={"obs_names": np.arange(3)},
                dims=("obs_names",),
                name="not_bar",
            ),
            r"DataArray should have name bar, found not_bar",
            id="dataarray_name",
        ),
        pytest.param(
            XDataset(
                data_vars={
                    "foo": (["obs_names", "not_obs_names"], np.arange(9).reshape(3, 3))
                },
                coords={"obs_names": np.arange(3), "not_obs_names": np.arange(3)},
            ),
            r"Dataset should have only one dimension",
            id="multiple_dims_dataset",
        ),
        pytest.param(
            XDataArray(
                np.arange(9).reshape(3, 3),
                coords={"obs_names": np.arange(3), "not_obs_names": np.arange(3)},
                dims=("obs_names", "not_obs_names"),
            ),
            r"DataArray should have only one dimension",
            id="multiple_dims_dataarray",
        ),
        pytest.param(
            XVariable(
                data=np.arange(9).reshape(3, 3),
                dims=("obs_names", "not_obs_names"),
            ),
            r"Variable should have only one dimension",
            id="multiple_dims_variable",
        ),
        pytest.param(
            XDataset(
                data_vars={"foo": ("other", np.arange(3))},
                coords={"obs_names": ("other", np.arange(3))},
            ),
            r"Dataset should have dimension obs_names",
            id="name_conflict_dataset",
        ),
        pytest.param(
            XVariable(
                data=np.arange(3),
                dims="not_obs_names",
            ),
            r"Variable should have dimension obs_names, found not_obs_names",
            id="name_conflict_variable",
        ),
        pytest.param(
            XDataArray(
                np.arange(3),
                coords=[np.arange(3)],
                dims="not_obs_names",
            ),
            r"DataArray should have dimension obs_names, found not_obs_names",
            id="name_conflict_dataarray",
        ),
        pytest.param(
            ("not_obs_names", [1, 2, 3]),
            r"Setting value tuple should have first entry",
            id="tuple_bad_dim",
        ),
        pytest.param(
            (("not_obs_names",), [1, 2, 3]),
            r"Dimension tuple should have only",
            id="nested_tuple_bad_dim",
        ),
        pytest.param(
            (("obs_names", "bar"), [1, 2, 3]),
            r"Dimension tuple is too long",
            id="nested_tuple_too_long",
        ),
    ],
)
def test_dataset_2d_set_with_bad_obj(da, pattern, dataset_2d_one_column):
    with pytest.raises(ValueError, match=pattern):
        dataset_2d_one_column["bar"] = da


@pytest.mark.parametrize(
    "data", [np.arange(3), XDataArray(np.arange(3), dims="obs_names", name="obs_names")]
)
def test_dataset_2d_set_index(data, dataset_2d_one_column):
    with pytest.raises(
        KeyError,
        match="Cannot set obs_names as a variable",
    ):
        dataset_2d_one_column["obs_names"] = data


@pytest.mark.parametrize(
    ("ds", "error"),
    [
        pytest.param(
            XDataset(
                {"foo": ("obs_names", pd.array(["a", "b", "c"], dtype="category"))},
                coords={"obs_names": ("not_obs_names", [1, 2, 3])},
            ),
            "Dataset should have exactly one dimension",
            id="more_than_one_dimension",
        ),
        pytest.param(
            XDataset(
                {"foo": ("obs_names", pd.array(["a", "b", "c"], dtype="category"))},
                coords={
                    "obs_names": ("obs_names", [1, 2, 3]),
                    "not_obs_names": ("obs_names", [1, 2, 3]),
                },
            ),
            "Dataset should have exactly one coordinate",
            id="more_than_one_coord",
        ),
        pytest.param(
            XDataset(
                {"foo": ("not_obs_names", pd.array(["a", "b", "c"], dtype="category"))},
                coords={
                    "obs_names": ("not_obs_names", [1, 2, 3]),
                },
            ),
            "does not match coordinate",
            id="coord_dim_mismatch",
        ),
        pytest.param(
            XDataset(
                {"foo": (("obs", "obs1"), np.arange(9).reshape(3, 3))},
                coords={
                    "obs_names": (("obs", "obs1"), np.arange(9).reshape(3, 3)),
                },
            ),
            "does not match coordinate",
            id="multi_dim_coord",
        ),
    ],
)
def test_init_errors(ds, error):
    with pytest.raises(ValueError, match=error):
        Dataset2D(ds)<|MERGE_RESOLUTION|>--- conflicted
+++ resolved
@@ -7,11 +7,7 @@
 import pytest
 
 from anndata._core.xarray import Dataset2D
-<<<<<<< HEAD
-from anndata.compat import XDataArray, XDataset
-=======
 from anndata.compat import XDataArray, XDataset, XVariable
->>>>>>> aa675602
 from anndata.tests.helpers import gen_typed_df
 
 
@@ -125,7 +121,7 @@
     )
     key = ["foo", "bar"]
     dataset_2d_one_column[key] = ds
-    assert tuple(dataset_2d_one_column[key].sizes.keys()) == ("obs_names",)
+    assert tuple(dataset_2d_one_column[key].ds.sizes.keys()) == ("obs_names",)
     assert dataset_2d_one_column[key].equals(ds)
 
 

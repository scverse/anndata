from __future__ import annotations

import string

import numpy as np
import pandas as pd
import pytest

from anndata._core.xarray import Dataset2D
<<<<<<< HEAD
from anndata.compat import XDataset
=======
from anndata.compat import XDataArray
>>>>>>> fde12276
from anndata.tests.helpers import gen_typed_df


@pytest.fixture
def df():
    return gen_typed_df(10)


@pytest.fixture
def dataset2d(df):
    return Dataset2D(XDataset.from_dataframe(df))


def test_shape(df, dataset2d):
    assert dataset2d.shape == df.shape


def test_columns(df, dataset2d):
    assert np.all(dataset2d.columns.sort_values() == df.columns.sort_values())


def test_to_memory(df, dataset2d):
    memory_df = dataset2d.to_memory()
    assert np.all(df == memory_df)
    assert np.all(df.index == memory_df.index)
    assert np.all(df.columns.sort_values() == memory_df.columns.sort_values())


def test_getitem(df, dataset2d):
    col = df.columns[0]
    assert np.all(dataset2d[col] == df[col])

    empty_dset = dataset2d[[]]
    assert empty_dset.shape == (df.shape[0], 0)
    assert np.all(empty_dset.index == dataset2d.index)


def test_backed_property(dataset2d):
    assert not dataset2d.is_backed

    dataset2d.is_backed = True
    assert dataset2d.is_backed

    dataset2d.is_backed = False
    assert not dataset2d.is_backed


def test_index_dim(dataset2d):
    assert dataset2d.index_dim == "index"
    assert dataset2d.true_index_dim == dataset2d.index_dim

    col = next(iter(dataset2d.keys()))
    dataset2d.true_index_dim = col
    assert dataset2d.index_dim == "index"
    assert dataset2d.true_index_dim == col

    with pytest.raises(ValueError, match=r"Unknown variable `test`\."):
        dataset2d.true_index_dim = "test"

    dataset2d.true_index_dim = None
    assert dataset2d.true_index_dim == dataset2d.index_dim


def test_index(dataset2d):
    alphabet = np.asarray(
        list(string.ascii_letters + string.digits + string.punctuation)
    )
    new_idx = pd.Index(
        [
            "".join(np.random.choice(alphabet, size=10))
            for _ in range(dataset2d.shape[0])
        ],
        name="test_index",
    )

    col = next(iter(dataset2d.keys()))
    dataset2d.true_index_dim = col

    dataset2d.index = new_idx
    assert np.all(dataset2d.index == new_idx)
    assert dataset2d.true_index_dim == dataset2d.index_dim == new_idx.name
<<<<<<< HEAD
    assert list(dataset2d.ds.coords.keys()) == [new_idx.name]
=======
    assert list(dataset2d.coords.keys()) == [new_idx.name]


@pytest.fixture
def dataset_2d_one_column():
    return Dataset2D(
        {"foo": ("obs_names", pd.array(["a", "b", "c"], dtype="category"))},
        coords={"obs_names": [1, 2, 3]},
    )


def test_dataset_2d_set_dataarray(dataset_2d_one_column):
    da = XDataArray(
        np.arange(3), coords={"obs_names": [1, 2, 3]}, dims=("obs_names"), name="bar"
    )
    dataset_2d_one_column["bar"] = da
    assert dataset_2d_one_column["bar"].dims == ("obs_names",)
    assert dataset_2d_one_column["bar"].equals(da)


@pytest.mark.parametrize(
    "setter",
    [
        pd.array(["e", "f", "g"], dtype="category"),
        ("obs_names", pd.array(["e", "f", "g"], dtype="category")),
    ],
    ids=["array", "tuple_with_array"],
)
def test_dataset_2d_set_extension_array(dataset_2d_one_column, setter):
    dataset_2d_one_column["bar"] = setter
    assert dataset_2d_one_column["bar"].dims == ("obs_names",)
    assert (
        dataset_2d_one_column["bar"].data is setter[1]
        if isinstance(setter, tuple)
        else setter
    )


@pytest.mark.parametrize(
    ("da", "msg"),
    [
        pytest.param(
            XDataArray(
                np.arange(3),
                coords={"foo": ("obs_names", np.arange(3))},
                dims="obs_names",
                name="bar",
            ),
            "DataArray should have coordinate obs_names",
            id="coord_name",
        ),
        pytest.param(
            XDataArray(
                np.arange(3),
                coords={"obs_names": np.arange(3)},
                dims=("obs_names",),
                name="not_bar",
            ),
            "DataArray should have name bar, found not_bar",
            id="dataarray_name",
        ),
        pytest.param(
            XDataArray(
                np.arange(9).reshape(3, 3),
                coords={"obs_names": np.arange(3), "not_obs_names": np.arange(3)},
                dims=("obs_names", "not_obs_names"),
            ),
            "should have only one dimension",
            id="multiple_dims",
        ),
        pytest.param(
            XDataArray(
                np.arange(3),
                coords=[np.arange(3)],
                dims="not_obs_names",
            ),
            "dimension obs_names, found not_obs_names",
            id="name_conflict",
        ),
        pytest.param(
            ("not_obs_names", [1, 2, 3]),
            "Setting value tuple should have first entry",
            id="tuple_bad_dim",
        ),
        pytest.param(
            (("not_obs_names",), [1, 2, 3]),
            "Dimension tuple should have only",
            id="nested_tuple_bad_dim",
        ),
        pytest.param(
            (("obs_names", "bar"), [1, 2, 3]),
            "Dimension tuple is too long",
            id="nested_tuple_too_long",
        ),
    ],
)
def test_dataset_2d_set_with_bad_dataarray(da, msg, dataset_2d_one_column):
    with pytest.raises(ValueError, match=msg):
        dataset_2d_one_column["bar"] = da


@pytest.mark.parametrize(
    "data", [np.arange(3), XDataArray(np.arange(3), dims="obs_names", name="obs_names")]
)
def test_dataset_2d_set_index(data, dataset_2d_one_column):
    with pytest.raises(
        KeyError,
        match="Cannot set obs_names as a variable",
    ):
        dataset_2d_one_column["obs_names"] = data
>>>>>>> fde12276
<|MERGE_RESOLUTION|>--- conflicted
+++ resolved
@@ -7,11 +7,7 @@
 import pytest
 
 from anndata._core.xarray import Dataset2D
-<<<<<<< HEAD
-from anndata.compat import XDataset
-=======
-from anndata.compat import XDataArray
->>>>>>> fde12276
+from anndata.compat import XDataArray, XDataset
 from anndata.tests.helpers import gen_typed_df
 
 
@@ -93,17 +89,16 @@
     dataset2d.index = new_idx
     assert np.all(dataset2d.index == new_idx)
     assert dataset2d.true_index_dim == dataset2d.index_dim == new_idx.name
-<<<<<<< HEAD
     assert list(dataset2d.ds.coords.keys()) == [new_idx.name]
-=======
-    assert list(dataset2d.coords.keys()) == [new_idx.name]
 
 
 @pytest.fixture
 def dataset_2d_one_column():
     return Dataset2D(
-        {"foo": ("obs_names", pd.array(["a", "b", "c"], dtype="category"))},
-        coords={"obs_names": [1, 2, 3]},
+        XDataset(
+            {"foo": ("obs_names", pd.array(["a", "b", "c"], dtype="category"))},
+            coords={"obs_names": [1, 2, 3]},
+        )
     )
 
 
@@ -205,5 +200,4 @@
         KeyError,
         match="Cannot set obs_names as a variable",
     ):
-        dataset_2d_one_column["obs_names"] = data
->>>>>>> fde12276
+        dataset_2d_one_column["obs_names"] = data
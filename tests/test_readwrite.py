from __future__ import annotations

import re
import warnings
from contextlib import contextmanager
from functools import partial
from importlib.util import find_spec
from pathlib import Path
from string import ascii_letters
from typing import TYPE_CHECKING

import h5py
import numpy as np
import pandas as pd
import pytest
import zarr
from numba.core.errors import NumbaDeprecationWarning
from scipy import sparse
from scipy.sparse import csc_array, csc_matrix, csr_array, csr_matrix

import anndata as ad
from anndata._io.specs.registry import IORegistryError
from anndata.compat import DaskArray, SpArray, _read_attr
from anndata.tests.helpers import as_dense_dask_array, assert_equal, gen_adata
from testing.anndata._helpers import xfail_if_numpy2_loompy

if TYPE_CHECKING:
    from os import PathLike
    from typing import Literal

HERE = Path(__file__).parent


# ------------------------------------------------------------------------------
# Some test data
# ------------------------------------------------------------------------------


X_sp = csr_matrix([[1, 0, 0], [3, 0, 0], [5, 6, 0], [0, 0, 0], [0, 0, 0]])

X_list = [[1, 0], [3, 0], [5, 6]]  # data matrix of shape n_obs x n_vars

obs_dict = dict(  # annotation of observations / rows
    row_names=["name1", "name2", "name3"],  # row annotation
    oanno1=["cat1", "cat2", "cat2"],  # categorical annotation
    oanno1b=["cat1", "cat1", "cat1"],  # categorical annotation with one category
    oanno1c=["cat1", "cat1", np.nan],  # categorical annotation with a missing value
    oanno2=["o1", "o2", "o3"],  # string annotation
    oanno3=[2.1, 2.2, 2.3],  # float annotation
    oanno4=[3.3, 1.1, 2.2],  # float annotation
)

var_dict = dict(  # annotation of variables / columns
    vanno1=[3.1, 3.2],
    vanno2=["cat1", "cat1"],  # categorical annotation
    vanno3=[2.1, 2.2],  # float annotation
    vanno4=[3.3, 1.1],  # float annotation
)

uns_dict = dict(  # unstructured annotation
    oanno1_colors=["#000000", "#FFFFFF"],
    uns2=["some annotation"],
    uns3="another annotation",
    uns4=dict(
        a=1,
        b=[2, 3],
        c="4",
        d=["some", "strings"],
        e=np.ones(5),
        f=np.int32(7),
        g=[1, np.float32(2.5)],
    ),
)


@pytest.fixture(params=[{}, dict(compression="gzip")])
def dataset_kwargs(request):
    return request.param


@pytest.fixture(params=["h5ad", "zarr"])
def diskfmt(request):
    return request.param


@pytest.fixture
def rw(backing_h5ad):
    M, N = 100, 101
    orig = gen_adata((M, N))
    orig.write(backing_h5ad)
    curr = ad.read_h5ad(backing_h5ad)
    return curr, orig


@pytest.fixture(params=[np.uint8, np.int32, np.int64, np.float32, np.float64])
def dtype(request):
    return request.param


diskfmt2 = diskfmt


# ------------------------------------------------------------------------------
# The test functions
# ------------------------------------------------------------------------------


@pytest.mark.parametrize("typ", [np.array, csr_matrix, csr_array, as_dense_dask_array])
def test_readwrite_roundtrip(typ, tmp_path, diskfmt, diskfmt2):
    tmpdir = Path(tmp_path)
    pth1 = tmpdir / f"first.{diskfmt}"
    write1 = lambda x: getattr(x, f"write_{diskfmt}")(pth1)
    read1 = lambda: getattr(ad, f"read_{diskfmt}")(pth1)
    pth2 = tmpdir / f"second.{diskfmt2}"
    write2 = lambda x: getattr(x, f"write_{diskfmt2}")(pth2)
    read2 = lambda: getattr(ad, f"read_{diskfmt2}")(pth2)

    adata1 = ad.AnnData(typ(X_list), obs=obs_dict, var=var_dict, uns=uns_dict)
    write1(adata1)
    adata2 = read1()
    write2(adata2)
    adata3 = read2()

    assert_equal(adata2, adata1)
    assert_equal(adata3, adata1)
    assert_equal(adata2, adata1)


needs_zarr = pytest.mark.skipif(not find_spec("zarr"), reason="Zarr is not installed")


@pytest.mark.parametrize("storage", ["h5ad", pytest.param("zarr", marks=[needs_zarr])])
@pytest.mark.parametrize("typ", [np.array, csr_matrix, csr_array, as_dense_dask_array])
def test_readwrite_kitchensink(tmp_path, storage, typ, backing_h5ad, dataset_kwargs):
    X = typ(X_list)
    adata_src = ad.AnnData(X, obs=obs_dict, var=var_dict, uns=uns_dict)
    assert not isinstance(adata_src.obs["oanno1"].dtype, pd.CategoricalDtype)
    adata_src.raw = adata_src.copy()

    if storage == "h5ad":
        adata_src.write(backing_h5ad, **dataset_kwargs)
        adata_mid = ad.read_h5ad(backing_h5ad)
        adata_mid.write(tmp_path / "mid.h5ad", **dataset_kwargs)
        adata = ad.read_h5ad(tmp_path / "mid.h5ad")
    else:
        adata_src.write_zarr(tmp_path / "test_zarr_dir", chunks=True)
        adata = ad.read_zarr(tmp_path / "test_zarr_dir")
    assert isinstance(adata.obs["oanno1"].dtype, pd.CategoricalDtype)
    assert not isinstance(adata.obs["oanno2"].dtype, pd.CategoricalDtype)
    assert adata.obs.index.tolist() == ["name1", "name2", "name3"]
    assert adata.obs["oanno1"].cat.categories.tolist() == ["cat1", "cat2"]
    assert adata.obs["oanno1c"].cat.categories.tolist() == ["cat1"]
    assert isinstance(adata.raw.var["vanno2"].dtype, pd.CategoricalDtype)
    pd.testing.assert_frame_equal(adata.obs, adata_src.obs)
    pd.testing.assert_frame_equal(adata.var, adata_src.var)
    assert_equal(adata.var.index, adata_src.var.index)
    assert adata.var.index.dtype == adata_src.var.index.dtype

    # Dev. Note:
    # either load as same type or load the convert DaskArray to array
    # since we tested if assigned types and loaded types are DaskArray
    # this would also work if they work
    if isinstance(adata_src.raw.X, SpArray):
        assert isinstance(adata.raw.X, sparse.spmatrix)
    else:
        assert isinstance(adata_src.raw.X, (type(adata.raw.X), DaskArray))
    assert isinstance(
        adata_src.uns["uns4"]["c"], (type(adata.uns["uns4"]["c"]), DaskArray)
    )
    assert isinstance(adata_src.varm, (type(adata.varm), DaskArray))

    assert_equal(adata.raw.X, adata_src.raw.X)
    pd.testing.assert_frame_equal(adata.raw.var, adata_src.raw.var)
    assert isinstance(adata.uns["uns4"]["a"], (int, np.integer))
    assert isinstance(adata_src.uns["uns4"]["a"], (int, np.integer))
    assert_equal(adata, adata_src)


@pytest.mark.parametrize("typ", [np.array, csr_matrix, csr_array, as_dense_dask_array])
def test_readwrite_maintain_X_dtype(typ, backing_h5ad):
    X = typ(X_list).astype("int8")
    adata_src = ad.AnnData(X)
    adata_src.write(backing_h5ad)

    adata = ad.read_h5ad(backing_h5ad)
    assert adata.X.dtype == adata_src.X.dtype


def test_read_write_maintain_obsmvarm_dtypes(rw):
    curr, orig = rw

    assert type(orig.obsm["array"]) is type(curr.obsm["array"])
    assert np.all(orig.obsm["array"] == curr.obsm["array"])
    assert np.all(orig.varm["array"] == curr.varm["array"])
    assert type(orig.obsm["sparse"]) is type(curr.obsm["sparse"])
    assert not np.any((orig.obsm["sparse"] != curr.obsm["sparse"]).toarray())
    assert not np.any((orig.varm["sparse"] != curr.varm["sparse"]).toarray())
    assert type(orig.obsm["df"]) is type(curr.obsm["df"])
    assert np.all(orig.obsm["df"] == curr.obsm["df"])
    assert np.all(orig.varm["df"] == curr.varm["df"])


def test_maintain_layers(rw):
    curr, orig = rw

    assert type(orig.layers["array"]) is type(curr.layers["array"])
    assert np.all(orig.layers["array"] == curr.layers["array"])
    assert type(orig.layers["sparse"]) is type(curr.layers["sparse"])
    assert not np.any((orig.layers["sparse"] != curr.layers["sparse"]).toarray())


@pytest.mark.parametrize("typ", [np.array, csr_matrix, csr_array, as_dense_dask_array])
def test_readwrite_h5ad_one_dimension(typ, backing_h5ad):
    X = typ(X_list)
    adata_src = ad.AnnData(X, obs=obs_dict, var=var_dict, uns=uns_dict)
    adata_one = adata_src[:, 0].copy()
    adata_one.write(backing_h5ad)
    adata = ad.read_h5ad(backing_h5ad)
    assert adata.shape == (3, 1)
    assert_equal(adata, adata_one)


@pytest.mark.parametrize("typ", [np.array, csr_matrix, csr_array, as_dense_dask_array])
def test_readwrite_backed(typ, backing_h5ad):
    X = typ(X_list)
    adata_src = ad.AnnData(X, obs=obs_dict, var=var_dict, uns=uns_dict)
    adata_src.filename = backing_h5ad  # change to backed mode
    adata_src.write()

    adata = ad.read_h5ad(backing_h5ad)
    assert isinstance(adata.obs["oanno1"].dtype, pd.CategoricalDtype)
    assert not isinstance(adata.obs["oanno2"].dtype, pd.CategoricalDtype)
    assert adata.obs.index.tolist() == ["name1", "name2", "name3"]
    assert adata.obs["oanno1"].cat.categories.tolist() == ["cat1", "cat2"]
    assert_equal(adata, adata_src)


@pytest.mark.parametrize(
    "typ", [np.array, csr_matrix, csc_matrix, csr_array, csc_array]
)
def test_readwrite_equivalent_h5ad_zarr(tmp_path, typ):
    h5ad_pth = tmp_path / "adata.h5ad"
    zarr_pth = tmp_path / "adata.zarr"

    M, N = 100, 101
    adata = gen_adata((M, N), X_type=typ)
    adata.raw = adata.copy()

    adata.write_h5ad(h5ad_pth)
    adata.write_zarr(zarr_pth)
    from_h5ad = ad.read_h5ad(h5ad_pth)
    from_zarr = ad.read_zarr(zarr_pth)

    assert_equal(from_h5ad, from_zarr, exact=True)


@contextmanager
def store_context(path: Path):
    if path.suffix == ".zarr":
        store = zarr.open(path, "r+")
    else:
        file = h5py.File(path, "r+")
        store = file["/"]
    yield store
    if "file" in locals():
        file.close()


@pytest.mark.parametrize(
    ("name", "read", "write"),
    [
        ("adata.h5ad", ad.read_h5ad, ad.AnnData.write_h5ad),
        ("adata.zarr", ad.read_zarr, ad.AnnData.write_zarr),
    ],
)
def test_read_full_io_error(tmp_path, name, read, write):
    adata = gen_adata((4, 3))
    path = tmp_path / name
    write(adata, path)
    with store_context(path) as store:
        store["obs"].attrs["encoding-type"] = "invalid"
    with pytest.raises(
        IORegistryError,
        match=r"raised while reading key 'obs'.*from /$",
    ) as exc_info:
        read(path)
    assert re.search(
        r"No read method registered for IOSpec\(encoding_type='invalid', encoding_version='0.2.0'\)",
        str(exc_info.value),
    )


@pytest.mark.parametrize(
    ("compression", "compression_opts"),
    [
        (None, None),
        ("lzf", None),
        ("gzip", None),
        ("gzip", 8),
    ],
)
def test_hdf5_compression_opts(tmp_path, compression, compression_opts):
    # https://github.com/scverse/anndata/issues/497
    pth = Path(tmp_path) / "adata.h5ad"
    adata = gen_adata((10, 8))
    kwargs = {}
    if compression is not None:
        kwargs["compression"] = compression
    if compression_opts is not None:
        kwargs["compression_opts"] = compression_opts
    not_compressed = []

    adata.write_h5ad(pth, **kwargs)

    def check_compressed(key, value):
        if isinstance(value, h5py.Dataset) and value.shape != ():
            if compression is not None and value.compression != compression:
                not_compressed.append(key)
            elif (
                compression_opts is not None
                and value.compression_opts != compression_opts
            ):
                not_compressed.append(key)

    with h5py.File(pth) as f:
        f.visititems(check_compressed)

    if not_compressed:
        msg = "\n\t".join(not_compressed)
        raise AssertionError(f"These elements were not compressed correctly:\n\t{msg}")

    expected = ad.read_h5ad(pth)
    assert_equal(adata, expected)


def test_zarr_compression(tmp_path):
    from numcodecs import Blosc

    pth = str(Path(tmp_path) / "adata.zarr")
    adata = gen_adata((10, 8))
    compressor = Blosc(cname="zstd", clevel=3, shuffle=Blosc.BITSHUFFLE)
    not_compressed = []

    ad.io.write_zarr(pth, adata, compressor=compressor)

    def check_compressed(key, value):
        if isinstance(value, zarr.Array) and value.shape != ():
            if value.compressor != compressor:
                not_compressed.append(key)

    with zarr.open(str(pth), "r") as f:
        f.visititems(check_compressed)

    if not_compressed:
        msg = "\n\t".join(not_compressed)
        raise AssertionError(f"These elements were not compressed correctly:\n\t{msg}")

    expected = ad.read_zarr(pth)
    assert_equal(adata, expected)


def test_changed_obs_var_names(tmp_path, diskfmt):
    filepth = tmp_path / f"test.{diskfmt}"

    orig = gen_adata((10, 10))
    orig.obs_names.name = "obs"
    orig.var_names.name = "var"
    modified = orig.copy()
    modified.obs_names.name = "cells"
    modified.var_names.name = "genes"

    getattr(orig, f"write_{diskfmt}")(filepth)
    read = getattr(ad, f"read_{diskfmt}")(filepth)

    assert_equal(orig, read, exact=True)
    assert orig.var.index.name == "var"
    assert read.obs.index.name == "obs"
    with pytest.raises(AssertionError):
        assert_equal(orig, modified, exact=True)
    with pytest.raises(AssertionError):
        assert_equal(read, modified, exact=True)


@xfail_if_numpy2_loompy
@pytest.mark.skipif(not find_spec("loompy"), reason="Loompy is not installed")
@pytest.mark.parametrize("typ", [np.array, csr_matrix])
@pytest.mark.parametrize("obsm_mapping", [{}, dict(X_composed=["oanno3", "oanno4"])])
@pytest.mark.parametrize("varm_mapping", [{}, dict(X_composed2=["vanno3", "vanno4"])])
def test_readwrite_loom(typ, obsm_mapping, varm_mapping, tmp_path):
    X = typ(X_list)
    obs_dim = "meaningful_obs_dim_name"
    var_dim = "meaningful_var_dim_name"
    adata_src = ad.AnnData(X, obs=obs_dict, var=var_dict, uns=uns_dict)
    adata_src.obs_names.name = obs_dim
    adata_src.var_names.name = var_dim
    adata_src.obsm["X_a"] = np.zeros((adata_src.n_obs, 2))
    adata_src.varm["X_b"] = np.zeros((adata_src.n_vars, 3))

    with warnings.catch_warnings():
        warnings.filterwarnings("ignore", category=NumbaDeprecationWarning)
        # loompy uses “is” for ints
        warnings.filterwarnings("ignore", category=SyntaxWarning)
        warnings.filterwarnings(
            "ignore",
            message=r"datetime.datetime.utcnow\(\) is deprecated",
            category=DeprecationWarning,
        )
        adata_src.write_loom(tmp_path / "test.loom", write_obsm_varm=True)

    adata = ad.io.read_loom(
        tmp_path / "test.loom",
        sparse=typ is csr_matrix,
        obsm_mapping=obsm_mapping,
        obs_names=obs_dim,
        varm_mapping=varm_mapping,
        var_names=var_dim,
        cleanup=True,
    )

    if isinstance(X, np.ndarray):
        assert np.allclose(adata.X, X)
    else:
        # TODO: this should not be necessary
        assert np.allclose(adata.X.toarray(), X.toarray())
    assert "X_a" in adata.obsm_keys()
    assert adata.obsm["X_a"].shape[1] == 2
    assert "X_b" in adata.varm_keys()
    assert adata.varm["X_b"].shape[1] == 3
    # as we called with `cleanup=True`
    assert "oanno1b" in adata.uns["loom-obs"]
    assert "vanno2" in adata.uns["loom-var"]
    for k, v in obsm_mapping.items():
        assert k in adata.obsm_keys()
        assert adata.obsm[k].shape[1] == len(v)
    for k, v in varm_mapping.items():
        assert k in adata.varm_keys()
        assert adata.varm[k].shape[1] == len(v)
    assert adata.obs_names.name == obs_dim
    assert adata.var_names.name == var_dim


@xfail_if_numpy2_loompy
@pytest.mark.skipif(not find_spec("loompy"), reason="Loompy is not installed")
def test_readloom_deprecations(tmp_path):
    loom_pth = tmp_path / "test.loom"
    adata_src = gen_adata((5, 10), obsm_types=[np.ndarray], varm_types=[np.ndarray])

    with warnings.catch_warnings():
        warnings.filterwarnings("ignore", category=NumbaDeprecationWarning)
        warnings.filterwarnings(
            "ignore",
            message=r"datetime.datetime.utcnow\(\) is deprecated",
            category=DeprecationWarning,
        )
        adata_src.write_loom(loom_pth, write_obsm_varm=True)

    # obsm_names -> obsm_mapping
    obsm_mapping = {"df": adata_src.obs.columns}
    with pytest.warns(FutureWarning):
        depr_result = ad.io.read_loom(loom_pth, obsm_names=obsm_mapping)
    actual_result = ad.io.read_loom(loom_pth, obsm_mapping=obsm_mapping)
    assert_equal(actual_result, depr_result)
    with pytest.raises(ValueError, match=r"ambiguous"), pytest.warns(FutureWarning):
        ad.io.read_loom(loom_pth, obsm_mapping=obsm_mapping, obsm_names=obsm_mapping)

    # varm_names -> varm_mapping
    varm_mapping = {"df": adata_src.var.columns}
    with pytest.warns(FutureWarning):
        depr_result = ad.io.read_loom(loom_pth, varm_names=varm_mapping)
    actual_result = ad.io.read_loom(loom_pth, varm_mapping=varm_mapping)
    assert_equal(actual_result, depr_result)
    with pytest.raises(ValueError, match=r"ambiguous"), pytest.warns(FutureWarning):
        ad.io.read_loom(loom_pth, varm_mapping=varm_mapping, varm_names=varm_mapping)

    # positional -> keyword
    with pytest.warns(FutureWarning, match=r"sparse"):
        depr_result = ad.io.read_loom(loom_pth, True)
    actual_result = ad.io.read_loom(loom_pth, sparse=True)
    assert type(depr_result.X) == type(actual_result.X)


def test_read_csv():
    adata = ad.io.read_csv(HERE / "data" / "adata.csv")
    assert adata.obs_names.tolist() == ["r1", "r2", "r3"]
    assert adata.var_names.tolist() == ["c1", "c2"]
    assert adata.X.tolist() == X_list


def test_read_tsv_strpath():
    adata = ad.io.read_text(str(HERE / "data" / "adata-comments.tsv"), "\t")
    assert adata.obs_names.tolist() == ["r1", "r2", "r3"]
    assert adata.var_names.tolist() == ["c1", "c2"]
    assert adata.X.tolist() == X_list


def test_read_tsv_iter():
    with (HERE / "data" / "adata-comments.tsv").open() as f:
        adata = ad.io.read_text(f, "\t")
    assert adata.obs_names.tolist() == ["r1", "r2", "r3"]
    assert adata.var_names.tolist() == ["c1", "c2"]
    assert adata.X.tolist() == X_list


@pytest.mark.parametrize("typ", [np.array, csr_matrix])
def test_write_csv(typ, tmp_path):
    X = typ(X_list)
    adata = ad.AnnData(X, obs=obs_dict, var=var_dict, uns=uns_dict)
    adata.write_csvs(tmp_path / "test_csv_dir", skip_data=False)


@pytest.mark.parametrize("typ", [np.array, csr_matrix])
def test_write_csv_view(typ, tmp_path):
    # https://github.com/scverse/anndata/issues/401
    import hashlib

    def md5_path(pth: PathLike) -> bytes:
        checksum = hashlib.md5()
        with pth.open("rb") as f:
            while True:
                buf = f.read(checksum.block_size * 100)
                if not buf:
                    break
                checksum.update(buf)
        return checksum.digest()

    def hash_dir_contents(dir: Path) -> dict[str, bytes]:
        root_pth = str(dir)
        return {
            str(k)[len(root_pth) :]: md5_path(k) for k in dir.rglob("*") if k.is_file()
        }

    adata = ad.AnnData(typ(X_list), obs=obs_dict, var=var_dict, uns=uns_dict)

    # Test writing a view
    view_pth = tmp_path / "test_view_csv_dir"
    copy_pth = tmp_path / "test_copy_csv_dir"
    adata[::2].write_csvs(view_pth, skip_data=False)
    adata[::2].copy().write_csvs(copy_pth, skip_data=False)

    assert hash_dir_contents(view_pth) == hash_dir_contents(copy_pth)


@pytest.mark.parametrize(
    ("read", "write", "name"),
    [
        pytest.param(ad.read_h5ad, ad.io.write_h5ad, "test_empty.h5ad"),
        pytest.param(
            ad.io.read_loom,
            ad.io.write_loom,
            "test_empty.loom",
            marks=pytest.mark.xfail(reason="Loom can’t handle 0×0 matrices"),
        ),
        pytest.param(ad.read_zarr, ad.io.write_zarr, "test_empty.zarr"),
    ],
)
def test_readwrite_empty(read, write, name, tmp_path):
    adata = ad.AnnData(uns=dict(empty=np.array([], dtype=float)))
    write(tmp_path / name, adata)
    ad_read = read(tmp_path / name)
    assert ad_read.uns["empty"].shape == (0,)


def test_read_excel():
    with warnings.catch_warnings():
        warnings.filterwarnings(
            "ignore",
            message=r"datetime.datetime.utcnow\(\) is deprecated",
            category=DeprecationWarning,
        )
        adata = ad.io.read_excel(HERE / "data/excel.xlsx", "Sheet1", dtype=int)
    assert adata.X.tolist() == X_list


def test_read_umi_tools():
    adata = ad.io.read_umi_tools(HERE / "data/umi_tools.tsv.gz")
    assert adata.obs_names.name == "cell"
    assert adata.var_names.name == "gene"
    assert adata.shape == (2, 13)
    assert "ENSG00000070404.9" in adata.var_names
    assert set(adata.obs_names) == {"ACAAGG", "TTCACG"}


def test_write_categorical(tmp_path, diskfmt):
    adata_pth = tmp_path / f"adata.{diskfmt}"
    orig = ad.AnnData(
        obs=pd.DataFrame(
            dict(
                cat1=["a", "a", "b", np.nan, np.nan],
                cat2=pd.Categorical(["a", "a", "b", np.nan, np.nan]),
            )
        ),
    )
    getattr(orig, f"write_{diskfmt}")(adata_pth)
    curr = getattr(ad, f"read_{diskfmt}")(adata_pth)
    assert np.all(orig.obs.notna() == curr.obs.notna())
    assert np.all(orig.obs.stack().dropna() == curr.obs.stack().dropna())


def test_write_categorical_index(tmp_path, diskfmt):
    adata_pth = tmp_path / f"adata.{diskfmt}"
    orig = ad.AnnData(
        uns={"df": pd.DataFrame({}, index=pd.Categorical(list("aabcd")))},
    )
    getattr(orig, f"write_{diskfmt}")(adata_pth)
    curr = getattr(ad, f"read_{diskfmt}")(adata_pth)
    # Also covered by next assertion, but checking this value specifically
    pd.testing.assert_index_equal(
        orig.uns["df"].index, curr.uns["df"].index, exact=True
    )
    assert_equal(orig, curr, exact=True)


@pytest.mark.parametrize("colname", ["_index"])
@pytest.mark.parametrize("attr", ["obs", "varm_df"])
def test_dataframe_reserved_columns(tmp_path, diskfmt, colname, attr):
    adata_pth = tmp_path / f"adata.{diskfmt}"
    orig = ad.AnnData(
        obs=pd.DataFrame(index=np.arange(5)), var=pd.DataFrame(index=np.arange(5))
    )

    to_write = orig.copy()
    if attr == "obs":
        to_write.obs[colname] = np.ones(5)
    elif attr == "varm_df":
        to_write.varm["df"] = pd.DataFrame(
            {colname: list("aabcd")}, index=to_write.var_names
        )
    else:
        pytest.fail(f"Unexpected attr: {attr}")
    with pytest.raises(ValueError, match=rf"{colname}.*reserved name"):
        getattr(to_write, f"write_{diskfmt}")(adata_pth)


def test_write_large_categorical(tmp_path, diskfmt):
    M = 30_000
    N = 1000
    ls = np.array(list(ascii_letters))

    def random_cats(n):
        cats = {
            "".join(np.random.choice(ls, np.random.choice(range(5, 30))))
            for _ in range(n)
        }
        while len(cats) < n:  # For the rare case that there’s duplicates
            cats |= random_cats(n - len(cats))
        return cats

    cats = np.array(sorted(random_cats(10_000)))
    adata_pth = tmp_path / f"adata.{diskfmt}"
    n_cats = len(np.unique(cats))
    orig = ad.AnnData(
        csr_matrix(([1], ([0], [0])), shape=(M, N)),
        obs=dict(
            cat1=cats[np.random.choice(n_cats, M)],
            cat2=pd.Categorical.from_codes(np.random.choice(n_cats, M), cats),
        ),
    )
    getattr(orig, f"write_{diskfmt}")(adata_pth)
    curr = getattr(ad, f"read_{diskfmt}")(adata_pth)
    assert_equal(orig, curr)


def test_write_string_type_error(tmp_path, diskfmt):
    adata = ad.AnnData(obs=dict(obs_names=list("abc")))
    adata.obs[b"c"] = np.zeros(3)

    # This should error, and tell you which key is at fault
    with pytest.raises(TypeError, match=r"writing key 'obs'") as exc_info:
        getattr(adata, f"write_{diskfmt}")(tmp_path / f"adata.{diskfmt}")

    assert "b'c'" in str(exc_info.value)


@pytest.mark.parametrize(
    "teststring",
    ["teststring", np.asarray(["test1", "test2", "test3"], dtype="object")],
)
@pytest.mark.parametrize("encoding", ["ascii", "utf-8"])
@pytest.mark.parametrize("length", [None, 15])
def test_hdf5_attribute_conversion(tmp_path, teststring, encoding, length):
    with h5py.File(tmp_path / "attributes.h5", "w") as file:
        dset = file.create_dataset("dset", data=np.arange(10))
        attrs = dset.attrs
        attrs.create(
            "string",
            teststring,
            dtype=h5py.h5t.string_dtype(encoding=encoding, length=length),
        )

        assert_equal(teststring, _read_attr(attrs, "string"))


def test_zarr_chunk_X(tmp_path):
    import zarr

    zarr_pth = Path(tmp_path) / "test.zarr"
    adata = gen_adata((100, 100), X_type=np.array)
    adata.write_zarr(zarr_pth, chunks=(10, 10))

    z = zarr.open(str(zarr_pth))  # As of v2.3.2 zarr won’t take a Path
    assert z["X"].chunks == (10, 10)
    from_zarr = ad.read_zarr(zarr_pth)
    assert_equal(from_zarr, adata)


################################
# Round-tripping scanpy datasets
################################


<<<<<<< HEAD
@pytest.fixture
def roundtrip(diskfmt):
    def roundtrip(adata: ad.AnnData, pth: Path):
        getattr(adata, f"write_{diskfmt}")(pth)
        return getattr(ad, f"read_{diskfmt}")(pth)

    return roundtrip


diskfmt2 = diskfmt
=======
def _do_roundtrip(
    adata: ad.AnnData, pth: Path, diskfmt: Literal["h5ad", "zarr"]
) -> ad.AnnData:
    getattr(adata, f"write_{diskfmt}")(pth)
    return getattr(ad, f"read_{diskfmt}")(pth)


@pytest.fixture
def roundtrip(diskfmt):
    return partial(_do_roundtrip, diskfmt=diskfmt)


def test_write_string_types(tmp_path, diskfmt, roundtrip):
    # https://github.com/scverse/anndata/issues/456
    adata_pth = tmp_path / f"adata.{diskfmt}"

    adata = ad.AnnData(
        obs=pd.DataFrame(
            np.ones((3, 2)),
            columns=["a", np.str_("b")],
            index=["a", "b", "c"],
        ),
    )

    from_disk = roundtrip(adata, adata_pth)

    assert_equal(adata, from_disk)
>>>>>>> 1cecf733


@pytest.mark.skipif(not find_spec("scanpy"), reason="Scanpy is not installed")
def test_scanpy_pbmc68k(tmp_path, diskfmt, roundtrip, diskfmt2):
<<<<<<< HEAD
    def roundtrip2(adata, pth):
        getattr(adata, f"write_{diskfmt2}")(pth)
        return getattr(ad, f"read_{diskfmt2}")(pth)
=======
    roundtrip2 = partial(_do_roundtrip, diskfmt=diskfmt2)
>>>>>>> 1cecf733

    filepth1 = tmp_path / f"test1.{diskfmt}"
    filepth2 = tmp_path / f"test2.{diskfmt2}"

    with warnings.catch_warnings():
        warnings.filterwarnings(
            "ignore", message=r"Importing read_.* from `anndata` is deprecated"
        )
        import scanpy as sc

    with warnings.catch_warnings():
        warnings.simplefilter("ignore", ad.OldFormatWarning)
        pbmc = sc.datasets.pbmc68k_reduced()

    from_disk1 = roundtrip(pbmc, filepth1)  # Do we read okay
    from_disk2 = roundtrip2(from_disk1, filepth2)  # Can we round trip

    assert_equal(pbmc, from_disk1)  # Not expected to be exact due to `nan`s
    assert_equal(pbmc, from_disk2)


@pytest.mark.skipif(not find_spec("scanpy"), reason="Scanpy is not installed")
def test_scanpy_krumsiek11(tmp_path, diskfmt, roundtrip):
    filepth = tmp_path / f"test.{diskfmt}"
    with warnings.catch_warnings():
        warnings.filterwarnings(
            "ignore", message=r"Importing read_.* from `anndata` is deprecated"
        )
        import scanpy as sc

    # TODO: this should be fixed in scanpy instead
    with pytest.warns(UserWarning, match=r"Observation names are not unique"):
        orig = sc.datasets.krumsiek11()
    del orig.uns["highlights"]  # Can’t write int keys
    # Can’t write "string" dtype: https://github.com/scverse/anndata/issues/679
    orig.obs["cell_type"] = orig.obs["cell_type"].astype(str)
    with pytest.warns(UserWarning, match=r"Observation names are not unique"):
        curr = roundtrip(orig, filepth)

    assert_equal(orig, curr, exact=True)


# Checking if we can read legacy zarr files
# TODO: Check how I should add this file to the repo
@pytest.mark.filterwarnings("ignore::anndata.OldFormatWarning")
@pytest.mark.skipif(not find_spec("scanpy"), reason="Scanpy is not installed")
@pytest.mark.skipif(
    not Path(HERE / "data/pbmc68k_reduced_legacy.zarr.zip").is_file(),
    reason="File not present.",
)
def test_backwards_compat_zarr():
    with warnings.catch_warnings():
        warnings.filterwarnings(
            "ignore", message=r"Importing read_.* from `anndata` is deprecated"
        )
        import scanpy as sc
    import zarr

    pbmc_orig = sc.datasets.pbmc68k_reduced()
    # Old zarr writer couldn’t do sparse arrays
    pbmc_orig.raw._X = pbmc_orig.raw.X.toarray()
    del pbmc_orig.uns["neighbors"]
    # Since these have moved, see PR #337
    del pbmc_orig.obsp["distances"]
    del pbmc_orig.obsp["connectivities"]

    # This was written out with anndata=0.6.22.post1
    zarrpth = HERE / "data/pbmc68k_reduced_legacy.zarr.zip"
    with zarr.ZipStore(zarrpth, mode="r") as z:
        pbmc_zarr = ad.read_zarr(z)

    assert_equal(pbmc_zarr, pbmc_orig)


def test_adata_in_uns(tmp_path, diskfmt, roundtrip):
    pth = tmp_path / f"adatas_in_uns.{diskfmt}"

    orig = gen_adata((4, 5))
    orig.uns["adatas"] = {
        "a": gen_adata((1, 2)),
        "b": gen_adata((12, 8)),
    }
    another_one = gen_adata((2, 5))
    another_one.raw = gen_adata((2, 7))
    orig.uns["adatas"]["b"].uns["another_one"] = another_one

    curr = roundtrip(orig, pth)

    assert_equal(orig, curr)


<<<<<<< HEAD
@pytest.mark.parametrize(
    "uns_val",
    [
        pytest.param(dict(base=None), id="dict_val"),
        pytest.param(
            pd.DataFrame(dict(col_0=["string", None])),
            id="df",
            marks=pytest.mark.xfail(
                reason="Nullable string arrays not yet implemented"
            ),
        ),
    ],
)
def test_none_dict_value_in_uns(diskfmt, tmp_path, roundtrip, uns_val):
    pth = tmp_path / f"adata_dtype.{diskfmt}"

    orig = ad.AnnData(np.ones((3, 4)), uns=dict(val=uns_val))
    curr = roundtrip(orig, pth)

    if isinstance(orig.uns["val"], pd.DataFrame):
        pd.testing.assert_frame_equal(curr.uns["val"], orig.uns["val"])
    else:
        assert curr.uns["val"] == orig.uns["val"]


=======
>>>>>>> 1cecf733
def test_io_dtype(tmp_path, diskfmt, dtype, roundtrip):
    pth = tmp_path / f"adata_dtype.{diskfmt}"

    orig = ad.AnnData(np.ones((5, 8), dtype=dtype))
    curr = roundtrip(orig, pth)

    assert curr.X.dtype == dtype


def test_h5py_attr_limit(tmp_path):
    N = 10_000
    a = ad.AnnData(np.ones((5, 10)))
    a.obsm["df"] = pd.DataFrame(
        np.ones((5, N)), index=a.obs_names, columns=[str(i) for i in range(N)]
    )
    a.write(tmp_path / "tmp.h5ad")<|MERGE_RESOLUTION|>--- conflicted
+++ resolved
@@ -708,18 +708,6 @@
 ################################
 
 
-<<<<<<< HEAD
-@pytest.fixture
-def roundtrip(diskfmt):
-    def roundtrip(adata: ad.AnnData, pth: Path):
-        getattr(adata, f"write_{diskfmt}")(pth)
-        return getattr(ad, f"read_{diskfmt}")(pth)
-
-    return roundtrip
-
-
-diskfmt2 = diskfmt
-=======
 def _do_roundtrip(
     adata: ad.AnnData, pth: Path, diskfmt: Literal["h5ad", "zarr"]
 ) -> ad.AnnData:
@@ -747,18 +735,11 @@
     from_disk = roundtrip(adata, adata_pth)
 
     assert_equal(adata, from_disk)
->>>>>>> 1cecf733
 
 
 @pytest.mark.skipif(not find_spec("scanpy"), reason="Scanpy is not installed")
 def test_scanpy_pbmc68k(tmp_path, diskfmt, roundtrip, diskfmt2):
-<<<<<<< HEAD
-    def roundtrip2(adata, pth):
-        getattr(adata, f"write_{diskfmt2}")(pth)
-        return getattr(ad, f"read_{diskfmt2}")(pth)
-=======
     roundtrip2 = partial(_do_roundtrip, diskfmt=diskfmt2)
->>>>>>> 1cecf733
 
     filepth1 = tmp_path / f"test1.{diskfmt}"
     filepth2 = tmp_path / f"test2.{diskfmt2}"
@@ -850,7 +831,6 @@
     assert_equal(orig, curr)
 
 
-<<<<<<< HEAD
 @pytest.mark.parametrize(
     "uns_val",
     [
@@ -876,8 +856,6 @@
         assert curr.uns["val"] == orig.uns["val"]
 
 
-=======
->>>>>>> 1cecf733
 def test_io_dtype(tmp_path, diskfmt, dtype, roundtrip):
     pth = tmp_path / f"adata_dtype.{diskfmt}"
 

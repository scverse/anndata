from __future__ import annotations

from functools import partial
from itertools import product
from typing import TYPE_CHECKING, Literal, get_args

import h5py
import numpy as np
import pytest
import zarr
from scipy import sparse

import anndata as ad
from anndata._core.anndata import AnnData
from anndata._core.sparse_dataset import sparse_dataset
from anndata.compat import CAN_USE_SPARSE_ARRAY, SpArray
from anndata.experimental import read_dispatched
from anndata.tests.helpers import AccessTrackingStore, assert_equal, subset_func

if TYPE_CHECKING:
    from collections.abc import Callable, Generator, Sequence
    from pathlib import Path

    from _pytest.mark import ParameterSet
    from numpy.typing import ArrayLike, NDArray
    from pytest_mock import MockerFixture

    Idx = slice | int | NDArray[np.integer] | NDArray[np.bool_]


subset_func2 = subset_func


@pytest.fixture(params=["h5ad", "zarr"])
def diskfmt(request):
    return request.param


M = 50
N = 50


@pytest.fixture
def ondisk_equivalent_adata(
    tmp_path: Path, diskfmt: Literal["h5ad", "zarr"]
) -> tuple[AnnData, AnnData, AnnData, AnnData]:
    csr_path = tmp_path / f"csr.{diskfmt}"
    csc_path = tmp_path / f"csc.{diskfmt}"
    dense_path = tmp_path / f"dense.{diskfmt}"

    write = lambda x, pth, **kwargs: getattr(x, f"write_{diskfmt}")(pth, **kwargs)

    csr_mem = ad.AnnData(X=sparse.random(M, N, format="csr", density=0.1))
    csc_mem = ad.AnnData(X=csr_mem.X.tocsc())
    dense_mem = ad.AnnData(X=csr_mem.X.toarray())

    write(csr_mem, csr_path)
    write(csc_mem, csc_path)
    # write(csr_mem, dense_path, as_dense="X")
    write(dense_mem, dense_path)
    if diskfmt == "h5ad":
        csr_disk = ad.read_h5ad(csr_path, backed="r")
        csc_disk = ad.read_h5ad(csc_path, backed="r")
        dense_disk = ad.read_h5ad(dense_path, backed="r")
    else:

        def read_zarr_backed(path):
            path = str(path)

            f = zarr.open(path, mode="r")

            # Read with handling for backwards compat
            def callback(func, elem_name, elem, iospec):
                if iospec.encoding_type == "anndata" or elem_name.endswith("/"):
                    return AnnData(
                        **{k: read_dispatched(v, callback) for k, v in elem.items()}
                    )
                if iospec.encoding_type in {"csc_matrix", "csr_matrix"}:
                    return sparse_dataset(elem)
                return func(elem)

            adata = read_dispatched(f, callback=callback)

            return adata

        csr_disk = read_zarr_backed(csr_path)
        csc_disk = read_zarr_backed(csc_path)
        dense_disk = read_zarr_backed(dense_path)

    return csr_mem, csr_disk, csc_disk, dense_disk


@pytest.mark.parametrize(
    "empty_mask", [[], np.zeros(M, dtype=bool)], ids=["empty_list", "empty_bool_mask"]
)
def test_empty_backed_indexing(
    ondisk_equivalent_adata: tuple[AnnData, AnnData, AnnData, AnnData],
    empty_mask,
):
    csr_mem, csr_disk, csc_disk, _ = ondisk_equivalent_adata

    assert_equal(csr_mem.X[empty_mask], csr_disk.X[empty_mask])
    assert_equal(csr_mem.X[:, empty_mask], csc_disk.X[:, empty_mask])

    # The following do not work because of https://github.com/scipy/scipy/issues/19919
    # Our implementation returns a (0,0) sized matrix but scipy does (1,0).

    # assert_equal(csr_mem.X[empty_mask, empty_mask], csr_disk.X[empty_mask, empty_mask])
    # assert_equal(csr_mem.X[empty_mask, empty_mask], csc_disk.X[empty_mask, empty_mask])


def test_backed_indexing(
    ondisk_equivalent_adata: tuple[AnnData, AnnData, AnnData, AnnData],
    subset_func,
    subset_func2,
):
    csr_mem, csr_disk, csc_disk, dense_disk = ondisk_equivalent_adata

    obs_idx = subset_func(csr_mem.obs_names)
    var_idx = subset_func2(csr_mem.var_names)

    assert_equal(csr_mem[obs_idx, var_idx].X, csr_disk[obs_idx, var_idx].X)
    assert_equal(csr_mem[obs_idx, var_idx].X, csc_disk[obs_idx, var_idx].X)
    assert_equal(csr_mem.X[...], csc_disk.X[...])
    assert_equal(csr_mem[obs_idx, :].X, dense_disk[obs_idx, :].X)
    assert_equal(csr_mem[obs_idx].X, csr_disk[obs_idx].X)
    assert_equal(csr_mem[:, var_idx].X, dense_disk[:, var_idx].X)


def make_randomized_mask(size: int) -> np.ndarray:
    randomized_mask = np.zeros(size, dtype=bool)
    inds = np.random.choice(size, 20, replace=False)
    inds.sort()
    for i in range(0, len(inds) - 1, 2):
        randomized_mask[inds[i] : inds[i + 1]] = True
    return randomized_mask


def make_alternating_mask(size: int, step: int) -> np.ndarray:
    mask_alternating = np.ones(size, dtype=bool)
    for i in range(0, size, step):  # 5 is too low to trigger new behavior
        mask_alternating[i] = False
    return mask_alternating


# non-random indices, with alternating one false and n true
make_alternating_mask_5 = partial(make_alternating_mask, step=5)
make_alternating_mask_15 = partial(make_alternating_mask, step=15)


def make_one_group_mask(size: int) -> np.ndarray:
    one_group_mask = np.zeros(size, dtype=bool)
    one_group_mask[1 : size // 2] = True
    return one_group_mask


def make_one_elem_mask(size: int) -> np.ndarray:
    one_elem_mask = np.zeros(size, dtype=bool)
    one_elem_mask[size // 4] = True
    return one_elem_mask


# test behavior from https://github.com/scverse/anndata/pull/1233
@pytest.mark.parametrize(
    ("make_bool_mask", "should_trigger_optimization"),
    [
        (make_randomized_mask, None),
        (make_alternating_mask_15, True),
        (make_alternating_mask_5, False),
        (make_one_group_mask, True),
        (make_one_elem_mask, False),
    ],
    ids=["randomized", "alternating_15", "alternating_5", "one_group", "one_elem"],
)
def test_consecutive_bool(
    mocker: MockerFixture,
    ondisk_equivalent_adata: tuple[AnnData, AnnData, AnnData, AnnData],
    make_bool_mask: Callable[[int], np.ndarray],
    should_trigger_optimization: bool | None,
):
    """Tests for optimization from https://github.com/scverse/anndata/pull/1233

    Parameters
    ----------
    mocker
        Mocker object
    ondisk_equivalent_adata
        AnnData objects with sparse X for testing
    make_bool_mask
        Function for creating a boolean mask.
    should_trigger_optimization
        Whether or not a given mask should trigger the optimized behavior.
    """
    _, csr_disk, csc_disk, _ = ondisk_equivalent_adata
    mask = make_bool_mask(csr_disk.shape[0])

    # indexing needs to be on `X` directly to trigger the optimization.

    # `_normalize_indices`, which is used by `AnnData`, converts bools to ints with `np.where`
    from anndata._core import sparse_dataset

    spy = mocker.spy(sparse_dataset, "get_compressed_vectors_for_slices")
    assert_equal(csr_disk.X[mask, :], csr_disk.X[np.where(mask)])
    if should_trigger_optimization is not None:
        assert (
            spy.call_count == 1 if should_trigger_optimization else not spy.call_count
        )
    assert_equal(csc_disk.X[:, mask], csc_disk.X[:, np.where(mask)[0]])
    if should_trigger_optimization is not None:
        assert (
            spy.call_count == 2 if should_trigger_optimization else not spy.call_count
        )
    assert_equal(csr_disk[mask, :], csr_disk[np.where(mask)])
    if should_trigger_optimization is not None:
        assert (
            spy.call_count == 3 if should_trigger_optimization else not spy.call_count
        )
    subset = csc_disk[:, mask]
    assert_equal(subset, csc_disk[:, np.where(mask)[0]])
    if should_trigger_optimization is not None:
        assert (
            spy.call_count == 4 if should_trigger_optimization else not spy.call_count
        )
    if should_trigger_optimization is not None and not csc_disk.isbacked:
        size = subset.shape[1]
        if should_trigger_optimization:
            subset_subset_mask = np.ones(size).astype("bool")
            subset_subset_mask[size // 2] = False
        else:
            subset_subset_mask = make_one_elem_mask(size)
        assert_equal(
            subset[:, subset_subset_mask], subset[:, np.where(subset_subset_mask)[0]]
        )
        assert (
            spy.call_count == 5 if should_trigger_optimization else not spy.call_count
        ), f"Actual count: {spy.call_count}"


@pytest.mark.parametrize(
    ("sparse_format", "append_method"),
    [
        pytest.param(sparse.csr_matrix, sparse.vstack),
        pytest.param(sparse.csc_matrix, sparse.hstack),
        pytest.param(sparse.csr_array, sparse.vstack),
        pytest.param(sparse.csc_array, sparse.hstack),
    ],
)
def test_dataset_append_memory(
    tmp_path: Path,
    sparse_format: Callable[[ArrayLike], sparse.spmatrix],
    append_method: Callable[[list[sparse.spmatrix]], sparse.spmatrix],
    diskfmt: Literal["h5ad", "zarr"],
):
    path = tmp_path / f"test.{diskfmt.replace('ad', '')}"
    a = sparse_format(sparse.random(100, 100))
    b = sparse_format(sparse.random(100, 100))
    if diskfmt == "zarr":
        f = zarr.open_group(path, "a")
    else:
        f = h5py.File(path, "a")
    ad.write_elem(f, "mtx", a)
    diskmtx = sparse_dataset(f["mtx"])

    diskmtx.append(b)
    fromdisk = diskmtx.to_memory()

    frommem = append_method([a, b])

    assert_equal(fromdisk, frommem)


@pytest.mark.parametrize(
    ("sparse_format", "append_method"),
    [
        pytest.param(sparse.csr_matrix, sparse.vstack),
        pytest.param(sparse.csc_matrix, sparse.hstack),
    ],
)
def test_dataset_append_disk(
    tmp_path: Path,
    sparse_format: Callable[[ArrayLike], sparse.spmatrix],
    append_method: Callable[[list[sparse.spmatrix]], sparse.spmatrix],
    diskfmt: Literal["h5ad", "zarr"],
):
    path = tmp_path / f"test.{diskfmt.replace('ad', '')}"
    a = sparse_format(sparse.random(10, 10))
    b = sparse_format(sparse.random(10, 10))

    if diskfmt == "zarr":
        f = zarr.open_group(path, "a")
    else:
        f = h5py.File(path, "a")
    ad.write_elem(f, "a", a)
    ad.write_elem(f, "b", b)
    a_disk = sparse_dataset(f["a"])
    b_disk = sparse_dataset(f["b"])

    a_disk.append(b_disk)
    fromdisk = a_disk.to_memory()

    frommem = append_method([a, b])

    assert_equal(fromdisk, frommem)


@pytest.mark.parametrize("sparse_format", [sparse.csr_matrix, sparse.csc_matrix])
def test_indptr_cache(
    tmp_path: Path,
    sparse_format: Callable[[ArrayLike], sparse.spmatrix],
):
    path = tmp_path / "test.zarr"
    a = sparse_format(sparse.random(10, 10))
    f = zarr.open_group(path, "a")
    ad.write_elem(f, "X", a)
    store = AccessTrackingStore(path)
    store.initialize_key_trackers(["X/indptr"])
    f = zarr.open_group(store, "a")
    a_disk = sparse_dataset(f["X"])
    a_disk[:1]
    a_disk[3:5]
    a_disk[6:7]
    a_disk[8:9]
    # one each for .zarray and actual access
    assert store.get_access_count("X/indptr") == 2


Kind = Literal["slice", "int", "array", "mask"]


def mk_idx_kind(idx: Sequence[int], *, kind: Kind, l: int) -> Idx | None:
    """Convert sequence of consecutive integers (e.g. range with step=1) into different kinds of indexing."""
    if kind == "slice":
        start = idx[0] if idx[0] > 0 else None
        if len(idx) == 1:
            return slice(start, idx[0] + 1)
        if all(np.diff(idx) == 1):
            stop = idx[-1] + 1 if idx[-1] < l - 1 else None
            return slice(start, stop)
    if kind == "int":
        if len(idx) == 1:
            return idx[0]
    if kind == "array":
        return np.asarray(idx)
    if kind == "mask":
        return np.isin(np.arange(l), idx)
    return None


def idify(x: object) -> str:
    if isinstance(x, slice):
        start, stop = ("" if s is None else str(s) for s in (x.start, x.stop))
        return f"{start}:{stop}" + (f":{x.step}" if x.step not in (1, None) else "")
    return str(x)


def width_idx_kinds(
    *idxs: tuple[Sequence[int], Idx, Sequence[str]], l: int
) -> Generator[ParameterSet, None, None]:
    """Convert major (first) index into various identical kinds of indexing."""
    for (idx_maj_raw, idx_min, exp), maj_kind in product(idxs, get_args(Kind)):
        if (idx_maj := mk_idx_kind(idx_maj_raw, kind=maj_kind, l=l)) is None:
            continue
        id_ = "-".join(map(idify, [idx_maj_raw, idx_min, maj_kind]))
        yield pytest.param(idx_maj, idx_min, exp, id=id_)


@pytest.mark.parametrize("sparse_format", [sparse.csr_matrix, sparse.csc_matrix])
@pytest.mark.parametrize(
    ("idx_maj", "idx_min", "exp"),
    width_idx_kinds(
        (
            [0],
            slice(None, None),
            ["X/data/.zarray", "X/data/.zarray", "X/data/0"],
        ),
        (
            [0],
            slice(None, 3),
            ["X/data/.zarray", "X/data/.zarray", "X/data/0"],
        ),
        (
            [3, 4, 5],
            slice(None, None),
            ["X/data/.zarray", "X/data/.zarray", "X/data/3", "X/data/4", "X/data/5"],
        ),
        l=10,
    ),
)
def test_data_access(
    tmp_path: Path,
    sparse_format: Callable[[ArrayLike], sparse.spmatrix],
    idx_maj: Idx,
    idx_min: Idx,
    exp: Sequence[str],
):
    path = tmp_path / "test.zarr"
    a = sparse_format(np.eye(10, 10))
    f = zarr.open_group(path, "a")
    ad.write_elem(f, "X", a)
    data = f["X/data"][...]
    del f["X/data"]
    # chunk one at a time to count properly
    zarr.array(data, store=path / "X" / "data", chunks=(1,))
    store = AccessTrackingStore(path)
    store.initialize_key_trackers(["X/data"])
    f = zarr.open_group(store)
    a_disk = sparse_dataset(f["X"])

    # Do the slicing with idx
    store.reset_key_trackers()
    if a_disk.format == "csr":
        a_disk[idx_maj, idx_min]
    else:
        a_disk[idx_min, idx_maj]

    assert store.get_access_count("X/data") == len(exp), store.get_accessed_keys(
        "X/data"
    )
    assert store.get_accessed_keys("X/data") == exp


@pytest.mark.parametrize(
    ("sparse_format", "a_shape", "b_shape"),
    [
        pytest.param("csr", (100, 100), (100, 200)),
        pytest.param("csc", (100, 100), (200, 100)),
    ],
)
def test_wrong_shape(
    tmp_path: Path,
    sparse_format: Literal["csr", "csc"],
    a_shape: tuple[int, int],
    b_shape: tuple[int, int],
    diskfmt: Literal["h5ad", "zarr"],
):
    path = tmp_path / f"test.{diskfmt.replace('ad', '')}"
    a_mem = sparse.random(*a_shape, format=sparse_format)
    b_mem = sparse.random(*b_shape, format=sparse_format)

    if diskfmt == "zarr":
        f = zarr.open_group(path, "a")
    else:
        f = h5py.File(path, "a")

    ad.write_elem(f, "a", a_mem)
    ad.write_elem(f, "b", b_mem)
    a_disk = sparse_dataset(f["a"])
    b_disk = sparse_dataset(f["b"])

    with pytest.raises(AssertionError):
        a_disk.append(b_disk)


def test_reset_group(tmp_path: Path):
    path = tmp_path / "test.zarr"
    base = sparse.random(100, 100, format="csr")

    if diskfmt == "zarr":
        f = zarr.open_group(path, "a")
    else:
        f = h5py.File(path, "a")

    ad.write_elem(f, "base", base)
    disk_mtx = sparse_dataset(f["base"])
    with pytest.raises(AttributeError):
        disk_mtx.group = f


def test_wrong_formats(tmp_path: Path, diskfmt: Literal["h5ad", "zarr"]):
    path = tmp_path / f"test.{diskfmt.replace('ad', '')}"
    base = sparse.random(100, 100, format="csr")

    if diskfmt == "zarr":
        f = zarr.open_group(path, "a")
    else:
        f = h5py.File(path, "a")

    ad.write_elem(f, "base", base)
    disk_mtx = sparse_dataset(f["base"])
    pre_checks = disk_mtx.to_memory()

    with pytest.raises(ValueError, match="must have same format"):
        disk_mtx.append(sparse.random(100, 100, format="csc"))
    with pytest.raises(ValueError, match="must have same format"):
        disk_mtx.append(sparse.random(100, 100, format="coo"))
    with pytest.raises(NotImplementedError):
        disk_mtx.append(np.random.random((100, 100)))
    disk_dense = f.create_dataset("dense", data=np.random.random((100, 100)))
    with pytest.raises(NotImplementedError):
        disk_mtx.append(disk_dense)

    post_checks = disk_mtx.to_memory()

    # Check nothing changed
    assert not np.any((pre_checks != post_checks).toarray())


def test_anndata_sparse_compat(tmp_path: Path, diskfmt: Literal["h5ad", "zarr"]):
    path = tmp_path / f"test.{diskfmt.replace('ad', '')}"
    base = sparse.random(100, 100, format="csr")

    if diskfmt == "zarr":
        f = zarr.open_group(path, "a")
    else:
        f = h5py.File(path, "a")

    ad.write_elem(f, "/", base)
    adata = ad.AnnData(sparse_dataset(f["/"]))
    assert_equal(adata.X, base)


def test_backed_sizeof(
    ondisk_equivalent_adata: tuple[AnnData, AnnData, AnnData, AnnData],
):
    csr_mem, csr_disk, csc_disk, _ = ondisk_equivalent_adata

    assert csr_mem.__sizeof__() == csr_disk.__sizeof__(with_disk=True)
    assert csr_mem.__sizeof__() == csc_disk.__sizeof__(with_disk=True)
    assert csr_disk.__sizeof__(with_disk=True) == csc_disk.__sizeof__(with_disk=True)
    assert csr_mem.__sizeof__() > csr_disk.__sizeof__()
    assert csr_mem.__sizeof__() > csc_disk.__sizeof__()


@pytest.mark.parametrize(
    "group_fn",
    [
        pytest.param(lambda _: zarr.group(), id="zarr"),
        pytest.param(lambda p: h5py.File(p / "test.h5", mode="a"), id="h5py"),
    ],
)
@pytest.mark.parametrize("sparse_class", [sparse.csr_matrix, sparse.csr_array])
def test_append_overflow_check(group_fn, sparse_class, tmpdir):
    if CAN_USE_SPARSE_ARRAY and issubclass(sparse_class, SpArray):
        pytest.skip("scipy bug causes view to be allocated")
    group = group_fn(tmpdir)
    typemax_int32 = np.iinfo(np.int32).max
    orig_mtx = sparse_class(np.ones((1, 1), dtype=bool))
    # Minimally allocating new matrix
    new_mtx = sparse_class(
        (
            np.broadcast_to(True, typemax_int32 - 1),
            np.broadcast_to(np.int32(1), typemax_int32 - 1),
            [0, typemax_int32 - 1],
        ),
        shape=(1, 2),
    )

    ad.write_elem(group, "mtx", orig_mtx)
    backed = sparse_dataset(group["mtx"])

    # Checking for correct caching behaviour
    backed.indptr

    with pytest.raises(
        OverflowError,
        match=r"This array was written with a 32 bit intptr, but is now large.*",
    ):
        backed.append(new_mtx)

    # Check for any modification
<<<<<<< HEAD
    assert_equal(backed, orig_mtx)


def test_warn_on_import_from_experimental():
    regex = r"Importing CS(C|R)Dataset"
    with pytest.warns(FutureWarning, match=regex):
        getattr(ad.experimental, "CSRDataset")  # noqa: F401
    with pytest.warns(FutureWarning, match=regex):
        from anndata.experimental import CSCDataset  # noqa: F401
=======
    assert_equal(backed, orig_mtx)
>>>>>>> 5cbe7418
<|MERGE_RESOLUTION|>--- conflicted
+++ resolved
@@ -558,16 +558,4 @@
         backed.append(new_mtx)
 
     # Check for any modification
-<<<<<<< HEAD
-    assert_equal(backed, orig_mtx)
-
-
-def test_warn_on_import_from_experimental():
-    regex = r"Importing CS(C|R)Dataset"
-    with pytest.warns(FutureWarning, match=regex):
-        getattr(ad.experimental, "CSRDataset")  # noqa: F401
-    with pytest.warns(FutureWarning, match=regex):
-        from anndata.experimental import CSCDataset  # noqa: F401
-=======
-    assert_equal(backed, orig_mtx)
->>>>>>> 5cbe7418
+    assert_equal(backed, orig_mtx)
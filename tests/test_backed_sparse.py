--- conflicted
+++ resolved
@@ -629,13 +629,6 @@
         pytest.param(lambda p: h5py.File(p / "test.h5", mode="a"), id="h5py"),
     ],
 )
-<<<<<<< HEAD
-@pytest.mark.parametrize("sparse_class", [sparse.csr_matrix, sparse.csr_array])
-def test_append_overflow_check(group_fn, sparse_class, tmp_path):
-    if CAN_USE_SPARSE_ARRAY and issubclass(sparse_class, SpArray):
-        pytest.skip("scipy bug causes view to be allocated")
-    group = group_fn(tmp_path)
-=======
 @pytest.mark.parametrize(
     "sparse_class",
     [
@@ -643,9 +636,8 @@
         pytest.param(sparse.csr_array, marks=[*sparray_scipy_bug_marks]),
     ],
 )
-def test_append_overflow_check(group_fn, sparse_class, tmpdir):
-    group = group_fn(tmpdir)
->>>>>>> 4bcd9893
+def test_append_overflow_check(group_fn, sparse_class, tmp_path):
+    group = group_fn(tmp_path)
     typemax_int32 = np.iinfo(np.int32).max
     orig_mtx = sparse_class(np.ones((1, 1), dtype=bool))
     # Minimally allocating new matrix

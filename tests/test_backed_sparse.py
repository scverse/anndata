from __future__ import annotations

from functools import partial
from itertools import product
from typing import TYPE_CHECKING, Literal, get_args

import h5py
import numpy as np
import pytest
import zarr
from scipy import sparse

import anndata as ad
from anndata._core.anndata import AnnData
from anndata._core.sparse_dataset import sparse_dataset
from anndata._io.specs.registry import read_elem_lazy
from anndata._io.zarr import open_write_group
from anndata.compat import CSArray, CSMatrix, DaskArray, ZarrGroup, is_zarr_v2
from anndata.experimental import read_dispatched
from anndata.tests.helpers import AccessTrackingStore, assert_equal, subset_func

if TYPE_CHECKING:
    from collections.abc import Callable, Generator, Sequence
    from pathlib import Path
    from types import EllipsisType

    from _pytest.mark import ParameterSet
    from numpy.typing import ArrayLike, NDArray
    from pytest_mock import MockerFixture

    from anndata.abc import CSCDataset, CSRDataset

    Idx = slice | int | NDArray[np.integer] | NDArray[np.bool_]


subset_func2 = subset_func


M = 50
N = 50


@pytest.fixture
def zarr_metadata_key() -> Literal[".zarray", "zarr.json"]:
    return ".zarray" if ad.settings.zarr_write_format == 2 else "zarr.json"


@pytest.fixture
def zarr_separator():
    return "" if ad.settings.zarr_write_format == 2 else "/c"


@pytest.fixture
def ondisk_equivalent_adata(
    tmp_path: Path, diskfmt: Literal["h5ad", "zarr"]
) -> tuple[AnnData, AnnData, AnnData, AnnData]:
    csr_path = tmp_path / f"csr.{diskfmt}"
    csc_path = tmp_path / f"csc.{diskfmt}"
    dense_path = tmp_path / f"dense.{diskfmt}"

    write = lambda x, pth, **kwargs: getattr(x, f"write_{diskfmt}")(pth, **kwargs)

    csr_mem = ad.AnnData(X=sparse.random(M, N, format="csr", density=0.1))
    csc_mem = ad.AnnData(X=csr_mem.X.tocsc())
    dense_mem = ad.AnnData(X=csr_mem.X.toarray())

    write(csr_mem, csr_path)
    write(csc_mem, csc_path)
    # write(csr_mem, dense_path, as_dense="X")
    write(dense_mem, dense_path)
    if diskfmt == "h5ad":
        csr_disk = ad.read_h5ad(csr_path, backed="r")
        csc_disk = ad.read_h5ad(csc_path, backed="r")
        dense_disk = ad.read_h5ad(dense_path, backed="r")
    else:

        def read_zarr_backed(path):
            path = str(path)

            f = zarr.open(path, mode="r")

            # Read with handling for backwards compat
            def callback(func, elem_name, elem, iospec):
                if iospec.encoding_type == "anndata" or elem_name.endswith("/"):
                    return AnnData(
                        **{
                            k: read_dispatched(v, callback)
                            for k, v in dict(elem).items()
                        }
                    )
                if iospec.encoding_type in {"csc_matrix", "csr_matrix"}:
                    return sparse_dataset(elem)
                return func(elem)

            adata = read_dispatched(f, callback=callback)

            return adata

        csr_disk = read_zarr_backed(csr_path)
        csc_disk = read_zarr_backed(csc_path)
        dense_disk = read_zarr_backed(dense_path)

    return csr_mem, csr_disk, csc_disk, dense_disk


@pytest.mark.parametrize(
    "empty_mask", [[], np.zeros(M, dtype=bool)], ids=["empty_list", "empty_bool_mask"]
)
def test_empty_backed_indexing(
    ondisk_equivalent_adata: tuple[AnnData, AnnData, AnnData, AnnData],
    empty_mask,
):
    csr_mem, csr_disk, csc_disk, _ = ondisk_equivalent_adata

    assert_equal(csr_mem.X[empty_mask], csr_disk.X[empty_mask])
    assert_equal(csr_mem.X[:, empty_mask], csc_disk.X[:, empty_mask])

    # The following do not work because of https://github.com/scipy/scipy/issues/19919
    # Our implementation returns a (0,0) sized matrix but scipy does (1,0).

    # assert_equal(csr_mem.X[empty_mask, empty_mask], csr_disk.X[empty_mask, empty_mask])
    # assert_equal(csr_mem.X[empty_mask, empty_mask], csc_disk.X[empty_mask, empty_mask])


def test_backed_indexing(
    ondisk_equivalent_adata: tuple[AnnData, AnnData, AnnData, AnnData],
    subset_func,
    subset_func2,
):
    csr_mem, csr_disk, csc_disk, dense_disk = ondisk_equivalent_adata

    obs_idx = subset_func(csr_mem.obs_names)
    var_idx = subset_func2(csr_mem.var_names)

    assert_equal(csr_mem[obs_idx, var_idx].X, csr_disk[obs_idx, var_idx].X)
    assert_equal(csr_mem[obs_idx, var_idx].X, csc_disk[obs_idx, var_idx].X)
    assert_equal(csr_mem.X[...], csc_disk.X[...])
    assert_equal(csr_mem[obs_idx, :].X, dense_disk[obs_idx, :].X)
    assert_equal(csr_mem[obs_idx].X, csr_disk[obs_idx].X)
    assert_equal(csr_mem[:, var_idx].X, dense_disk[:, var_idx].X)


def test_backed_ellipsis_indexing(
    ondisk_equivalent_adata: tuple[AnnData, AnnData, AnnData, AnnData],
    ellipsis_index: tuple[EllipsisType | slice, ...] | EllipsisType,
    equivalent_ellipsis_index: tuple[slice, slice],
):
    csr_mem, csr_disk, csc_disk, _ = ondisk_equivalent_adata

    assert_equal(csr_mem.X[equivalent_ellipsis_index], csr_disk.X[ellipsis_index])
    assert_equal(csr_mem.X[equivalent_ellipsis_index], csc_disk.X[ellipsis_index])


def make_randomized_mask(size: int) -> np.ndarray:
    randomized_mask = np.zeros(size, dtype=bool)
    inds = np.random.choice(size, 20, replace=False)
    inds.sort()
    for i in range(0, len(inds) - 1, 2):
        randomized_mask[inds[i] : inds[i + 1]] = True
    return randomized_mask


def make_alternating_mask(size: int, step: int) -> np.ndarray:
    mask_alternating = np.ones(size, dtype=bool)
    for i in range(0, size, step):  # 5 is too low to trigger new behavior
        mask_alternating[i] = False
    return mask_alternating


# non-random indices, with alternating one false and n true
make_alternating_mask_5 = partial(make_alternating_mask, step=5)
make_alternating_mask_15 = partial(make_alternating_mask, step=15)


def make_one_group_mask(size: int) -> np.ndarray:
    one_group_mask = np.zeros(size, dtype=bool)
    one_group_mask[1 : size // 2] = True
    return one_group_mask


def make_one_elem_mask(size: int) -> np.ndarray:
    one_elem_mask = np.zeros(size, dtype=bool)
    one_elem_mask[size // 4] = True
    return one_elem_mask


# test behavior from https://github.com/scverse/anndata/pull/1233
@pytest.mark.parametrize(
    ("make_bool_mask", "should_trigger_optimization"),
    [
        (make_randomized_mask, None),
        (make_alternating_mask_15, True),
        (make_alternating_mask_5, False),
        (make_one_group_mask, True),
        (make_one_elem_mask, False),
    ],
    ids=["randomized", "alternating_15", "alternating_5", "one_group", "one_elem"],
)
def test_consecutive_bool(
    *,
    mocker: MockerFixture,
    ondisk_equivalent_adata: tuple[AnnData, AnnData, AnnData, AnnData],
    make_bool_mask: Callable[[int], np.ndarray],
    should_trigger_optimization: bool | None,
):
    """Tests for optimization from https://github.com/scverse/anndata/pull/1233

    Parameters
    ----------
    mocker
        Mocker object
    ondisk_equivalent_adata
        AnnData objects with sparse X for testing
    make_bool_mask
        Function for creating a boolean mask.
    should_trigger_optimization
        Whether or not a given mask should trigger the optimized behavior.
    """
    _, csr_disk, csc_disk, _ = ondisk_equivalent_adata
    mask = make_bool_mask(csr_disk.shape[0])

    # indexing needs to be on `X` directly to trigger the optimization.

    # `_normalize_indices`, which is used by `AnnData`, converts bools to ints with `np.where`
    from anndata._core import sparse_dataset

    spy = mocker.spy(sparse_dataset, "get_compressed_vectors_for_slices")
    assert_equal(csr_disk.X[mask, :], csr_disk.X[np.where(mask)])
    if should_trigger_optimization is not None:
        assert (
            spy.call_count == 1 if should_trigger_optimization else not spy.call_count
        )
    assert_equal(csc_disk.X[:, mask], csc_disk.X[:, np.where(mask)[0]])
    if should_trigger_optimization is not None:
        assert (
            spy.call_count == 2 if should_trigger_optimization else not spy.call_count
        )
    assert_equal(csr_disk[mask, :], csr_disk[np.where(mask)])
    if should_trigger_optimization is not None:
        assert (
            spy.call_count == 3 if should_trigger_optimization else not spy.call_count
        )
    subset = csc_disk[:, mask]
    assert_equal(subset, csc_disk[:, np.where(mask)[0]])
    if should_trigger_optimization is not None:
        assert (
            spy.call_count == 4 if should_trigger_optimization else not spy.call_count
        )
    if should_trigger_optimization is not None and not csc_disk.isbacked:
        size = subset.shape[1]
        if should_trigger_optimization:
            subset_subset_mask = np.ones(size).astype("bool")
            subset_subset_mask[size // 2] = False
        else:
            subset_subset_mask = make_one_elem_mask(size)
        assert_equal(
            subset[:, subset_subset_mask], subset[:, np.where(subset_subset_mask)[0]]
        )
        assert (
            spy.call_count == 5 if should_trigger_optimization else not spy.call_count
        ), f"Actual count: {spy.call_count}"


@pytest.mark.parametrize(
    ("sparse_format", "append_method"),
    [
        pytest.param(sparse.csr_matrix, sparse.vstack),
        pytest.param(sparse.csc_matrix, sparse.hstack),
        pytest.param(sparse.csr_array, sparse.vstack),
        pytest.param(sparse.csc_array, sparse.hstack),
    ],
)
def test_dataset_append_memory(
    tmp_path: Path,
    sparse_format: Callable[[ArrayLike], CSMatrix],
    append_method: Callable[[list[CSMatrix]], CSMatrix],
    diskfmt: Literal["h5ad", "zarr"],
):
    path = tmp_path / f"test.{diskfmt.replace('ad', '')}"
    a = sparse_format(sparse.random(100, 100))
    b = sparse_format(sparse.random(100, 100))
    f = open_write_group(path, mode="a") if diskfmt == "zarr" else h5py.File(path, "a")
    ad.io.write_elem(f, "mtx", a)
    diskmtx = sparse_dataset(f["mtx"])

    diskmtx.append(b)
    fromdisk = diskmtx.to_memory()

    frommem = append_method([a, b])

    assert_equal(fromdisk, frommem)


def test_append_array_cache_bust(tmp_path: Path, diskfmt: Literal["h5ad", "zarr"]):
    path = tmp_path / f"test.{diskfmt.replace('ad', '')}"
    a = sparse.random(100, 100, format="csr")
    f = open_write_group(path, mode="a") if diskfmt == "zarr" else h5py.File(path, "a")
    ad.io.write_elem(f, "mtx", a)
    ad.io.write_elem(f, "mtx_2", a)
    diskmtx = sparse_dataset(f["mtx"])
    old_array_shapes = {}
    array_names = ["indptr", "indices", "data"]
    for name in array_names:
        old_array_shapes[name] = getattr(diskmtx, f"_{name}").shape
    diskmtx.append(sparse_dataset(f["mtx_2"]))
    for name in array_names:
        assert old_array_shapes[name] != getattr(diskmtx, f"_{name}").shape


@pytest.mark.parametrize("sparse_format", [sparse.csr_matrix, sparse.csc_matrix])
@pytest.mark.parametrize(
    ("subset_func", "subset_func2"),
    product(
        [
            ad.tests.helpers.array_subset,
            ad.tests.helpers.slice_subset,
            ad.tests.helpers.array_int_subset,
            ad.tests.helpers.array_bool_subset,
        ],
        repeat=2,
    ),
)
def test_read_array(
    tmp_path: Path,
    sparse_format: Callable[[ArrayLike], CSMatrix],
    diskfmt: Literal["h5ad", "zarr"],
    subset_func,
    subset_func2,
):
    path = tmp_path / f"test.{diskfmt.replace('ad', '')}"
    a = sparse_format(sparse.random(100, 100))
    obs_idx = subset_func(np.arange(100))
    var_idx = subset_func2(np.arange(100))
    f = open_write_group(path, mode="a") if diskfmt == "zarr" else h5py.File(path, "a")
    ad.io.write_elem(f, "mtx", a)
    diskmtx = sparse_dataset(f["mtx"])
    ad.settings.use_sparse_array_on_read = True
    assert issubclass(type(diskmtx[obs_idx, var_idx]), CSArray)
    ad.settings.use_sparse_array_on_read = False
    assert issubclass(type(diskmtx[obs_idx, var_idx]), CSMatrix)


@pytest.mark.parametrize(
    ("sparse_format", "append_method"),
    [
        pytest.param(sparse.csr_matrix, sparse.vstack),
        pytest.param(sparse.csc_matrix, sparse.hstack),
    ],
)
def test_dataset_append_disk(
    tmp_path: Path,
    sparse_format: Callable[[ArrayLike], CSMatrix],
    append_method: Callable[[list[CSMatrix]], CSMatrix],
    diskfmt: Literal["h5ad", "zarr"],
):
    path = tmp_path / f"test.{diskfmt.replace('ad', '')}"
    a = sparse_format(sparse.random(10, 10))
    b = sparse_format(sparse.random(10, 10))

    f = open_write_group(path, mode="a") if diskfmt == "zarr" else h5py.File(path, "a")
    ad.io.write_elem(f, "a", a)
    ad.io.write_elem(f, "b", b)
    a_disk = sparse_dataset(f["a"])
    b_disk = sparse_dataset(f["b"])

    a_disk.append(b_disk)
    fromdisk = a_disk.to_memory()

    frommem = append_method([a, b])

    assert_equal(fromdisk, frommem)


@pytest.mark.parametrize("sparse_format", [sparse.csr_matrix, sparse.csc_matrix])
@pytest.mark.parametrize("should_cache_indptr", [True, False])
def test_lazy_array_cache(
    tmp_path: Path,
    sparse_format: Callable[[ArrayLike], CSMatrix],
    zarr_metadata_key: Literal[".zarray", "zarr.json"],
    *,
    should_cache_indptr: bool,
):
    elems = {"indptr", "indices", "data"}
    path = tmp_path / "test.zarr"
    a = sparse_format(sparse.random(10, 10))
    f = open_write_group(path, mode="a")
    ad.io.write_elem(f, "X", a)
    store = AccessTrackingStore(path)
    for elem in elems:
        store.initialize_key_trackers([f"X/{elem}"])
<<<<<<< HEAD
    f = zarr.open_group(store, mode="r")
=======
    f = open_write_group(store, mode="r")
>>>>>>> 20828981
    a_disk = sparse_dataset(f["X"], should_cache_indptr=should_cache_indptr)
    a_disk[:1]
    a_disk[3:5]
    a_disk[6:7]
    a_disk[8:9]
    # One hit for .zarray in zarr v2 and three for metadata in zarr v3:
    # see https://github.com/zarr-developers/zarr-python/discussions/2760 for more info on the difference.
    # Then there is actual data access, 1 more when cached, 4 more otherwise.
    match should_cache_indptr, is_zarr_v2():
        case True, True:
            assert store.get_access_count("X/indptr") == 2
        case False, True:
            assert store.get_access_count("X/indptr") == 5
        case True, False:
            assert store.get_access_count("X/indptr") == 4
        case False, False:
            assert store.get_access_count("X/indptr") == 7
    for elem_not_indptr in elems - {"indptr"}:
        assert (
            sum(
                zarr_metadata_key in key_accessed
                for key_accessed in store.get_accessed_keys(f"X/{elem_not_indptr}")
            )
            == 1
        )


Kind = Literal["slice", "int", "array", "mask"]


def mk_idx_kind(idx: Sequence[int], *, kind: Kind, l: int) -> Idx | None:
    """Convert sequence of consecutive integers (e.g. range with step=1) into different kinds of indexing."""
    if kind == "slice":
        start = idx[0] if idx[0] > 0 else None
        if len(idx) == 1:
            return slice(start, idx[0] + 1)
        if all(np.diff(idx) == 1):
            stop = idx[-1] + 1 if idx[-1] < l - 1 else None
            return slice(start, stop)
    if kind == "int" and len(idx) == 1:
        return idx[0]
    if kind == "array":
        return np.asarray(idx)
    if kind == "mask":
        return np.isin(np.arange(l), idx)
    return None


def idify(x: object) -> str:
    if isinstance(x, slice):
        start, stop = ("" if s is None else str(s) for s in (x.start, x.stop))
        return f"{start}:{stop}" + (f":{x.step}" if x.step not in (1, None) else "")
    return str(x)


def width_idx_kinds(
    *idxs: tuple[Sequence[int], Idx, Sequence[str]], l: int
) -> Generator[ParameterSet, None, None]:
    """Convert major (first) index into various identical kinds of indexing."""
    for (idx_maj_raw, idx_min, exp), maj_kind in product(idxs, get_args(Kind)):
        if (idx_maj := mk_idx_kind(idx_maj_raw, kind=maj_kind, l=l)) is None:
            continue
        id_ = "-".join(map(idify, [idx_maj_raw, idx_min, maj_kind]))
        yield pytest.param(idx_maj, idx_min, exp, id=id_)


@pytest.mark.parametrize("sparse_format", [sparse.csr_matrix, sparse.csc_matrix])
@pytest.mark.parametrize(
    ("idx_maj", "idx_min", "exp"),
    width_idx_kinds(
        (
            [0],
            slice(None, None),
            ["X/data/{zarr_metadata_key}", "X/data{zarr_separator}/0"],
        ),
        (
            [0],
            slice(None, 3),
            ["X/data/{zarr_metadata_key}", "X/data{zarr_separator}/0"],
        ),
        (
            [3, 4, 5],
            slice(None, None),
            [
                "X/data/{zarr_metadata_key}",
                "X/data{zarr_separator}/3",
                "X/data{zarr_separator}/4",
                "X/data{zarr_separator}/5",
            ],
        ),
        l=10,
    ),
)
@pytest.mark.parametrize(
    "open_func",
    [
        sparse_dataset,
        lambda x: read_elem_lazy(
            x, chunks=(1, -1) if x.attrs["encoding-type"] == "csr_matrix" else (-1, 1)
        ),
    ],
    ids=["sparse_dataset", "read_elem_lazy"],
)
def test_data_access(
    tmp_path: Path,
    sparse_format: Callable[[ArrayLike], CSMatrix],
    idx_maj: Idx,
    idx_min: Idx,
    exp: list[str],
    open_func: Callable[[ZarrGroup], CSRDataset | CSCDataset | DaskArray],
    zarr_metadata_key,
    zarr_separator,
):
    exp = [
        e.format(zarr_metadata_key=zarr_metadata_key, zarr_separator=zarr_separator)
        for e in exp
    ]
    path = tmp_path / "test.zarr"
    a = sparse_format(np.eye(10, 10))
    f = open_write_group(path, mode="a")
    ad.io.write_elem(f, "X", a)
    data = f["X/data"][...]
    del f["X/data"]
    # chunk one at a time to count properly
    zarr.array(
        data,
        store=path / "X" / "data",
        chunks=(1,),
        zarr_format=ad.settings.zarr_write_format,
    )
    store = AccessTrackingStore(path)
    store.initialize_key_trackers(["X/data"])
    f = zarr.open_group(store, mode="r")
    a_disk = AnnData(X=open_func(f["X"]))
    subset = a_disk[idx_maj, idx_min] if a.format == "csr" else a_disk[idx_min, idx_maj]
    if isinstance(subset.X, DaskArray):
        subset.X.compute(scheduler="single-threaded")
    # zarr v2 fetches all and not just metadata for that node in 3.X.X python package
    # TODO: https://github.com/zarr-developers/zarr-python/discussions/2760
    if ad.settings.zarr_write_format == 2 and not is_zarr_v2():
        exp = [*exp, "X/data/.zgroup", "X/data/.zattrs"]

    assert store.get_access_count("X/data") == len(exp), store.get_accessed_keys(
        "X/data"
    )
    # dask access order is not guaranteed so need to sort
    assert sorted(store.get_accessed_keys("X/data")) == sorted(exp)


@pytest.mark.parametrize(
    ("sparse_format", "a_shape", "b_shape"),
    [
        pytest.param("csr", (100, 100), (100, 200)),
        pytest.param("csc", (100, 100), (200, 100)),
    ],
)
def test_wrong_shape(
    tmp_path: Path,
    sparse_format: Literal["csr", "csc"],
    a_shape: tuple[int, int],
    b_shape: tuple[int, int],
    diskfmt: Literal["h5ad", "zarr"],
):
    path = tmp_path / f"test.{diskfmt.replace('ad', '')}"
    a_mem = sparse.random(*a_shape, format=sparse_format)
    b_mem = sparse.random(*b_shape, format=sparse_format)

    f = open_write_group(path, mode="a") if diskfmt == "zarr" else h5py.File(path, "a")

    ad.io.write_elem(f, "a", a_mem)
    ad.io.write_elem(f, "b", b_mem)
    a_disk = sparse_dataset(f["a"])
    b_disk = sparse_dataset(f["b"])

    with pytest.raises(AssertionError):
        a_disk.append(b_disk)


def test_reset_group(tmp_path: Path, diskfmt: Literal["h5ad", "zarr"]):
    path = tmp_path / "test.zarr"
    base = sparse.random(100, 100, format="csr")

    f = open_write_group(path, mode="a") if diskfmt == "zarr" else h5py.File(path, "a")

    ad.io.write_elem(f, "base", base)
    disk_mtx = sparse_dataset(f["base"])
    with pytest.raises(AttributeError):
        disk_mtx.group = f


def test_wrong_formats(tmp_path: Path, diskfmt: Literal["h5ad", "zarr"]):
    path = tmp_path / f"test.{diskfmt.replace('ad', '')}"
    base = sparse.random(100, 100, format="csr")

    f = open_write_group(path, mode="a") if diskfmt == "zarr" else h5py.File(path, "a")

    ad.io.write_elem(f, "base", base)
    disk_mtx = sparse_dataset(f["base"])
    pre_checks = disk_mtx.to_memory()

    with pytest.raises(ValueError, match="must have same format"):
        disk_mtx.append(sparse.random(100, 100, format="csc"))
    with pytest.raises(ValueError, match="must have same format"):
        disk_mtx.append(sparse.random(100, 100, format="coo"))
    with pytest.raises(NotImplementedError):
        disk_mtx.append(np.random.random((100, 100)))
    if isinstance(f, ZarrGroup) and not is_zarr_v2():
        data = np.random.random((100, 100))
        disk_dense = f.create_array("dense", shape=(100, 100), dtype=data.dtype)
        disk_dense[...] = data
    else:
        disk_dense = f.create_dataset(
            "dense", data=np.random.random((100, 100)), shape=(100, 100)
        )
    with pytest.raises(NotImplementedError):
        disk_mtx.append(disk_dense)

    post_checks = disk_mtx.to_memory()

    # Check nothing changed
    assert not np.any((pre_checks != post_checks).toarray())


def test_anndata_sparse_compat(tmp_path: Path, diskfmt: Literal["h5ad", "zarr"]):
    path = tmp_path / f"test.{diskfmt.replace('ad', '')}"
    base = sparse.random(100, 100, format="csr")

    f = open_write_group(path, mode="a") if diskfmt == "zarr" else h5py.File(path, "a")

    ad.io.write_elem(f, "/", base)
    adata = ad.AnnData(sparse_dataset(f["/"]))
    assert_equal(adata.X, base)


def test_backed_sizeof(
    ondisk_equivalent_adata: tuple[AnnData, AnnData, AnnData, AnnData],
):
    csr_mem, csr_disk, csc_disk, _ = ondisk_equivalent_adata

    assert csr_mem.__sizeof__() == csr_disk.__sizeof__(with_disk=True)
    assert csr_mem.__sizeof__() == csc_disk.__sizeof__(with_disk=True)
    assert csr_disk.__sizeof__(with_disk=True) == csc_disk.__sizeof__(with_disk=True)
    assert csr_mem.__sizeof__() > csr_disk.__sizeof__()
    assert csr_mem.__sizeof__() > csc_disk.__sizeof__()


@pytest.mark.parametrize(
    "group_fn",
    [
        pytest.param(lambda _: zarr.group(), id="zarr"),
        pytest.param(lambda p: h5py.File(p / "test.h5", mode="a"), id="h5py"),
    ],
)
@pytest.mark.parametrize(
    "sparse_class",
    [
        sparse.csr_matrix,
        pytest.param(
            sparse.csr_array,
            marks=[pytest.mark.skip(reason="scipy bug causes view to be allocated")],
        ),
    ],
)
def test_append_overflow_check(group_fn, sparse_class, tmp_path):
    group = group_fn(tmp_path)
    typemax_int32 = np.iinfo(np.int32).max
    orig_mtx = sparse_class(np.ones((1, 1), dtype=bool))
    # Minimally allocating new matrix
    new_mtx = sparse_class(
        (
            np.broadcast_to(True, typemax_int32 - 1),  # noqa: FBT003
            np.broadcast_to(np.int32(1), typemax_int32 - 1),
            [0, typemax_int32 - 1],
        ),
        shape=(1, 2),
    )

    ad.io.write_elem(group, "mtx", orig_mtx)
    backed = sparse_dataset(group["mtx"])

    # Checking for correct caching behaviour
    backed._indptr  # noqa: B018

    with pytest.raises(
        OverflowError,
        match=r"This array was written with a 32 bit intptr, but is now large.*",
    ):
        backed.append(new_mtx)

    # Check for any modification
    assert_equal(backed, orig_mtx)<|MERGE_RESOLUTION|>--- conflicted
+++ resolved
@@ -388,11 +388,7 @@
     store = AccessTrackingStore(path)
     for elem in elems:
         store.initialize_key_trackers([f"X/{elem}"])
-<<<<<<< HEAD
     f = zarr.open_group(store, mode="r")
-=======
-    f = open_write_group(store, mode="r")
->>>>>>> 20828981
     a_disk = sparse_dataset(f["X"], should_cache_indptr=should_cache_indptr)
     a_disk[:1]
     a_disk[3:5]

--- conflicted
+++ resolved
@@ -13,11 +13,7 @@
 import anndata as ad
 from anndata._core.anndata import AnnData
 from anndata._core.sparse_dataset import sparse_dataset
-<<<<<<< HEAD
 from anndata._io.specs.registry import read_elem_lazy
-from anndata.compat import CSArray, CSMatrix, DaskArray
-=======
-from anndata._io.specs.registry import read_elem_as_dask
 from anndata._io.zarr import open_write_group
 from anndata.compat import (
     CSArray,
@@ -26,7 +22,6 @@
     ZarrGroup,
     is_zarr_v2,
 )
->>>>>>> 72af5c93
 from anndata.experimental import read_dispatched
 from anndata.tests.helpers import AccessTrackingStore, assert_equal, subset_func
 

from __future__ import annotations

from functools import partial
<<<<<<< HEAD
from typing import TYPE_CHECKING
=======
from itertools import product
from typing import TYPE_CHECKING, Callable, Literal, get_args
>>>>>>> 1ca762af

import h5py
import numpy as np
import pytest
import zarr
from scipy import sparse

import anndata as ad
from anndata._core.anndata import AnnData
from anndata._core.sparse_dataset import sparse_dataset
from anndata.experimental import read_dispatched, write_elem
from anndata.tests.helpers import AccessTrackingStore, assert_equal, subset_func

if TYPE_CHECKING:
<<<<<<< HEAD
    from collections.abc import Callable
=======
    from collections.abc import Generator, Sequence
>>>>>>> 1ca762af
    from pathlib import Path
    from typing import Literal

    from _pytest.mark import ParameterSet
    from numpy.typing import ArrayLike, NDArray
    from pytest_mock import MockerFixture

    Idx = slice | int | NDArray[np.integer] | NDArray[np.bool_]


subset_func2 = subset_func


@pytest.fixture(params=["h5ad", "zarr"])
def diskfmt(request):
    return request.param


M = 50
N = 50


@pytest.fixture()
def ondisk_equivalent_adata(
    tmp_path: Path, diskfmt: Literal["h5ad", "zarr"]
) -> tuple[AnnData, AnnData, AnnData, AnnData]:
    csr_path = tmp_path / f"csr.{diskfmt}"
    csc_path = tmp_path / f"csc.{diskfmt}"
    dense_path = tmp_path / f"dense.{diskfmt}"

    write = lambda x, pth, **kwargs: getattr(x, f"write_{diskfmt}")(pth, **kwargs)

    csr_mem = ad.AnnData(X=sparse.random(M, N, format="csr", density=0.1))
    csc_mem = ad.AnnData(X=csr_mem.X.tocsc())
    dense_mem = ad.AnnData(X=csr_mem.X.toarray())

    write(csr_mem, csr_path)
    write(csc_mem, csc_path)
    # write(csr_mem, dense_path, as_dense="X")
    write(dense_mem, dense_path)
    if diskfmt == "h5ad":
        csr_disk = ad.read_h5ad(csr_path, backed="r")
        csc_disk = ad.read_h5ad(csc_path, backed="r")
        dense_disk = ad.read_h5ad(dense_path, backed="r")
    else:

        def read_zarr_backed(path):
            path = str(path)

            f = zarr.open(path, mode="r")

            # Read with handling for backwards compat
            def callback(func, elem_name, elem, iospec):
                if iospec.encoding_type == "anndata" or elem_name.endswith("/"):
                    return AnnData(
                        **{k: read_dispatched(v, callback) for k, v in elem.items()}
                    )
                if iospec.encoding_type in {"csc_matrix", "csr_matrix"}:
                    return sparse_dataset(elem)
                return func(elem)

            adata = read_dispatched(f, callback=callback)

            return adata

        csr_disk = read_zarr_backed(csr_path)
        csc_disk = read_zarr_backed(csc_path)
        dense_disk = read_zarr_backed(dense_path)

    return csr_mem, csr_disk, csc_disk, dense_disk


@pytest.mark.parametrize(
    "empty_mask", [[], np.zeros(M, dtype=bool)], ids=["empty_list", "empty_bool_mask"]
)
def test_empty_backed_indexing(
    ondisk_equivalent_adata: tuple[AnnData, AnnData, AnnData, AnnData],
    empty_mask,
):
    csr_mem, csr_disk, csc_disk, _ = ondisk_equivalent_adata

    assert_equal(csr_mem.X[empty_mask], csr_disk.X[empty_mask])
    assert_equal(csr_mem.X[:, empty_mask], csc_disk.X[:, empty_mask])

    # The following do not work because of https://github.com/scipy/scipy/issues/19919
    # Our implementation returns a (0,0) sized matrix but scipy does (1,0).

    # assert_equal(csr_mem.X[empty_mask, empty_mask], csr_disk.X[empty_mask, empty_mask])
    # assert_equal(csr_mem.X[empty_mask, empty_mask], csc_disk.X[empty_mask, empty_mask])


def test_backed_indexing(
    ondisk_equivalent_adata: tuple[AnnData, AnnData, AnnData, AnnData],
    subset_func,
    subset_func2,
):
    csr_mem, csr_disk, csc_disk, dense_disk = ondisk_equivalent_adata

    obs_idx = subset_func(csr_mem.obs_names)
    var_idx = subset_func2(csr_mem.var_names)

    assert_equal(csr_mem[obs_idx, var_idx].X, csr_disk[obs_idx, var_idx].X)
    assert_equal(csr_mem[obs_idx, var_idx].X, csc_disk[obs_idx, var_idx].X)
    assert_equal(csr_mem.X[...], csc_disk.X[...])
    assert_equal(csr_mem[obs_idx, :].X, dense_disk[obs_idx, :].X)
    assert_equal(csr_mem[obs_idx].X, csr_disk[obs_idx].X)
    assert_equal(csr_mem[:, var_idx].X, dense_disk[:, var_idx].X)


def make_randomized_mask(size: int) -> np.ndarray:
    randomized_mask = np.zeros(size, dtype=bool)
    inds = np.random.choice(size, 20, replace=False)
    inds.sort()
    for i in range(0, len(inds) - 1, 2):
        randomized_mask[inds[i] : inds[i + 1]] = True
    return randomized_mask


def make_alternating_mask(size: int, step: int) -> np.ndarray:
    mask_alternating = np.ones(size, dtype=bool)
    for i in range(0, size, step):  # 5 is too low to trigger new behavior
        mask_alternating[i] = False
    return mask_alternating


# non-random indices, with alternating one false and n true
make_alternating_mask_5 = partial(make_alternating_mask, step=5)
make_alternating_mask_15 = partial(make_alternating_mask, step=15)


def make_one_group_mask(size: int) -> np.ndarray:
    one_group_mask = np.zeros(size, dtype=bool)
    one_group_mask[1 : size // 2] = True
    return one_group_mask


def make_one_elem_mask(size: int) -> np.ndarray:
    one_elem_mask = np.zeros(size, dtype=bool)
    one_elem_mask[size // 4] = True
    return one_elem_mask


# test behavior from https://github.com/scverse/anndata/pull/1233
@pytest.mark.parametrize(
    ("make_bool_mask", "should_trigger_optimization"),
    [
        (make_randomized_mask, None),
        (make_alternating_mask_15, True),
        (make_alternating_mask_5, False),
        (make_one_group_mask, True),
        (make_one_elem_mask, False),
    ],
    ids=["randomized", "alternating_15", "alternating_5", "one_group", "one_elem"],
)
def test_consecutive_bool(
    mocker: MockerFixture,
    ondisk_equivalent_adata: tuple[AnnData, AnnData, AnnData, AnnData],
    make_bool_mask: Callable[[int], np.ndarray],
    should_trigger_optimization: bool | None,
):
    """Tests for optimization from https://github.com/scverse/anndata/pull/1233

    Parameters
    ----------
    mocker
        Mocker object
    ondisk_equivalent_adata
        AnnData objects with sparse X for testing
    make_bool_mask
        Function for creating a boolean mask.
    should_trigger_optimization
        Whether or not a given mask should trigger the optimized behavior.
    """
    _, csr_disk, csc_disk, _ = ondisk_equivalent_adata
    mask = make_bool_mask(csr_disk.shape[0])

    # indexing needs to be on `X` directly to trigger the optimization.

    # `_normalize_indices`, which is used by `AnnData`, converts bools to ints with `np.where`
    from anndata._core import sparse_dataset

    spy = mocker.spy(sparse_dataset, "get_compressed_vectors_for_slices")
    assert_equal(csr_disk.X[mask, :], csr_disk.X[np.where(mask)])
    if should_trigger_optimization is not None:
        assert (
            spy.call_count == 1 if should_trigger_optimization else not spy.call_count
        )
    assert_equal(csc_disk.X[:, mask], csc_disk.X[:, np.where(mask)[0]])
    if should_trigger_optimization is not None:
        assert (
            spy.call_count == 2 if should_trigger_optimization else not spy.call_count
        )
    assert_equal(csr_disk[mask, :], csr_disk[np.where(mask)])
    if should_trigger_optimization is not None:
        assert (
            spy.call_count == 3 if should_trigger_optimization else not spy.call_count
        )
    subset = csc_disk[:, mask]
    assert_equal(subset, csc_disk[:, np.where(mask)[0]])
    if should_trigger_optimization is not None:
        assert (
            spy.call_count == 4 if should_trigger_optimization else not spy.call_count
        )
    if should_trigger_optimization is not None and not csc_disk.isbacked:
        size = subset.shape[1]
        if should_trigger_optimization:
            subset_subset_mask = np.ones(size).astype("bool")
            subset_subset_mask[size // 2] = False
        else:
            subset_subset_mask = make_one_elem_mask(size)
        assert_equal(
            subset[:, subset_subset_mask], subset[:, np.where(subset_subset_mask)[0]]
        )
        assert (
            spy.call_count == 5 if should_trigger_optimization else not spy.call_count
        ), f"Actual count: {spy.call_count}"


@pytest.mark.parametrize(
    ("sparse_format", "append_method"),
    [
        pytest.param(sparse.csr_matrix, sparse.vstack),
        pytest.param(sparse.csc_matrix, sparse.hstack),
    ],
)
def test_dataset_append_memory(
    tmp_path: Path,
    sparse_format: Callable[[ArrayLike], sparse.spmatrix],
    append_method: Callable[[list[sparse.spmatrix]], sparse.spmatrix],
    diskfmt: Literal["h5ad", "zarr"],
):
    path = tmp_path / f"test.{diskfmt.replace('ad', '')}"
    a = sparse_format(sparse.random(100, 100))
    b = sparse_format(sparse.random(100, 100))
    if diskfmt == "zarr":
        f = zarr.open_group(path, "a")
    else:
        f = h5py.File(path, "a")
    ad._io.specs.write_elem(f, "mtx", a)
    diskmtx = sparse_dataset(f["mtx"])

    diskmtx.append(b)
    fromdisk = diskmtx.to_memory()

    frommem = append_method([a, b])

    assert_equal(fromdisk, frommem)


@pytest.mark.parametrize(
    ("sparse_format", "append_method"),
    [
        pytest.param(sparse.csr_matrix, sparse.vstack),
        pytest.param(sparse.csc_matrix, sparse.hstack),
    ],
)
def test_dataset_append_disk(
    tmp_path: Path,
    sparse_format: Callable[[ArrayLike], sparse.spmatrix],
    append_method: Callable[[list[sparse.spmatrix]], sparse.spmatrix],
    diskfmt: Literal["h5ad", "zarr"],
):
    path = tmp_path / f"test.{diskfmt.replace('ad', '')}"
    a = sparse_format(sparse.random(10, 10))
    b = sparse_format(sparse.random(10, 10))

    if diskfmt == "zarr":
        f = zarr.open_group(path, "a")
    else:
        f = h5py.File(path, "a")
    ad._io.specs.write_elem(f, "a", a)
    ad._io.specs.write_elem(f, "b", b)
    a_disk = sparse_dataset(f["a"])
    b_disk = sparse_dataset(f["b"])

    a_disk.append(b_disk)
    fromdisk = a_disk.to_memory()

    frommem = append_method([a, b])

    assert_equal(fromdisk, frommem)


@pytest.mark.parametrize("sparse_format", [sparse.csr_matrix, sparse.csc_matrix])
def test_indptr_cache(
    tmp_path: Path,
    sparse_format: Callable[[ArrayLike], sparse.spmatrix],
):
    path = tmp_path / "test.zarr"
    a = sparse_format(sparse.random(10, 10))
    f = zarr.open_group(path, "a")
    ad._io.specs.write_elem(f, "X", a)
    store = AccessTrackingStore(path)
    store.initialize_key_trackers(["X/indptr"])
    f = zarr.open_group(store, "a")
    a_disk = sparse_dataset(f["X"])
    a_disk[:1]
    a_disk[3:5]
    a_disk[6:7]
    a_disk[8:9]
    # one each for .zarray and actual access
    assert store.get_access_count("X/indptr") == 2


Kind = Literal["slice", "int", "array", "mask"]


def mk_idx_kind(idx: Sequence[int], *, kind: Kind, l: int) -> Idx | None:
    """Convert sequence of consecutive integers (e.g. range with step=1) into different kinds of indexing."""
    if kind == "slice":
        start = idx[0] if idx[0] > 0 else None
        if len(idx) == 1:
            return slice(start, idx[0] + 1)
        if all(np.diff(idx) == 1):
            stop = idx[-1] + 1 if idx[-1] < l - 1 else None
            return slice(start, stop)
    if kind == "int":
        if len(idx) == 1:
            return idx[0]
    if kind == "array":
        return np.asarray(idx)
    if kind == "mask":
        return np.isin(np.arange(l), idx)
    return None


def idify(x: object) -> str:
    if isinstance(x, slice):
        start, stop = ("" if s is None else str(s) for s in (x.start, x.stop))
        return f"{start}:{stop}" + (f":{x.step}" if x.step not in (1, None) else "")
    return str(x)


def width_idx_kinds(
    *idxs: tuple[Sequence[int], Idx, Sequence[str]], l: int
) -> Generator[ParameterSet, None, None]:
    """Convert major (first) index into various identical kinds of indexing."""
    for (idx_maj_raw, idx_min, exp), maj_kind in product(idxs, get_args(Kind)):
        if (idx_maj := mk_idx_kind(idx_maj_raw, kind=maj_kind, l=l)) is None:
            continue
        id_ = "-".join(map(idify, [idx_maj_raw, idx_min, maj_kind]))
        yield pytest.param(idx_maj, idx_min, exp, id=id_)


@pytest.mark.parametrize("sparse_format", [sparse.csr_matrix, sparse.csc_matrix])
@pytest.mark.parametrize(
    ("idx_maj", "idx_min", "exp"),
    width_idx_kinds(
        (
            [0],
            slice(None, None),
            ["X/data/.zarray", "X/data/.zarray", "X/data/0"],
        ),
        (
            [0],
            slice(None, 3),
            ["X/data/.zarray", "X/data/.zarray", "X/data/0"],
        ),
        (
            [3, 4, 5],
            slice(None, None),
            ["X/data/.zarray", "X/data/.zarray", "X/data/3", "X/data/4", "X/data/5"],
        ),
        l=10,
    ),
)
def test_data_access(
    tmp_path: Path,
    sparse_format: Callable[[ArrayLike], sparse.spmatrix],
    idx_maj: Idx,
    idx_min: Idx,
    exp: Sequence[str],
):
    path = tmp_path / "test.zarr"
    a = sparse_format(np.eye(10, 10))
    f = zarr.open_group(path, "a")
    ad._io.specs.write_elem(f, "X", a)
    data = f["X/data"][...]
    del f["X/data"]
    # chunk one at a time to count properly
    zarr.array(data, store=path / "X" / "data", chunks=(1,))
    store = AccessTrackingStore(path)
    store.initialize_key_trackers(["X/data"])
    f = zarr.open_group(store)
    a_disk = sparse_dataset(f["X"])

    # Do the slicing with idx
    store.reset_key_trackers()
    if a_disk.format == "csr":
        a_disk[idx_maj, idx_min]
    else:
        a_disk[idx_min, idx_maj]

    assert store.get_access_count("X/data") == len(exp), store.get_accessed_keys(
        "X/data"
    )
    assert store.get_accessed_keys("X/data") == exp


@pytest.mark.parametrize(
    ("sparse_format", "a_shape", "b_shape"),
    [
        pytest.param("csr", (100, 100), (100, 200)),
        pytest.param("csc", (100, 100), (200, 100)),
    ],
)
def test_wrong_shape(
    tmp_path: Path,
    sparse_format: Literal["csr", "csc"],
    a_shape: tuple[int, int],
    b_shape: tuple[int, int],
    diskfmt: Literal["h5ad", "zarr"],
):
    path = tmp_path / f"test.{diskfmt.replace('ad', '')}"
    a_mem = sparse.random(*a_shape, format=sparse_format)
    b_mem = sparse.random(*b_shape, format=sparse_format)

    if diskfmt == "zarr":
        f = zarr.open_group(path, "a")
    else:
        f = h5py.File(path, "a")

    ad._io.specs.write_elem(f, "a", a_mem)
    ad._io.specs.write_elem(f, "b", b_mem)
    a_disk = sparse_dataset(f["a"])
    b_disk = sparse_dataset(f["b"])

    with pytest.raises(AssertionError):
        a_disk.append(b_disk)


def test_reset_group(tmp_path: Path):
    path = tmp_path / "test.zarr"
    base = sparse.random(100, 100, format="csr")

    if diskfmt == "zarr":
        f = zarr.open_group(path, "a")
    else:
        f = h5py.File(path, "a")

    ad._io.specs.write_elem(f, "base", base)
    disk_mtx = sparse_dataset(f["base"])
    with pytest.raises(AttributeError):
        disk_mtx.group = f


def test_wrong_formats(tmp_path: Path, diskfmt: Literal["h5ad", "zarr"]):
    path = tmp_path / f"test.{diskfmt.replace('ad', '')}"
    base = sparse.random(100, 100, format="csr")

    if diskfmt == "zarr":
        f = zarr.open_group(path, "a")
    else:
        f = h5py.File(path, "a")

    ad._io.specs.write_elem(f, "base", base)
    disk_mtx = sparse_dataset(f["base"])
    pre_checks = disk_mtx.to_memory()

    with pytest.raises(ValueError, match="must have same format|is not supported"):
        disk_mtx.append(sparse.random(100, 100, format="csc"))
    with pytest.raises(ValueError, match="must have same format|is not supported"):
        disk_mtx.append(sparse.random(100, 100, format="coo"))
    with pytest.raises(NotImplementedError):
        disk_mtx.append(np.random.random((100, 100)))
    disk_dense = f.create_dataset("dense", data=np.random.random((100, 100)))
    with pytest.raises(NotImplementedError):
        disk_mtx.append(disk_dense)

    post_checks = disk_mtx.to_memory()

    # Check nothing changed
    assert not np.any((pre_checks != post_checks).toarray())


def test_anndata_sparse_compat(tmp_path: Path, diskfmt: Literal["h5ad", "zarr"]):
    path = tmp_path / f"test.{diskfmt.replace('ad', '')}"
    base = sparse.random(100, 100, format="csr")

    if diskfmt == "zarr":
        f = zarr.open_group(path, "a")
    else:
        f = h5py.File(path, "a")

    ad._io.specs.write_elem(f, "/", base)
    adata = ad.AnnData(sparse_dataset(f["/"]))
    assert_equal(adata.X, base)


def test_backed_sizeof(
    ondisk_equivalent_adata: tuple[AnnData, AnnData, AnnData, AnnData],
):
    csr_mem, csr_disk, csc_disk, _ = ondisk_equivalent_adata

    assert csr_mem.__sizeof__() == csr_disk.__sizeof__(with_disk=True)
    assert csr_mem.__sizeof__() == csc_disk.__sizeof__(with_disk=True)
    assert csr_disk.__sizeof__(with_disk=True) == csc_disk.__sizeof__(with_disk=True)
    assert csr_mem.__sizeof__() > csr_disk.__sizeof__()
    assert csr_mem.__sizeof__() > csc_disk.__sizeof__()


@pytest.mark.parametrize(
    "group_fn",
    [
        pytest.param(lambda _: zarr.group(), id="zarr"),
        pytest.param(lambda p: h5py.File(p / "test.h5", mode="a"), id="h5py"),
    ],
)
def test_append_overflow_check(group_fn, tmpdir):
    group = group_fn(tmpdir)
    typemax_int32 = np.iinfo(np.int32).max
    orig_mtx = sparse.csr_matrix(np.ones((1, 1), dtype=bool))
    # Minimally allocating new matrix
    new_mtx = sparse.csr_matrix(
        (
            np.broadcast_to(True, typemax_int32 - 1),
            np.broadcast_to(np.int32(1), typemax_int32 - 1),
            [0, typemax_int32 - 1],
        ),
        shape=(1, 2),
    )

    write_elem(group, "mtx", orig_mtx)
    backed = sparse_dataset(group["mtx"])

    # Checking for correct caching behaviour
    backed.indptr

    with pytest.raises(
        OverflowError,
        match=r"This array was written with a 32 bit intptr, but is now large.*",
    ):
        backed.append(new_mtx)

    # Check for any modification
    assert_equal(backed, orig_mtx)<|MERGE_RESOLUTION|>--- conflicted
+++ resolved
@@ -1,12 +1,8 @@
 from __future__ import annotations
 
 from functools import partial
-<<<<<<< HEAD
-from typing import TYPE_CHECKING
-=======
 from itertools import product
-from typing import TYPE_CHECKING, Callable, Literal, get_args
->>>>>>> 1ca762af
+from typing import TYPE_CHECKING, Literal, get_args
 
 import h5py
 import numpy as np
@@ -21,13 +17,8 @@
 from anndata.tests.helpers import AccessTrackingStore, assert_equal, subset_func
 
 if TYPE_CHECKING:
-<<<<<<< HEAD
-    from collections.abc import Callable
-=======
-    from collections.abc import Generator, Sequence
->>>>>>> 1ca762af
+    from collections.abc import Callable, Generator, Sequence
     from pathlib import Path
-    from typing import Literal
 
     from _pytest.mark import ParameterSet
     from numpy.typing import ArrayLike, NDArray

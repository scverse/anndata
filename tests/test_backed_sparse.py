--- conflicted
+++ resolved
@@ -294,17 +294,7 @@
     assert_equal(fromdisk, frommem)
 
 
-<<<<<<< HEAD
-@pytest.mark.parametrize(
-    "sparse_format",
-    [
-        pytest.param(sparse.csr_matrix),
-        pytest.param(sparse.csc_matrix),
-    ],
-)
-=======
 @pytest.mark.parametrize("sparse_format", [sparse.csr_matrix, sparse.csc_matrix])
->>>>>>> 4ec75042
 def test_indptr_cache(
     tmp_path: Path,
     sparse_format: Callable[[ArrayLike], sparse.spmatrix],
@@ -325,17 +315,7 @@
     assert store.get_access_count("X/indptr") == 2
 
 
-<<<<<<< HEAD
-@pytest.mark.parametrize(
-    "sparse_format",
-    [
-        pytest.param(sparse.csr_matrix),
-        pytest.param(sparse.csc_matrix),
-    ],
-)
-=======
 @pytest.mark.parametrize("sparse_format", [sparse.csr_matrix, sparse.csc_matrix])
->>>>>>> 4ec75042
 def test_data_access(
     tmp_path: Path,
     sparse_format: Callable[[ArrayLike], sparse.spmatrix],

--- conflicted
+++ resolved
@@ -586,11 +586,6 @@
     ad.io.write_elem(f, "mtx", a)
     if not CAN_USE_SPARSE_ARRAY:
         pytest.skip("scipy.sparse.cs{r,c}array not available")
-<<<<<<< HEAD
-    ad.settings.shall_use_sparse_array_on_read = True
+    ad.settings.use_sparse_array_on_read = True
     mtx = ad.io.read_elem(f["mtx"])
-=======
-    ad.settings.use_sparse_array_on_read = True
-    mtx = ad.read_elem(f["mtx"])
->>>>>>> e3eafe56
     assert issubclass(type(mtx), SpArray)
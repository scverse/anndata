"""
Tests that each element in an anndata is written correctly
"""

from __future__ import annotations

import re
from typing import TYPE_CHECKING

import h5py
import numpy as np
import pandas as pd
import pytest
import zarr
from packaging.version import Version
from scipy import sparse

import anndata as ad
from anndata._io.specs import (
    _REGISTRY,
    IOSpec,
    get_spec,
<<<<<<< HEAD
    read_elem,
    read_elem_lazy,
    write_elem,
=======
>>>>>>> 664b629d
)
from anndata._io.specs.registry import IORegistryError
from anndata.compat import CAN_USE_SPARSE_ARRAY, SpArray, ZarrGroup, _read_attr
from anndata.experimental import read_elem_as_dask
from anndata.io import read_elem, write_elem
from anndata.tests.helpers import (
    as_cupy,
    as_cupy_sparse_dask_array,
    as_dense_cupy_dask_array,
    assert_equal,
    gen_adata,
)

if TYPE_CHECKING:
    from pathlib import Path
    from typing import Literal, TypeVar

    from anndata.compat import H5Group

    G = TypeVar("G", H5Group, ZarrGroup)


@pytest.fixture(params=["h5ad", "zarr"])
def diskfmt(request):
    return request.param


@pytest.fixture(params=["h5", "zarr"])
def store(request, tmp_path) -> H5Group | ZarrGroup:
    if request.param == "h5":
        file = h5py.File(tmp_path / "test.h5", "w")
        store = file["/"]
    elif request.param == "zarr":
        store = zarr.open(tmp_path / "test.zarr", "w")
    else:
        pytest.fail(f"Unknown store type: {request.param}")

    try:
        yield store
    finally:
        if request.param == "h5":
            file.close()


sparse_formats = ["csr", "csc"]
SIZE = 2500


@pytest.fixture(params=sparse_formats)
def sparse_format(request):
    return request.param


def create_dense_store(store, n_dims: int = 2):
    X = np.random.randn(*[SIZE * (i + 1) for i in range(n_dims)])

    write_elem(store, "X", X)
    return store


def create_sparse_store(
    sparse_format: Literal["csc", "csr"], store: G, shape=(SIZE, SIZE * 2)
) -> G:
    """Returns a store

    Parameters
    ----------
    sparse_format
    store

    Returns
    -------
        A store with a key, `X` that is simply a sparse matrix, and `X_dask` where that same array is wrapped by dask
    """
    import dask.array as da

    X = sparse.random(
        shape[0],
        shape[1],
        format=sparse_format,
        density=0.01,
        random_state=np.random.default_rng(),
    )
    X_dask = da.from_array(
        X,
        chunks=(100 if format == "csr" else SIZE, SIZE * 2 if format == "csr" else 100),
    )

    write_elem(store, "X", X)
    write_elem(store, "X_dask", X_dask)
    return store


@pytest.mark.parametrize(
    ("value", "encoding_type"),
    [
        pytest.param("hello world", "string", id="py_str"),
        pytest.param(np.str_("hello world"), "string", id="np_str"),
        pytest.param(np.array([1, 2, 3]), "array", id="np_arr_int"),
        pytest.param(
            np.array(["hello", "world"], dtype=object), "string-array", id="np_arr_str"
        ),
        pytest.param(1, "numeric-scalar", id="py_int"),
        pytest.param(True, "numeric-scalar", id="py_bool"),
        pytest.param(1.0, "numeric-scalar", id="py_float"),
        pytest.param({"a": 1}, "dict", id="py_dict"),
        pytest.param(gen_adata((3, 2)), "anndata", id="anndata"),
        pytest.param(
            sparse.random(5, 3, format="csr", density=0.5),
            "csr_matrix",
            id="sp_mat_csr",
        ),
        pytest.param(
            sparse.random(5, 3, format="csc", density=0.5),
            "csc_matrix",
            id="sp_mat_csc",
        ),
        pytest.param(pd.DataFrame({"a": [1, 2, 3]}), "dataframe", id="pd_df"),
        pytest.param(
            pd.Categorical(list("aabccedd") + [pd.NA]),
            "categorical",
            id="pd_cat_np_str",
        ),
        pytest.param(
            pd.Categorical(list("aabccedd"), ordered=True),
            "categorical",
            id="pd_cat_np_str_ord",
        ),
        pytest.param(
            pd.array(list("aabccedd") + [pd.NA], dtype="string").astype("category"),
            "categorical",
            id="pd_cat_pd_str",
        ),
        pytest.param(
            pd.Categorical([1, 2, 1, 3], ordered=True), "categorical", id="pd_cat_num"
        ),
        pytest.param(
            pd.array(["hello", "world"], dtype="string"),
            "nullable-string-array",
            id="pd_arr_str",
        ),
        pytest.param(
            pd.array(["hello", "world", pd.NA], dtype="string"),
            "nullable-string-array",
            id="pd_arr_str_mask",
        ),
        pytest.param(
            pd.arrays.IntegerArray(
                np.ones(5, dtype=int), mask=np.array([True, False, True, False, True])
            ),
            "nullable-integer",
            id="pd_arr_int_mask",
        ),
        pytest.param(pd.array([1, 2, 3]), "nullable-integer", id="pd_arr_int"),
        pytest.param(
            pd.arrays.BooleanArray(
                np.random.randint(0, 2, size=5, dtype=bool),
                mask=np.random.randint(0, 2, size=5, dtype=bool),
            ),
            "nullable-boolean",
            id="pd_arr_bool_mask",
        ),
        pytest.param(
            pd.array([True, False, True, True]), "nullable-boolean", id="pd_arr_bool"
        ),
        # pytest.param(bytes, b"some bytes", "bytes", id="py_bytes"), # Does not work for zarr
        # TODO consider how specific encodings should be. Should we be fully describing the written type?
        # Currently the info we add is: "what you wouldn't be able to figure out yourself"
        # but that's not really a solid rule.
        # pytest.param(bool, True, "bool", id="py_bool"),
        # pytest.param(bool, np.bool_(False), "bool", id="np_bool"),
    ],
)
def test_io_spec(store, value, encoding_type):
    ad.settings.allow_write_nullable_strings = True

    key = f"key_for_{encoding_type}"
    write_elem(store, key, value, dataset_kwargs={})

    assert encoding_type == _read_attr(store[key].attrs, "encoding-type")

    from_disk = read_elem(store[key])
    assert_equal(value, from_disk)
    assert get_spec(store[key]) == _REGISTRY.get_spec(value)


# Can't instantiate cupy types at the top level, so converting them within the test
@pytest.mark.gpu
@pytest.mark.parametrize(
    ("value", "encoding_type"),
    [
        (np.array([1, 2, 3]), "array"),
        (np.arange(12).reshape(4, 3), "array"),
        (sparse.random(5, 3, format="csr", density=0.5), "csr_matrix"),
        (sparse.random(5, 3, format="csc", density=0.5), "csc_matrix"),
    ],
)
@pytest.mark.parametrize("as_dask", [False, True])
def test_io_spec_cupy(store, value, encoding_type, as_dask):
    if as_dask:
        if isinstance(value, sparse.spmatrix):
            value = as_cupy_sparse_dask_array(value, format=encoding_type[:3])
        else:
            value = as_dense_cupy_dask_array(value)
    else:
        value = as_cupy(value)

    key = f"key_for_{encoding_type}"
    write_elem(store, key, value, dataset_kwargs={})

    assert encoding_type == _read_attr(store[key].attrs, "encoding-type")

    from_disk = as_cupy(read_elem(store[key]))
    assert_equal(value, from_disk)
    assert get_spec(store[key]) == _REGISTRY.get_spec(value)


def test_dask_write_sparse(sparse_format, store):
    x_sparse_store = create_sparse_store(sparse_format, store)
    X_from_disk = read_elem(x_sparse_store["X"])
    X_dask_from_disk = read_elem(x_sparse_store["X_dask"])

    assert_equal(X_from_disk, X_dask_from_disk)
    assert_equal(dict(x_sparse_store["X"].attrs), dict(x_sparse_store["X_dask"].attrs))

    assert x_sparse_store["X_dask/indptr"].dtype == np.int64
    assert x_sparse_store["X_dask/indices"].dtype == np.int64


def test_read_lazy_2d_dask(sparse_format, store):
    arr_store = create_sparse_store(sparse_format, store)
    X_dask_from_disk = read_elem_lazy(arr_store["X"])
    X_from_disk = read_elem(arr_store["X"])

    assert_equal(X_from_disk, X_dask_from_disk)
    random_int_indices = np.random.randint(0, SIZE, (SIZE // 10,))
    random_int_indices.sort()
    index_slice = slice(0, SIZE // 10)
    for index in [random_int_indices, index_slice]:
        assert_equal(X_from_disk[index, :], X_dask_from_disk[index, :])
        assert_equal(X_from_disk[:, index], X_dask_from_disk[:, index])
    random_bool_mask = np.random.randn(SIZE) > 0
    assert_equal(
        X_from_disk[random_bool_mask, :], X_dask_from_disk[random_bool_mask, :]
    )
    random_bool_mask = np.random.randn(SIZE * 2) > 0
    assert_equal(
        X_from_disk[:, random_bool_mask], X_dask_from_disk[:, random_bool_mask]
    )

    assert arr_store["X_dask/indptr"].dtype == np.int64
    assert arr_store["X_dask/indices"].dtype == np.int64


@pytest.mark.parametrize(
    ("n_dims", "chunks"),
    [
        (1, (100,)),
        (1, (400,)),
        (2, (100, 100)),
        (2, (400, 400)),
        (2, (200, 400)),
        (1, None),
        (2, None),
    ],
)
def test_read_lazy_subsets_nd_dask(store, n_dims, chunks):
    arr_store = create_dense_store(store, n_dims)
    X_dask_from_disk = read_elem_lazy(arr_store["X"], chunks=chunks)
    X_from_disk = read_elem(arr_store["X"])
    assert_equal(X_from_disk, X_dask_from_disk)

    random_int_indices = np.random.randint(0, SIZE, (SIZE // 10,))
    random_int_indices.sort()
    random_bool_mask = np.random.randn(SIZE) > 0
    index_slice = slice(0, SIZE // 10)
    for index in [random_int_indices, index_slice, random_bool_mask]:
        assert_equal(X_from_disk[index], X_dask_from_disk[index])


def test_read_lazy_h5_cluster(sparse_format, tmp_path):
    import dask.distributed as dd

    with h5py.File(tmp_path / "test.h5", "w") as file:
        store = file["/"]
        arr_store = create_sparse_store(sparse_format, store)
        X_dask_from_disk = read_elem_lazy(arr_store["X"])
        X_from_disk = read_elem(arr_store["X"])
    with (
        dd.LocalCluster(n_workers=1, threads_per_worker=1) as cluster,
        dd.Client(cluster) as _client,
    ):
        assert_equal(X_from_disk, X_dask_from_disk)


@pytest.mark.parametrize(
    ("arr_type", "chunks"),
    [
        ("dense", (100, 100)),
        ("csc", (SIZE, 10)),
        ("csr", (10, SIZE * 2)),
        ("csc", None),
        ("csr", None),
    ],
)
def test_read_lazy_2d_chunk_kwargs(store, arr_type, chunks):
    if arr_type == "dense":
        arr_store = create_dense_store(store)
        X_dask_from_disk = read_elem_lazy(arr_store["X"], chunks=chunks)
    else:
        arr_store = create_sparse_store(arr_type, store)
        X_dask_from_disk = read_elem_lazy(arr_store["X"], chunks=chunks)
    if chunks is not None:
        assert X_dask_from_disk.chunksize == chunks
    else:
        minor_index = int(arr_type == "csr")
        # assert that sparse chunks are set correctly by default
        assert X_dask_from_disk.chunksize[minor_index] == SIZE * (1 + minor_index)
    X_from_disk = read_elem(arr_store["X"])
    assert_equal(X_from_disk, X_dask_from_disk)


def test_read_lazy_bad_chunk_kwargs(tmp_path):
    arr_type = "csr"
    with h5py.File(tmp_path / "test.h5", "w") as file:
        store = file["/"]
        arr_store = create_sparse_store(arr_type, store)
        with pytest.raises(
            ValueError, match=r"`chunks` must be a tuple of two integers"
        ):
            read_elem_lazy(arr_store["X"], chunks=(SIZE,))
        with pytest.raises(ValueError, match=r"Only the major axis can be chunked"):
            read_elem_lazy(arr_store["X"], chunks=(SIZE, 10))


@pytest.mark.parametrize("sparse_format", ["csr", "csc"])
def test_write_indptr_dtype_override(store, sparse_format):
    X = sparse.random(
        100,
        100,
        format=sparse_format,
        density=0.1,
        random_state=np.random.default_rng(),
    )

    write_elem(store, "X", X, dataset_kwargs=dict(indptr_dtype="int64"))

    assert store["X/indptr"].dtype == np.int64
    assert X.indptr.dtype == np.int32
    np.testing.assert_array_equal(store["X/indptr"][...], X.indptr)


def test_io_spec_raw(store):
    adata = gen_adata((3, 2))
    adata.raw = adata.copy()

    write_elem(store, "adata", adata)

    assert "raw" == _read_attr(store["adata/raw"].attrs, "encoding-type")

    from_disk = read_elem(store["adata"])
    assert_equal(from_disk.raw, adata.raw)


def test_write_anndata_to_root(store):
    adata = gen_adata((3, 2))

    write_elem(store, "/", adata)
    from_disk = read_elem(store)

    assert "anndata" == _read_attr(store.attrs, "encoding-type")
    assert_equal(from_disk, adata)


@pytest.mark.parametrize(
    ("attribute", "value"),
    [
        ("encoding-type", "floob"),
        ("encoding-version", "10000.0"),
    ],
)
def test_read_iospec_not_found(store, attribute, value):
    adata = gen_adata((3, 2))

    write_elem(store, "/", adata)
    store["obs"].attrs.update({attribute: value})

    with pytest.raises(IORegistryError) as exc_info:
        read_elem(store)
    msg = str(exc_info.value)

    assert "No read method registered for IOSpec" in msg
    assert f"{attribute.replace('-', '_')}='{value}'" in msg


@pytest.mark.parametrize(
    "obj",
    [(b"x",)],
)
def test_write_io_error(store, obj):
    full_pattern = re.compile(
        rf"No method registered for writing {type(obj)} into .*Group"
    )

    with pytest.raises(IORegistryError, match=r"while writing key '/el'") as exc_info:
        write_elem(store, "/el", obj)

    msg = str(exc_info.value)
    assert re.search(full_pattern, msg)


def test_write_nullable_string_error(store):
    with pytest.raises(RuntimeError, match=r"allow_write_nullable_strings.*is False"):
        write_elem(store, "/el", pd.array([""], dtype="string"))


def test_categorical_order_type(store):
    # https://github.com/scverse/anndata/issues/853
    cat = pd.Categorical([0, 1], ordered=True)
    write_elem(store, "ordered", cat)
    write_elem(store, "unordered", cat.set_ordered(False))

    assert isinstance(read_elem(store["ordered"]).ordered, bool)
    assert read_elem(store["ordered"]).ordered is True
    assert isinstance(read_elem(store["unordered"]).ordered, bool)
    assert read_elem(store["unordered"]).ordered is False


def test_override_specification():
    """
    Test that trying to overwrite an existing encoding raises an error.
    """
    from copy import deepcopy

    registry = deepcopy(_REGISTRY)

    with pytest.raises(TypeError):

        @registry.register_write(
            ZarrGroup, ad.AnnData, IOSpec("some new type", "0.1.0")
        )
        def _(store, key, adata):
            pass


@pytest.mark.parametrize(
    "value",
    [
        pytest.param({"a": 1}, id="dict"),
        pytest.param(gen_adata((3, 2)), id="anndata"),
        pytest.param(sparse.random(5, 3, format="csr", density=0.5), id="csr_matrix"),
        pytest.param(sparse.random(5, 3, format="csc", density=0.5), id="csc_matrix"),
        pytest.param(pd.DataFrame({"a": [1, 2, 3]}), id="dataframe"),
        pytest.param(pd.Categorical(list("aabccedd")), id="categorical"),
        pytest.param(
            pd.Categorical(list("aabccedd"), ordered=True), id="categorical-ordered"
        ),
        pytest.param(
            pd.Categorical([1, 2, 1, 3], ordered=True), id="categorical-numeric"
        ),
        pytest.param(
            pd.arrays.IntegerArray(
                np.ones(5, dtype=int), mask=np.array([True, False, True, False, True])
            ),
            id="nullable-integer",
        ),
        pytest.param(pd.array([1, 2, 3]), id="nullable-integer-no-nulls"),
        pytest.param(
            pd.arrays.BooleanArray(
                np.random.randint(0, 2, size=5, dtype=bool),
                mask=np.random.randint(0, 2, size=5, dtype=bool),
            ),
            id="nullable-boolean",
        ),
        pytest.param(
            pd.array([True, False, True, True]), id="nullable-boolean-no-nulls"
        ),
    ],
)
def test_write_to_root(store, value):
    """
    Test that elements which are written as groups can we written to the root group.
    """
    write_elem(store, "/", value)
    result = read_elem(store)

    assert_equal(result, value)


@pytest.mark.parametrize("consolidated", [True, False])
def test_read_zarr_from_group(tmp_path, consolidated):
    # https://github.com/scverse/anndata/issues/1056
    pth = tmp_path / "test.zarr"
    adata = gen_adata((3, 2))

    with zarr.open(pth, mode="w") as z:
        write_elem(z, "table/table", adata)

        if consolidated:
            zarr.convenience.consolidate_metadata(z.store)

    if consolidated:
        read_func = zarr.open_consolidated
    else:
        read_func = zarr.open

    with read_func(pth) as z:
        expected = ad.read_zarr(z["table/table"])
    assert_equal(adata, expected)


def test_dataframe_column_uniqueness(store):
    repeated_cols = pd.DataFrame(np.ones((3, 2)), columns=["a", "a"])

    with pytest.raises(
        ValueError,
        match=r"Found repeated column names: \['a'\]\. Column names must be unique\.",
    ):
        write_elem(store, "repeated_cols", repeated_cols)

    index_shares_col_name = pd.DataFrame(
        {"col_name": [1, 2, 3]}, index=pd.Index([1, 3, 2], name="col_name")
    )

    with pytest.raises(
        ValueError,
        match=r"DataFrame\.index\.name \('col_name'\) is also used by a column whose values are different\.",
    ):
        write_elem(store, "index_shares_col_name", index_shares_col_name)

    index_shared_okay = pd.DataFrame(
        {"col_name": [1, 2, 3]}, index=pd.Index([1, 2, 3], name="col_name")
    )

    write_elem(store, "index_shared_okay", index_shared_okay)
    result = read_elem(store["index_shared_okay"])

    assert_equal(result, index_shared_okay)


@pytest.mark.parametrize("copy_on_write", [True, False])
def test_io_pd_cow(store, copy_on_write):
    if Version(pd.__version__) < Version("2"):
        pytest.xfail("copy_on_write option is not available in pandas < 2")
    # https://github.com/zarr-developers/numcodecs/issues/514
    with pd.option_context("mode.copy_on_write", copy_on_write):
        orig = gen_adata((3, 2))
        write_elem(store, "adata", orig)
        from_store = read_elem(store["adata"])
        assert_equal(orig, from_store)


def test_read_sparse_array(
    tmp_path: Path,
    sparse_format: Literal["csr", "csc"],
    diskfmt: Literal["h5ad", "zarr"],
):
    path = tmp_path / f"test.{diskfmt.replace('ad', '')}"
    a = sparse.random(100, 100, format=sparse_format)
    if diskfmt == "zarr":
        f = zarr.open_group(path, "a")
    else:
        f = h5py.File(path, "a")
    ad.io.write_elem(f, "mtx", a)
    if not CAN_USE_SPARSE_ARRAY:
        pytest.skip("scipy.sparse.cs{r,c}array not available")
    ad.settings.use_sparse_array_on_read = True
    mtx = ad.io.read_elem(f["mtx"])
    assert issubclass(type(mtx), SpArray)<|MERGE_RESOLUTION|>--- conflicted
+++ resolved
@@ -20,16 +20,10 @@
     _REGISTRY,
     IOSpec,
     get_spec,
-<<<<<<< HEAD
-    read_elem,
-    read_elem_lazy,
-    write_elem,
-=======
->>>>>>> 664b629d
 )
 from anndata._io.specs.registry import IORegistryError
 from anndata.compat import CAN_USE_SPARSE_ARRAY, SpArray, ZarrGroup, _read_attr
-from anndata.experimental import read_elem_as_dask
+from anndata.experimental import read_elem_lazy
 from anndata.io import read_elem, write_elem
 from anndata.tests.helpers import (
     as_cupy,

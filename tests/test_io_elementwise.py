--- conflicted
+++ resolved
@@ -203,7 +203,6 @@
     ],
 )
 def test_io_spec(store, value, encoding_type):
-<<<<<<< HEAD
     # zarr v3 can't write recarray
     # https://github.com/zarr-developers/zarr-python/issues/2134
     if (
@@ -212,12 +211,9 @@
         and "O_recarray" in value.uns
     ):
         del value.uns["O_recarray"]
-    ad.settings.allow_write_nullable_strings = True
-=======
     with ad.settings.override(allow_write_nullable_strings=True):
         key = f"key_for_{encoding_type}"
         write_elem(store, key, value, dataset_kwargs={})
->>>>>>> e89c77ff
 
         assert encoding_type == _read_attr(store[key].attrs, "encoding-type")
 

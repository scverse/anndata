--- conflicted
+++ resolved
@@ -22,18 +22,13 @@
     get_spec,
 )
 from anndata._io.specs.registry import IORegistryError
-<<<<<<< HEAD
-from anndata.compat import CAN_USE_SPARSE_ARRAY, SpArray, ZarrGroup, _read_attr
-from anndata.experimental import read_elem_lazy
-=======
 from anndata.compat import (
     CSArray,
     CSMatrix,
     ZarrGroup,
     _read_attr,
 )
-from anndata.experimental import read_elem_as_dask
->>>>>>> 3a088928
+from anndata.experimental import read_elem_lazy
 from anndata.io import read_elem, write_elem
 from anndata.tests.helpers import (
     as_cupy,

from __future__ import annotations

import typing
from contextlib import nullcontext
from importlib.util import find_spec
from typing import TYPE_CHECKING

import numpy as np
import pandas as pd
import pytest
from scipy import sparse

import anndata as ad
from anndata import AnnData
from anndata._core.file_backing import to_memory
from anndata._types import AnnDataElem
from anndata.compat import DaskArray
from anndata.experimental import read_lazy
from anndata.tests.helpers import (
    AccessTrackingStore,
    as_dense_dask_array,
    assert_equal,
    gen_adata,
    gen_typed_df,
)

if TYPE_CHECKING:
    from collections.abc import Callable, Generator
    from pathlib import Path
    from typing import Literal

    from numpy.typing import NDArray

    from anndata._types import Join_T

pytestmark = pytest.mark.skipif(
    not find_spec("xarray"), reason="Xarray is not installed"
)

ANNDATA_ELEMS = typing.get_args(AnnDataElem)


@pytest.fixture(
    params=[sparse.csr_matrix, sparse.csc_matrix, np.array, as_dense_dask_array],
    ids=["scipy-csr", "scipy-csc", "np-array", "dask_array"],
    scope="session",
)
def mtx_format(request):
    return request.param


@pytest.fixture(
    params=[True, False], ids=["vars_different", "vars_same"], scope="session"
)
def are_vars_different(request):
    return request.param


@pytest.fixture(params=["zarr", "h5ad"], scope="session")
def diskfmt(request):
    return request.param


@pytest.fixture(
    params=[True, False],
    scope="session",
    ids=["load-annotation-index", "dont-load-annotation-index"],
)
def load_annotation_index(request):
    return request.param


@pytest.fixture(params=["outer", "inner"], scope="session")
def join(request):
    return request.param


@pytest.fixture(
    params=[
        pytest.param(lambda x: x, id="full"),
        pytest.param(lambda x: x[0:10, :], id="subset"),
    ],
    scope="session",
)
def simple_subset_func(request):
    return request.param


@pytest.fixture(scope="session")
def adata_remote_orig_with_path(
    tmp_path_factory,
    diskfmt: str,
    mtx_format,
    worker_id: str = "serial",
) -> tuple[Path, AnnData]:
    """Create remote fixtures, one without a range index and the other with"""
    file_name = f"orig_{worker_id}.{diskfmt}"
    if diskfmt == "h5ad":
        orig_path = tmp_path_factory.mktemp("h5ad_file_dir") / file_name
    else:
        orig_path = tmp_path_factory.mktemp(file_name)
    orig = gen_adata((1000, 1100), mtx_format)
    orig.raw = orig.copy()
    getattr(orig, f"write_{diskfmt}")(orig_path)
    return orig_path, orig


@pytest.fixture
def adata_remote(
    adata_remote_orig_with_path: tuple[Path, AnnData], load_annotation_index: bool
) -> AnnData:
    orig_path, _ = adata_remote_orig_with_path
    return read_lazy(orig_path, load_annotation_index=load_annotation_index)


@pytest.fixture
def adata_orig(adata_remote_orig_with_path: tuple[Path, AnnData]) -> AnnData:
    _, orig = adata_remote_orig_with_path
    return orig


@pytest.fixture(scope="session")
def adata_remote_with_store_tall_skinny_path(
    tmp_path_factory,
    mtx_format,
    worker_id: str = "serial",
) -> Path:
    orig_path = tmp_path_factory.mktemp(f"orig_{worker_id}.zarr")
    M = 100_000  # forces zarr to chunk `obs` columns multiple ways - that way 1 access to `int64` below is actually only one access
    N = 5
    obs_names = pd.Index(f"cell{i}" for i in range(M))
    var_names = pd.Index(f"gene{i}" for i in range(N))
    obs = gen_typed_df(M, obs_names)
    var = gen_typed_df(N, var_names)
    orig = AnnData(
        obs=obs,
        var=var,
        X=mtx_format(np.random.binomial(100, 0.005, (M, N)).astype(np.float32)),
    )
    orig.raw = orig.copy()
    orig.write_zarr(orig_path)
    return orig_path


@pytest.fixture(scope="session")
def adatas_paths_var_indices_for_concatenation(
    tmp_path_factory, are_vars_different: bool, worker_id: str = "serial"
) -> tuple[list[AnnData], list[Path], list[pd.Index]]:
    adatas = []
    var_indices = []
    paths = []
    M = 1000
    N = 50
    n_datasets = 3
    for dataset_index in range(n_datasets):
        orig_path = tmp_path_factory.mktemp(f"orig_{worker_id}_{dataset_index}.zarr")
        paths.append(orig_path)
        obs_names = pd.Index(f"cell_{dataset_index}_{i}" for i in range(M))
        var_names = pd.Index(
            f"gene_{i}{f'_{dataset_index}_ds' if are_vars_different and (i % 2) else ''}"
            for i in range(N)
        )
        var_indices.append(var_names)
        obs = gen_typed_df(M, obs_names)
        var = gen_typed_df(N, var_names)
        orig = AnnData(
            obs=obs,
            var=var,
            X=np.random.binomial(100, 0.005, (M, N)).astype(np.float32),
        )
        orig.write_zarr(orig_path)
        adatas.append(orig)
    return adatas, paths, var_indices


@pytest.fixture
def var_indices_for_concat(
    adatas_paths_var_indices_for_concatenation,
) -> list[pd.Index]:
    _, _, var_indices = adatas_paths_var_indices_for_concatenation
    return var_indices


@pytest.fixture
def adatas_for_concat(
    adatas_paths_var_indices_for_concatenation,
) -> list[AnnData]:
    adatas, _, _ = adatas_paths_var_indices_for_concatenation
    return adatas


@pytest.fixture
def stores_for_concat(
    adatas_paths_var_indices_for_concatenation,
) -> list[AccessTrackingStore]:
    _, paths, _ = adatas_paths_var_indices_for_concatenation
    return [AccessTrackingStore(path) for path in paths]


@pytest.fixture
def lazy_adatas_for_concat(
    stores_for_concat,
) -> list[AnnData]:
    return [read_lazy(store) for store in stores_for_concat]


@pytest.fixture
def adata_remote_with_store_tall_skinny(
    adata_remote_with_store_tall_skinny_path: Path,
) -> tuple[AnnData, AccessTrackingStore]:
    store = AccessTrackingStore(adata_remote_with_store_tall_skinny_path)
    remote = read_lazy(store)
    return remote, store


@pytest.fixture
def remote_store_tall_skinny(
    adata_remote_with_store_tall_skinny_path: Path,
) -> AccessTrackingStore:
    return AccessTrackingStore(adata_remote_with_store_tall_skinny_path)


@pytest.fixture
def adata_remote_tall_skinny(
    remote_store_tall_skinny: AccessTrackingStore,
) -> AnnData:
    remote = read_lazy(remote_store_tall_skinny)
    return remote


def get_key_trackers_for_columns_on_axis(
    adata: AnnData, axis: Literal["obs", "var"]
) -> Generator[str, None, None]:
    """Generate keys for tracking, using `codes` from categorical columns instead of the column name

    Parameters
    ----------
    adata
        Object to get keys from
    axis
        Axis to get keys from

    Yields
    ------
        Keys for tracking
    """
    for col in getattr(adata, axis).columns:
        yield f"{axis}/{col}" if "cat" not in col else f"{axis}/{col}/codes"


@pytest.mark.parametrize(
    ("elem_key", "sub_key"),
    [
        ("raw", "X"),
        ("obs", "cat"),
        ("obs", "int64"),
        *((elem_name, None) for elem_name in ANNDATA_ELEMS),
    ],
)
def test_access_count_elem_access(
    remote_store_tall_skinny: AccessTrackingStore,
    adata_remote_tall_skinny: AnnData,
    elem_key: AnnDataElem,
    sub_key: str,
    simple_subset_func: Callable[[AnnData], AnnData],
):
    full_path = f"{elem_key}/{sub_key}" if sub_key is not None else elem_key
    remote_store_tall_skinny.initialize_key_trackers({full_path, "X"})
    # a series of methods that should __not__ read in any data
    elem = getattr(simple_subset_func(adata_remote_tall_skinny), elem_key)
    if sub_key is not None:
        getattr(elem, sub_key)
    remote_store_tall_skinny.assert_access_count(full_path, 0)
    remote_store_tall_skinny.assert_access_count("X", 0)


def test_access_count_subset(
    remote_store_tall_skinny: AccessTrackingStore,
    adata_remote_tall_skinny: AnnData,
):
    non_obs_elem_names = filter(lambda e: e != "obs", ANNDATA_ELEMS)
    remote_store_tall_skinny.initialize_key_trackers(
        ["obs/cat/codes", *non_obs_elem_names]
    )
    adata_remote_tall_skinny[adata_remote_tall_skinny.obs["cat"] == "a", :]
    # all codes read in for subset (from 1 chunk)
    remote_store_tall_skinny.assert_access_count("obs/cat/codes", 1)
    for elem_name in non_obs_elem_names:
        remote_store_tall_skinny.assert_access_count(elem_name, 0)


def test_access_count_subset_column_compute(
    remote_store_tall_skinny: AccessTrackingStore,
    adata_remote_tall_skinny: AnnData,
):
    remote_store_tall_skinny.initialize_key_trackers(["obs/int64"])
    adata_remote_tall_skinny[adata_remote_tall_skinny.shape[0] // 2, :].obs[
        "int64"
    ].compute()
    # two chunks needed for 0:10 subset
    remote_store_tall_skinny.assert_access_count("obs/int64", 1)


def test_access_count_index(
    remote_store_tall_skinny: AccessTrackingStore,
):
    remote_store_tall_skinny.initialize_key_trackers(["obs/_index"])
    read_lazy(remote_store_tall_skinny, load_annotation_index=False)
    remote_store_tall_skinny.assert_access_count("obs/_index", 0)
    read_lazy(remote_store_tall_skinny)
    # 4 is number of chunks
    remote_store_tall_skinny.assert_access_count("obs/_index", 4)


def test_access_count_dtype(
    remote_store_tall_skinny: AccessTrackingStore,
    adata_remote_tall_skinny: AnnData,
):
    remote_store_tall_skinny.initialize_key_trackers(["obs/cat/categories"])
    remote_store_tall_skinny.assert_access_count("obs/cat/categories", 0)
    # This should only cause categories to be read in once
    adata_remote_tall_skinny.obs["cat"].dtype
    adata_remote_tall_skinny.obs["cat"].dtype
    adata_remote_tall_skinny.obs["cat"].dtype
    remote_store_tall_skinny.assert_access_count("obs/cat/categories", 1)


def test_uns_uses_dask(adata_remote: AnnData):
    assert isinstance(adata_remote.uns["nested"]["nested_further"]["array"], DaskArray)


def test_to_memory(adata_remote: AnnData, adata_orig: AnnData):
    remote_to_memory = adata_remote.to_memory()
    assert_equal(remote_to_memory, adata_orig)


def test_view_to_memory(adata_remote: AnnData, adata_orig: AnnData):
    subset_obs = adata_orig.obs["obs_cat"] == "a"
    assert_equal(adata_orig[subset_obs, :], adata_remote[subset_obs, :].to_memory())

    subset_var = adata_orig.var["var_cat"] == "a"
    assert_equal(adata_orig[:, subset_var], adata_remote[:, subset_var].to_memory())


def test_view_of_view_to_memory(adata_remote: AnnData, adata_orig: AnnData):
    subset_obs = (adata_orig.obs["obs_cat"] == "a") | (adata_orig.obs["obs_cat"] == "b")
    subsetted_adata = adata_orig[subset_obs, :]
    subset_subset_obs = subsetted_adata.obs["obs_cat"] == "b"
    subsetted_subsetted_adata = subsetted_adata[subset_subset_obs, :]
    assert_equal(
        subsetted_subsetted_adata,
        adata_remote[subset_obs, :][subset_subset_obs, :].to_memory(),
    )

    subset_var = (adata_orig.var["var_cat"] == "a") | (adata_orig.var["var_cat"] == "b")
    subsetted_adata = adata_orig[:, subset_var]
    subset_subset_var = subsetted_adata.var["var_cat"] == "b"
    subsetted_subsetted_adata = subsetted_adata[:, subset_subset_var]
    assert_equal(
        subsetted_subsetted_adata,
        adata_remote[:, subset_var][:, subset_subset_var].to_memory(),
    )


def test_unconsolidated(tmp_path: Path, mtx_format):
    adata = gen_adata((1000, 1000), mtx_format)
    orig_pth = tmp_path / "orig.zarr"
    adata.write_zarr(orig_pth)
    (orig_pth / ".zmetadata").unlink()
    store = AccessTrackingStore(orig_pth)
    store.initialize_key_trackers(["obs/.zgroup", ".zgroup"])
    with pytest.warns(UserWarning, match=r"Did not read zarr as consolidated"):
        remote = read_lazy(store)
    remote_to_memory = remote.to_memory()
    assert_equal(remote_to_memory, adata)
    store.assert_access_count("obs/.zgroup", 1)


def unify_extension_dtypes(
    remote: pd.DataFrame, memory: pd.DataFrame
) -> tuple[pd.DataFrame, pd.DataFrame]:
    """
    For concatenated lazy datasets, we send the extension arrays through dask
    But this means we lose the pandas dtype, so this function corrects that.

    Parameters
    ----------
    remote
        The dataset that comes from the concatenated lazy operation
    memory
        The in-memory, "correct" version

    Returns
    -------
        The two dataframes unified
    """
    for col in memory.columns:
        dtype = memory[col].dtype
        if pd.api.types.is_extension_array_dtype(dtype):
            remote[col] = remote[col].astype(dtype)
    return remote, memory


ANNDATA_ELEMS = typing.get_args(AnnDataElem)


@pytest.mark.parametrize("join", ["outer", "inner"])
@pytest.mark.parametrize(
    ("elem_key", "sub_key"),
    [
        ("obs", "cat"),
        ("obs", "int64"),
        *((elem_name, None) for elem_name in ANNDATA_ELEMS),
    ],
)
def test_concat_access_count(
    adatas_for_concat: list[AnnData],
    stores_for_concat: list[AccessTrackingStore],
    lazy_adatas_for_concat: list[AnnData],
    join: Join_T,
    elem_key: AnnDataElem,
    sub_key: str,
    simple_subset_func: Callable[[AnnData], AnnData],
):
    # track all elems except codes because they must be read in for concatenation
    non_categorical_columns = (
        f"{elem}/{col}" if "cat" not in col else f"{elem}/{col}/codes"
        for elem in ["obs", "var"]
        for col in adatas_for_concat[0].obs.columns
    )
    non_obs_var_keys = filter(lambda e: e not in {"obs", "var"}, ANNDATA_ELEMS)
    keys_to_track = [*non_categorical_columns, *non_obs_var_keys]
    for store in stores_for_concat:
        store.initialize_key_trackers(keys_to_track)
    concated_remote = ad.concat(lazy_adatas_for_concat, join=join)
    # a series of methods that should __not__ read in any data
    elem = getattr(simple_subset_func(concated_remote), elem_key)
    if sub_key is not None:
        getattr(elem, sub_key)
    for store in stores_for_concat:
        for elem in keys_to_track:
            store.assert_access_count(elem, 0)


def test_concat_to_memory_obs_access_count(
    adatas_for_concat: list[AnnData],
    stores_for_concat: list[AccessTrackingStore],
    lazy_adatas_for_concat: list[AnnData],
    join: Join_T,
    simple_subset_func: Callable[[AnnData], AnnData],
):
    concated_remote = simple_subset_func(ad.concat(lazy_adatas_for_concat, join=join))
    concated_remote_subset = simple_subset_func(concated_remote)
    n_datasets = len(adatas_for_concat)
    obs_keys_to_track = get_key_trackers_for_columns_on_axis(
        adatas_for_concat[0], "obs"
    )
    for store in stores_for_concat:
        store.initialize_key_trackers(obs_keys_to_track)
    concated_remote_subset.to_memory()
    # check access count for the stores - only the first should be accessed when reading into memory
    for col in obs_keys_to_track:
        stores_for_concat[0].assert_access_count(col, 1)
        for i in range(1, n_datasets):
            # if the shapes are the same, data was read in to bring the object into memory; otherwise, not
            stores_for_concat[i].assert_access_count(
                col, concated_remote_subset.shape[0] == concated_remote.shape[0]
            )


def test_concat_to_memory_obs(
    adatas_for_concat: list[AnnData],
    lazy_adatas_for_concat: list[AnnData],
    join: Join_T,
    simple_subset_func: Callable[[AnnData], AnnData],
):
    concatenated_memory = simple_subset_func(ad.concat(adatas_for_concat, join=join))
    concated_remote = simple_subset_func(ad.concat(lazy_adatas_for_concat, join=join))
    # TODO: name is lost normally, should fix
    obs_memory = concatenated_memory.obs
    obs_memory.index.name = "obs_names"
    assert_equal(
        *unify_extension_dtypes(
            concated_remote.obs.to_pandas(), concatenated_memory.obs
        )
    )


def test_concat_to_memory_obs_dtypes(
    lazy_adatas_for_concat: list[AnnData],
    join: Join_T,
):
    concated_remote = ad.concat(lazy_adatas_for_concat, join=join)
    # check preservation of non-categorical dtypes on the concat axis
    assert concated_remote.obs["int64"].dtype == "int64"
    assert concated_remote.obs["uint8"].dtype == "uint8"
    assert concated_remote.obs["nullable-int"].dtype == "int32"
    assert concated_remote.obs["float64"].dtype == "float64"
    assert concated_remote.obs["bool"].dtype == "bool"
    assert concated_remote.obs["nullable-bool"].dtype == "bool"


def test_concat_to_memory_var(
    var_indices_for_concat: list[pd.Index],
    adatas_for_concat: list[AnnData],
    stores_for_concat: list[AccessTrackingStore],
    lazy_adatas_for_concat: list[AnnData],
    join: Join_T,
    are_vars_different: bool,
    simple_subset_func: Callable[[AnnData], AnnData],
):
    concated_remote = simple_subset_func(ad.concat(lazy_adatas_for_concat, join=join))
    var_keys_to_track = get_key_trackers_for_columns_on_axis(
        adatas_for_concat[0], "var"
    )
    for store in stores_for_concat:
        store.initialize_key_trackers(var_keys_to_track)
    # check non-different variables, taken from first annotation.
    pd_index_overlapping = pd.Index(
        filter(lambda x: not x.endswith("ds"), var_indices_for_concat[0])
    )
    var_df_overlapping = adatas_for_concat[0][:, pd_index_overlapping].var.copy()
    test_cases = [(pd_index_overlapping, var_df_overlapping, 0)]
    if are_vars_different and join == "outer":
        # check a set of unique variables from the first object since we only take from there if different
        pd_index_only_ds_0 = pd.Index(
            filter(lambda x: "0_ds" in x, var_indices_for_concat[1])
        )
        var_df_only_ds_0 = adatas_for_concat[0][:, pd_index_only_ds_0].var.copy()
        test_cases.append((pd_index_only_ds_0, var_df_only_ds_0, 0))
    for pd_index, var_df, store_idx in test_cases:
        var_df.index.name = "var_names"
        remote_df = concated_remote[:, pd_index].var.to_pandas()
        remote_df_corrected, _ = unify_extension_dtypes(remote_df, var_df)
        #  TODO:xr.merge always upcasts to float due to NA and you can't downcast?
        for col in remote_df_corrected.columns:
            dtype = remote_df_corrected[col].dtype
            if dtype in [np.float64, np.float32]:
                var_df[col] = var_df[col].astype(dtype)
        assert_equal(remote_df_corrected, var_df)
        for key in var_keys_to_track:
            stores_for_concat[store_idx].assert_access_count(key, 1)
            for store in stores_for_concat:
                if store != stores_for_concat[store_idx]:
                    store.assert_access_count(key, 0)
        stores_for_concat[store_idx].reset_key_trackers()


@pytest.mark.parametrize(
    "index",
    [
        pytest.param(
            slice(500, 1500),
            id="slice",
        ),
        pytest.param(
            np.arange(950, 1050),
            id="consecutive integer array",
        ),
        pytest.param(
            np.random.choice(np.arange(800, 1100), 500),
            id="random integer array",
        ),
        pytest.param(
            np.random.choice([True, False], 2000),
            id="boolean array",
        ),
        pytest.param(slice(None), id="full slice"),
        pytest.param("a", id="categorical_subset"),
        pytest.param(None, id="No index"),
    ],
)
def test_concat_full_and_subsets(
    adata_remote: AnnData,
    adata_orig: AnnData,
    join: Join_T,
    index: slice | NDArray | Literal["a"] | None,
    load_annotation_index: bool,
):
    from anndata.experimental.backed._compat import Dataset2D

<<<<<<< HEAD
    maybe_warning_context = (
        pytest.warns(UserWarning, match=r"Concatenating with a pandas numeric")
        if not load_annotation_index
        else nullcontext()
    )
    with maybe_warning_context:
        remote_concatenated = ad.concat([adata_remote, adata_remote], join=join)
=======
    remote, orig = adata_remote_orig

    with (
        pytest.warns(UserWarning, match=r"Concatenating with a pandas numeric")
        if not load_annotation_index
        else nullcontext()
    ):
        remote_concatenated = ad.concat([remote, remote], join=join)
>>>>>>> a796d9b9
    if index is not None:
        if np.isscalar(index) and index == "a":
            index = remote_concatenated.obs["obs_cat"] == "a"
        remote_concatenated = remote_concatenated[index]
    orig_concatenated = ad.concat([adata_orig, adata_orig], join=join)
    if index is not None:
        orig_concatenated = orig_concatenated[index]
    in_memory_remote_concatenated = remote_concatenated.to_memory()
    corrected_remote_obs, corrected_memory_obs = unify_extension_dtypes(
        in_memory_remote_concatenated.obs, orig_concatenated.obs
    )
    assert isinstance(remote_concatenated.obs, Dataset2D)
    assert_equal(corrected_remote_obs, corrected_memory_obs)
    assert_equal(in_memory_remote_concatenated.X, orig_concatenated.X)
    assert (
        in_memory_remote_concatenated.var_names.tolist()
        == orig_concatenated.var_names.tolist()
    )


@pytest.mark.parametrize(
    ("attr", "key"),
    (
        pytest.param(param[0], param[1], id="-".join(map(str, param)))
        for param in [("obs", None), ("var", None), ("obsm", "df"), ("varm", "df")]
    ),
)
def test_concat_df_ds_mixed_types(
    adata_remote: AnnData,
    adata_orig: AnnData,
    load_annotation_index: bool,
    join: Join_T,
    attr: str,
    key: str | None,
):
    def with_elem_in_memory(adata: AnnData, attr: str, key: str | None) -> AnnData:
        parent_elem = getattr(adata, attr)
        if key is not None:
            getattr(adata, attr)[key] = to_memory(parent_elem[key])
            return adata
        setattr(adata, attr, to_memory(parent_elem))
        return adata

    if not load_annotation_index:
        pytest.skip(
            "Testing for mixed types is independent of the axis since the indices always have to match."
        )
    remote = with_elem_in_memory(adata_remote, attr, key)
    in_memory_concatenated = ad.concat([adata_orig, adata_orig], join=join)
    mixed_concatenated = ad.concat([remote, adata_orig], join=join)
    assert_equal(mixed_concatenated, in_memory_concatenated)


def test_concat_bad_mixed_types(tmp_path: str):
    orig = gen_adata((100, 200), np.array)
    orig.write_zarr(tmp_path)
    remote = read_lazy(tmp_path)
    orig.obsm["df"] = orig.obsm["array"]
    with pytest.raises(ValueError, match=r"Cannot concatenate a Dataset2D*"):
        ad.concat([remote, orig], join="outer")<|MERGE_RESOLUTION|>--- conflicted
+++ resolved
@@ -579,24 +579,12 @@
 ):
     from anndata.experimental.backed._compat import Dataset2D
 
-<<<<<<< HEAD
-    maybe_warning_context = (
-        pytest.warns(UserWarning, match=r"Concatenating with a pandas numeric")
-        if not load_annotation_index
-        else nullcontext()
-    )
-    with maybe_warning_context:
-        remote_concatenated = ad.concat([adata_remote, adata_remote], join=join)
-=======
-    remote, orig = adata_remote_orig
-
     with (
         pytest.warns(UserWarning, match=r"Concatenating with a pandas numeric")
         if not load_annotation_index
         else nullcontext()
     ):
-        remote_concatenated = ad.concat([remote, remote], join=join)
->>>>>>> a796d9b9
+        remote_concatenated = ad.concat([adata_remote, adata_remote], join=join)
     if index is not None:
         if np.isscalar(index) and index == "a":
             index = remote_concatenated.obs["obs_cat"] == "a"

--- conflicted
+++ resolved
@@ -225,13 +225,8 @@
     assert_eq_concat_on_disk(adatas, tmp_path, file_format)
 
 
-<<<<<<< HEAD
-@pytest.fixture
+@pytest.fixture()
 def xxxm_adatas():
-=======
-@pytest.fixture()
-def obsm_adatas():
->>>>>>> 3cd54bf2
     def gen_index(n):
         return [f"cell{i}" for i in range(n)]
 

--- conflicted
+++ resolved
@@ -142,23 +142,8 @@
         adata.obsm["b"] = da.random.random((M, 10))
         adata.varm["a"] = da.random.random((N, 10))
         orig = adata
-<<<<<<< HEAD
-        is_h5 = diskfmt == "h5ad"
-        is_corrupted_dask = Version(version("dask")) < Version("2025.4.0")
-        if is_corrupted_dask or is_h5:
-            with pytest.raises(
-                ValueError if is_h5 else RuntimeError,
-                match=r"Cannot write dask arrays to hdf5"
-                if is_h5
-                else r"Writing dense data with a distributed scheduler to zarr",
-            ):
-                ad.io.write_elem(g, "", orig)
-            return
         with ad.settings.override(auto_shard_zarr_v3=auto_shard_zarr_v3):
             ad.io.write_elem(g, "", orig)
-=======
-        ad.io.write_elem(g, "", orig)
->>>>>>> 920f8a91
         # TODO: See https://github.com/zarr-developers/zarr-python/issues/2716
         g = as_group(pth, mode="r")
         if auto_shard_zarr_v3:

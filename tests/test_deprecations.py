--- conflicted
+++ resolved
@@ -11,6 +11,7 @@
 import h5py
 import numpy as np
 import pytest
+import zarr
 from scipy import sparse
 
 import anndata as ad
@@ -125,9 +126,6 @@
     with pytest.warns(FutureWarning, match=r"`anndata.read` is deprecated"):
         from_disk = ad.read(tmp_path / "file.h5ad")
 
-<<<<<<< HEAD
-    assert_equal(memory, from_disk)
-=======
     assert_equal(memory, from_disk)
 
 
@@ -167,5 +165,4 @@
 @pytest.mark.parametrize("name", anndata.experimental._DEPRECATED)
 def test_warn_on_import_from_experimental(name: str):
     with pytest.warns(FutureWarning, match=rf"Importing {name}"):
-        getattr(anndata.experimental, name)
->>>>>>> dde809da
+        getattr(anndata.experimental, name)
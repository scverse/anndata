--- conflicted
+++ resolved
@@ -10,10 +10,7 @@
 /dist/
 /*.egg-info/
 /requirements*.lock
-<<<<<<< HEAD
-=======
 /.python-version
->>>>>>> fa1c06c2
 
 # Tests and coverage
 /.pytest_cache/

.. role:: small
.. role:: smaller

On master
~~~~~~~~~

.. rubric:: Bug fixes

- Fixed bug where `np.str_` column names errored at write time :pr:`457` :smaller:`I Virshup`
- Fixed "value.index does not match parent’s axis 0/1 names" error triggered when a data frame is stored in obsm/varm after obs_names/var_names is updated :pr:`461` :smaller:`G Eraslan`
- Fixed `adata.write_csvs` when `adata` is a view :pr:`462` :smaller:`I Virshup`
- Fixed null values being converted to strings when strings are converted to categorical :pr:`529` :smaller:`I Virshup`
- Fixed handling of compression key word arguments :pr:`536` :smaller:`I Virshup`
<<<<<<< HEAD
- Fixed a bug where calling `AnnData.concatenate` an `AnnData` with no variables would error :pr:`537`
=======
- Fixed copying a backed `AnnData` from changing which file the original object points at :pr:`533` :smaller:`ilia-kats`
>>>>>>> 14e096e6

0.7.5 :small:`2020-11-12`
~~~~~~~~~~~~~~~~~~~~~~~~~

.. rubric:: Functionality

- Added ipython tab completion and a useful return from `.keys` to `adata.uns` :pr:`415` :smaller:`I Virshup`

.. rubric:: Bug fixes

- Compatibility with `h5py>=3` strings :pr:`444` :smaller:`I Virshup`
- Allow `adata.raw = None`, as is documented :pr:`447` :smaller:`I Virshup`
- Fix warnings from pandas 1.1 :pr:`425` :smaller:`I Virshup`

0.7.4 :small:`2020-07-10`
~~~~~~~~~~~~~~~~~~~~~~~~~

.. rubric:: Concatenation overhaul :pr:`378` :smaller:`I Virshup`

- New function :func:`anndata.concat` for concatenating `AnnData` objects along either observations or variables
- New documentation section: :doc:`concatenation`

.. rubric:: Functionality

- AnnData object created from dataframes with sparse values will have sparse `.X` :pr:`395` :smaller:`I Virshup`

.. rubric:: Bug fixes

- Fixed error from `AnnData.concatenate` by bumping minimum versions of numpy and pandas :issue:`385`
- Fixed colors being incorrectly changed when `AnnData` object was subset :pr:`388`

0.7.3 :small:`2020-05-20`
~~~~~~~~~~~~~~~~~~~~~~~~~

.. rubric:: Bug fixes

- Fixed bug where graphs used too much memory when copying :pr:`381` :smaller:`I Virshup`

0.7.2 :small:`2020-05-15`
~~~~~~~~~~~~~~~~~~~~~~~~~

.. rubric:: Concatenation overhaul :smaller:`I Virshup`

- Elements of `uns` can now be merged, see :pr:`350`
- Outer joins now work for `layers` and `obsm`, see :pr:`352`
- Fill value for outer joins can now be specified
- Expect improvments in performance, see :issue:`303`

.. rubric:: Functionality

- :attr:`~anndata.AnnData.obsp` and :attr:`~anndata.AnnData.varp` can now be transposed :pr:`370` :smaller:`A Wolf`
- :meth:`~anndata.AnnData.obs_names_make_unique` is now better at making values unique, and will warn if ambiguities arise :pr:`345` :smaller:`M Weiden`
- :attr:`~anndata.AnnData.obsp` is now preferred for storing pairwise relationships between observations. In practice, this means there will be deprecation warnings and reformatting applied to objects which stored connectivities under `uns["neighbors"]`. Square matrices in :attr:`~anndata.AnnData.uns` will no longer be sliced (use `.{obs,var}p` instead). :pr:`337` :smaller:`I Virshup`
- :class:`~anndata.ImplicitModificationWarning` is now exported :pr:`315` :smaller:`P Angerer`
- Better support for :class:`~numpy.ndarray` subclasses stored in `AnnData` objects :pr:`335` :smaller:`michalk8`

.. rubric:: Bug fixes

- Fixed inplace modification of :class:`~pandas.Index` objects by the make unique function :pr:`348` :smaller:`I Virshup`
- Passing ambiguous keys to :meth:`~anndata.AnnData.obs_vector` and :meth:`~anndata.AnnData.var_vector` now throws errors :pr:`340` :smaller:`I Virshup`
- Fix instantiating :class:`~anndata.AnnData` objects from :class:`~pandas.DataFrame` :pr:`316` :smaller:`P Angerer`
- Fixed indexing into `AnnData` objects with arrays like `adata[adata[:, gene].X > 0]` :pr:`332` :smaller:`I Virshup`
- Fixed type of version :pr:`315` :smaller:`P Angerer`
- Fixed deprecated import from :mod:`pandas` :pr:`319` :smaller:`P Angerer`<|MERGE_RESOLUTION|>--- conflicted
+++ resolved
@@ -11,11 +11,8 @@
 - Fixed `adata.write_csvs` when `adata` is a view :pr:`462` :smaller:`I Virshup`
 - Fixed null values being converted to strings when strings are converted to categorical :pr:`529` :smaller:`I Virshup`
 - Fixed handling of compression key word arguments :pr:`536` :smaller:`I Virshup`
-<<<<<<< HEAD
+- Fixed copying a backed `AnnData` from changing which file the original object points at :pr:`533` :smaller:`ilia-kats`
 - Fixed a bug where calling `AnnData.concatenate` an `AnnData` with no variables would error :pr:`537`
-=======
-- Fixed copying a backed `AnnData` from changing which file the original object points at :pr:`533` :smaller:`ilia-kats`
->>>>>>> 14e096e6
 
 0.7.5 :small:`2020-11-12`
 ~~~~~~~~~~~~~~~~~~~~~~~~~

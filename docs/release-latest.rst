--- conflicted
+++ resolved
@@ -1,21 +1,14 @@
 .. role:: small
 .. role:: smaller
 
-<<<<<<< HEAD
-On master :small:`the future`
-~~~~~~~~~~~~~~~~~~~~~~~~~~~~~
-
-.. rubric:: Bug fixes
-
-- Fixed issue with `.uns` sub-dictionaries being referenced by copies :pr:`576` :smaller:`I Virshup`
-=======
 On `master` :small:`the future`
 ~~~~~~~~~~~~~~~~~~~~~~~~~~~~~~~
 
 .. rubric:: Bug fixes
 
 - Fixed propagation of import error when importing `write_zarr` but not all dependencies are installed :pr:`579` :smaller:`R Hillje`
->>>>>>> 49739ebc
+- Fixed issue with `.uns` sub-dictionaries being referenced by copies :pr:`576` :smaller:`I Virshup`
+
 
 0.7.6 :small:`11 April, 2021`
 ~~~~~~~~~~~~~~~~~~~~~~~~~~~~~

--- conflicted
+++ resolved
@@ -9,12 +9,9 @@
 - Fixed bug where `np.str_` column names errored at write time :pr:`457` :smaller:`I Virshup`
 - Fixed "value.index does not match parent’s axis 0/1 names" error triggered when a data frame is stored in obsm/varm after obs_names/var_names is updated :pr:`461` :smaller:`G Eraslan`
 - Fixed `adata.write_csvs` when `adata` is a view :pr:`462` :smaller:`I Virshup`
-<<<<<<< HEAD
-- Fixed copying a backed `AnnData` from changing which file the original object points at :pr:`533` :smaller:`ilia-kats`
-=======
 - Fixed null values being converted to strings when strings are converted to categorical :pr:`529` :smaller:`I Virshup`
 - Fixed handling of compression key word arguments :pr:`536` :smaller:`I Virshup`
->>>>>>> db9f96d2
+- Fixed copying a backed `AnnData` from changing which file the original object points at :pr:`533` :smaller:`ilia-kats`
 
 0.7.5 :small:`2020-11-12`
 ~~~~~~~~~~~~~~~~~~~~~~~~~

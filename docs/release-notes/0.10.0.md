--- conflicted
+++ resolved
@@ -3,13 +3,11 @@
 ```{rubric} Features
 ```
 
-<<<<<<< HEAD
 **Improved errors and warnings**
 
 * Improved error messages when combining dataframes with duplicated column names {pr}`1029` {user}`ivirshup`
-=======
 * Improved warnings when modifying views of `AlingedMappings` {pr}`1016` {user}`flying-sheep` {user}`ivirshup`
->>>>>>> 5e5f5726
+
 
 ```{rubric} Documentation
 ```

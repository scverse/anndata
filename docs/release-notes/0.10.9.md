--- conflicted
+++ resolved
@@ -3,13 +3,10 @@
 ```{rubric} Bugfix
 ```
 
-<<<<<<< HEAD
 * Add warning for setting `X` on a view with repeated indices {pr}`1501` {user}`ilan-gold`
-=======
 * Coerce {class}`numpy.matrix` classes to arrays when trying to store them in `AnnData` {pr}`1516` {user}`flying-sheep`
 * Fix for setting a dense `X` view with a sparse matrix {pr}`1532` {user}`ilan-gold`
 * Upper bound {mod}`numpy` for `gpu` installation on account of https://github.com/cupy/cupy/issues/8391 {pr}`1540` {user}`ilan-gold`
->>>>>>> 11351f96
 
 ```{rubric} Documentation
 ```

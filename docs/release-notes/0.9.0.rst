0.9.0 :small:`the future`
~~~~~~~~~~~~~~~~~~~~~~~~~

.. rubric:: Features

<<<<<<< HEAD
- Allow :meth:`~anndata.read_h5ad` and :meth:`~anndata.AnnData.write_h5ad` to read from /
  write to byte buffers :pr:`800` :smaller:`P Angerer`
=======
* Unordered categorical columns are no longer cast to object during :func:`anndata.concat` :pr:`763` :smaller:`ivirshup`
>>>>>>> cc3ba6f2

.. rubric:: Bug fixes<|MERGE_RESOLUTION|>--- conflicted
+++ resolved
@@ -3,11 +3,8 @@
 
 .. rubric:: Features
 
-<<<<<<< HEAD
-- Allow :meth:`~anndata.read_h5ad` and :meth:`~anndata.AnnData.write_h5ad` to read from /
+* Allow :meth:`~anndata.read_h5ad` and :meth:`~anndata.AnnData.write_h5ad` to read from /
   write to byte buffers :pr:`800` :smaller:`P Angerer`
-=======
 * Unordered categorical columns are no longer cast to object during :func:`anndata.concat` :pr:`763` :smaller:`ivirshup`
->>>>>>> cc3ba6f2
 
 .. rubric:: Bug fixes
--- conflicted
+++ resolved
@@ -3,13 +3,10 @@
 
 .. rubric:: Features
 
-<<<<<<< HEAD
-* Unordered categorical columns are no longer cast to object during :func:`anndata.concat` :pr:`763` :smaller:`ivirshup`
+
+* Unordered categorical columns are no longer cast to object during :func:`anndata.concat` :pr:`763` :user:`ivirshup`
+* Added support for dask arrays :pr:`813` :user:`syelman` :user:`rahulbshrestha`
 * `obsm`, `varm` and `uns` can now hold `AwkwardArrays <https://awkward-array.org/quickstart.html>`__ :pr:`647` :user:`giovp`, :user:`grst`, :user:`ivirshup`
-=======
-* Unordered categorical columns are no longer cast to object during :func:`anndata.concat` :pr:`763` :user:`ivirshup`
->>>>>>> 50b1b105
-* Added support for dask arrays :pr:`813` :user:`syelman` :user:`rahulbshrestha`
 * Better error messages during IO :pr:`734` :user:`flying-sheep`, :user:`ivirshup`
 
 .. rubric:: Documentation

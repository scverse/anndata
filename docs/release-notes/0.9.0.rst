0.9.0 :small:`the future`
~~~~~~~~~~~~~~~~~~~~~~~~~

.. rubric:: Features

* Unordered categorical columns are no longer cast to object during :func:`anndata.concat` :pr:`763` :smaller:`ivirshup`
<<<<<<< HEAD
* `obsm`, `varm` and `uns` can now hold `AwkwardArrays <https://awkward-array.org/quickstart.html>`__ :pr:`647` :smaller:`giovp, grst, ivirshup`
* Added support for dask arrays :pr:`813` :smaller:`syelman, rahulbshrestha`
=======
* Added support for dask arrays :pr:`813` :smaller:`syelman` :smaller:`rahulbshrestha`
* Better error messages during IO :pr:`734` :user:`flying-sheep`, :user:`ivirshup`
>>>>>>> 3e2dda8a

.. rubric:: Documentation

* Expanded docstring more documentation for ``backed`` argument of :func:`anndata.read_h5ad` :pr:`812` :smaller:`jeskowagner`
* Documented how to use alternative compression methods for the `h5ad` file format, see :meth:`AnnData.write_h5ad() <anndata.AnnData.write_h5ad>` :pr:`857` :smaller:`nigeil`

.. rubric:: Breaking changes

* The `AnnData` `dtype`` argument no longer defaults to `float32` :pr:`854` :smaller:`ivirshup`

.. rubric:: Bug fixes

.. rubric:: Updates

* Bump minimum python version to 3.8 :pr:`820` :smaller:`ivirshup`

.. rubric:: Deprecations

* :meth:`AnnData.concatenate() <anndata.AnnData.concatenate>` is now deprecated in favour of :func:`anndata.concat` :pr:`845` :smaller:`ivirshup`
* Previously deprecated `force_dense` arugment :meth:`AnnData.write_h5ad() <anndata.AnnData.write_h5ad>` has been removed. :pr:`855` :smaller:`ivirshup`<|MERGE_RESOLUTION|>--- conflicted
+++ resolved
@@ -4,13 +4,9 @@
 .. rubric:: Features
 
 * Unordered categorical columns are no longer cast to object during :func:`anndata.concat` :pr:`763` :smaller:`ivirshup`
-<<<<<<< HEAD
-* `obsm`, `varm` and `uns` can now hold `AwkwardArrays <https://awkward-array.org/quickstart.html>`__ :pr:`647` :smaller:`giovp, grst, ivirshup`
-* Added support for dask arrays :pr:`813` :smaller:`syelman, rahulbshrestha`
-=======
-* Added support for dask arrays :pr:`813` :smaller:`syelman` :smaller:`rahulbshrestha`
+* `obsm`, `varm` and `uns` can now hold `AwkwardArrays <https://awkward-array.org/quickstart.html>`__ :pr:`647` :user:`giovp`, :user:`grst`, :user:`ivirshup`
+* Added support for dask arrays :pr:`813` :user:`syelman` :user:`rahulbshrestha`
 * Better error messages during IO :pr:`734` :user:`flying-sheep`, :user:`ivirshup`
->>>>>>> 3e2dda8a
 
 .. rubric:: Documentation
 

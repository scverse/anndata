--- conflicted
+++ resolved
@@ -3,10 +3,7 @@
 ```{rubric} Bugfix
 ```
 
-<<<<<<< HEAD
 * Views of `awkward.Array`s now work with `awkward>=2.3` {pr}`1040` {user}`ivirshup`
-=======
 * Fix ufuncs of views like `adata.X[:10].cov(axis=0)` returning views {pr}`1043` {user}`flying-sheep`
 * Fix instantiating AnnData where `.X` is a `DataFrame` with an integer valued index  {pr}`1002` {user}`flying-sheep`
-* Fix {func}`~anndata.read_zarr` when used on `zarr.Group` {pr}`1057` {user}`ivirshup`
->>>>>>> dc793fe2
+* Fix {func}`~anndata.read_zarr` when used on `zarr.Group` {pr}`1057` {user}`ivirshup`
--- conflicted
+++ resolved
@@ -5,11 +5,8 @@
 * Only try to use `Categorical.map(na_action=…)` in actually supported Pandas ≥2.1 {pr}`1226` {user}`flying-sheep`
 * `AnnData.__sizeof__()` support for backed datasets {pr}`1230` {user}`Neah-Ko`
 * `adata[:, []]` now returns an `AnnData` object empty on the appropriate dimensions instead of erroring {pr}`1243` {user}`ilan-gold`
-<<<<<<< HEAD
 * Add missing `dim` parameter to :func:`anndata.concat` {pr}`1244` {user}`flying-sheep`
-=======
 * `adata.X[mask]` works in newer `numpy` versions when `X` is `backed` {pr}`1255` {user}`ilan-gold`
->>>>>>> db161f72
 
 ```{rubric} Documentation
 ```

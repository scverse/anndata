### 0.10.8 {small}`2024-06-20`

```{rubric} Bugfix
```

* Write out `64bit` indptr when appropriate for {func}`~anndata.experimental.concat_on_disk` {pr}`1493` {user}`ilan-gold`
* Support for Numpy 2 {pr}`1499` {user}`flying-sheep`
* Fix {func}`~anndata.experimental.sparse_dataset` docstring test on account of new {mod}`scipy` version {pr}`1514` {user}`ilan-gold`
<<<<<<< HEAD
* Fix for setting a dense `X` view with a sparse matrix {pr}`1532` {user}`ilan-gold`
=======

>>>>>>> 3cd54bf2
```{rubric} Documentation
```

* Improved example for {func}`~anndata.experimental.sparse_dataset` {pr}`1468` {user}`ivirshup`<|MERGE_RESOLUTION|>--- conflicted
+++ resolved
@@ -6,11 +6,7 @@
 * Write out `64bit` indptr when appropriate for {func}`~anndata.experimental.concat_on_disk` {pr}`1493` {user}`ilan-gold`
 * Support for Numpy 2 {pr}`1499` {user}`flying-sheep`
 * Fix {func}`~anndata.experimental.sparse_dataset` docstring test on account of new {mod}`scipy` version {pr}`1514` {user}`ilan-gold`
-<<<<<<< HEAD
-* Fix for setting a dense `X` view with a sparse matrix {pr}`1532` {user}`ilan-gold`
-=======
 
->>>>>>> 3cd54bf2
 ```{rubric} Documentation
 ```
 

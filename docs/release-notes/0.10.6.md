### 0.10.6 {small}`the future`

```{rubric} Bugfix
```

* Defer import of zarr in test helpers, as scanpy CI job relies on them {pr}`1343` {user}`ilan-gold`
* Writing a dataframe with non-unique column names now throws an error, instead of silently overwriting {pr}`1335` {user}`ivirshup`
<<<<<<< HEAD
* Bring optimization from {pr}`1233` to indexing on the whole `AnnData` object, not just the sparse dataset itself {pr}`1365` {user}`ilan-gold`
=======
* Fix mean slice length checking to use improved performance when indexing backed sparse matrices with boolean masks along their major axis {pr}`1366` {user}`ilan-gold`
>>>>>>> b9f346c3

```{rubric} Documentation
```

```{rubric} Performance
```<|MERGE_RESOLUTION|>--- conflicted
+++ resolved
@@ -5,11 +5,8 @@
 
 * Defer import of zarr in test helpers, as scanpy CI job relies on them {pr}`1343` {user}`ilan-gold`
 * Writing a dataframe with non-unique column names now throws an error, instead of silently overwriting {pr}`1335` {user}`ivirshup`
-<<<<<<< HEAD
 * Bring optimization from {pr}`1233` to indexing on the whole `AnnData` object, not just the sparse dataset itself {pr}`1365` {user}`ilan-gold`
-=======
 * Fix mean slice length checking to use improved performance when indexing backed sparse matrices with boolean masks along their major axis {pr}`1366` {user}`ilan-gold`
->>>>>>> b9f346c3
 
 ```{rubric} Documentation
 ```

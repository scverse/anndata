--- conflicted
+++ resolved
@@ -8,11 +8,8 @@
 * Add `should_remove_unused_categories` option to `anndata.settings` to override current behavior.  Default is `True` (i.e., previous behavior).  Please refer to the [documentation](https://anndata.readthedocs.io/en/latest/generated/anndata.settings.html) for usage.  {pr}`1340` {user}`ilan-gold`
 * `scipy.sparse.csr_array` and `scipy.sparse.csc_array` are now supported when constructing `AnnData` objects {pr}`1028` {user}`ilan-gold` {user}`isaac-virshup`
 * Add `should_check_uniqueness` option to `anndata.settings` to override current behavior.  Default is `True` (i.e., previous behavior).  Please refer to the [documentation](https://anndata.readthedocs.io/en/latest/generated/anndata.settings.html) for usage.  {pr}`1507` {user}`ilan-gold`
-<<<<<<< HEAD
-* Add `~anndata.experimental.read_elem_as_dask` function to handle i/o with sparse and dense arrays {pr}`1469` {user}`ilan-gold`
-=======
+* Add :func:`~anndata.experimental.read_elem_as_dask` function to handle i/o with sparse and dense arrays {pr}`1469` {user}`ilan-gold`
 * Add functionality to write from GPU {class}`dask.array.Array` to disk {pr}`1550` {user}`ilan-gold`
->>>>>>> 99180442
 
 #### Bugfix
 

(v0.11.0)=
### 0.11.0 {small}`the future`

#### Features

* Allow `axis` parameter of e.g. :func:`anndata.concat` to accept `'obs'` and `'var` {pr}`1244` {user}`flying-sheep`
* Add `settings` object with methods for altering internally-used options, like checking for uniqueness on `obs`' index {pr}`1270` {user}`ilan-gold`
* `scipy.sparse.csr_array` and `scipy.sparse.csc_array` are now supported when constructing `AnnData` objects {pr}`1028` {user}`ilan-gold` {user}`isaac-virshup`
<<<<<<< HEAD
* Add `should_check_uniqueness` option to `anndata.settings` to override current behavior.  Default is `True` (i.e., previous behavior).  Please refer to the [documentation](https://anndata.readthedocs.io/en/latest/generated/anndata.settings.html) for usage.  {pr}`1507` {user}`ilan-gold`
* Add :func:`~anndata.experimental.read_elem_lazy` function to handle i/o with sparse and dense arrays {pr}`1469` {user}`ilan-gold`
* Add functionality to write from GPU {class}`dask.array.Array` to disk {pr}`1550` {user}`ilan-gold`
* Add functionality to :func:`~anndata.experimental.read_elem_as_dask` to handle backed dataframes as well as a :func:`~anndata.experimental.read_backed` to handle reading in as much of the {class}`~anndata.AnnData` as possible backed {pr}`1247` {user}`ilan-gold`
=======
* Add {attr}`~anndata.settings.should_remove_unused_categories` option to {attr}`anndata.settings` to override current behavior {pr}`1340` {user}`ilan-gold`
* Add {attr}`~anndata.settings.should_check_uniqueness` option to {attr}`anndata.settings` to override current behavior {pr}`1507` {user}`ilan-gold`
* Add :func:`~anndata.experimental.read_elem_as_dask` function to handle i/o with sparse and dense arrays {pr}`1469` {user}`ilan-gold`
* Add functionality to write from GPU {class}`dask.array.Array` to disk {pr}`1550` {user}`ilan-gold`
* Add ability to convert strings to categoricals on write in {meth}`~anndata.AnnData.write_h5ad` and {meth}`~anndata.AnnData.write_zarr` via `convert_strings_to_categoricals` parameter {pr}`1474` {user}` falexwolf`
>>>>>>> dedc0b49

#### Bugfix

#### Documentation

#### Performance

#### Breaking

* Removed deprecated modules `anndata.core` and `anndata.readwrite` {pr}`1197` {user}`ivirshup`<|MERGE_RESOLUTION|>--- conflicted
+++ resolved
@@ -6,18 +6,15 @@
 * Allow `axis` parameter of e.g. :func:`anndata.concat` to accept `'obs'` and `'var` {pr}`1244` {user}`flying-sheep`
 * Add `settings` object with methods for altering internally-used options, like checking for uniqueness on `obs`' index {pr}`1270` {user}`ilan-gold`
 * `scipy.sparse.csr_array` and `scipy.sparse.csc_array` are now supported when constructing `AnnData` objects {pr}`1028` {user}`ilan-gold` {user}`isaac-virshup`
-<<<<<<< HEAD
 * Add `should_check_uniqueness` option to `anndata.settings` to override current behavior.  Default is `True` (i.e., previous behavior).  Please refer to the [documentation](https://anndata.readthedocs.io/en/latest/generated/anndata.settings.html) for usage.  {pr}`1507` {user}`ilan-gold`
-* Add :func:`~anndata.experimental.read_elem_lazy` function to handle i/o with sparse and dense arrays {pr}`1469` {user}`ilan-gold`
+* Add {func}`~anndata.experimental.read_elem_lazy` function to handle i/o with sparse and dense arrays {pr}`1469` {user}`ilan-gold`
 * Add functionality to write from GPU {class}`dask.array.Array` to disk {pr}`1550` {user}`ilan-gold`
 * Add functionality to :func:`~anndata.experimental.read_elem_as_dask` to handle backed dataframes as well as a :func:`~anndata.experimental.read_backed` to handle reading in as much of the {class}`~anndata.AnnData` as possible backed {pr}`1247` {user}`ilan-gold`
-=======
 * Add {attr}`~anndata.settings.should_remove_unused_categories` option to {attr}`anndata.settings` to override current behavior {pr}`1340` {user}`ilan-gold`
 * Add {attr}`~anndata.settings.should_check_uniqueness` option to {attr}`anndata.settings` to override current behavior {pr}`1507` {user}`ilan-gold`
-* Add :func:`~anndata.experimental.read_elem_as_dask` function to handle i/o with sparse and dense arrays {pr}`1469` {user}`ilan-gold`
+* Add {func}`~anndata.experimental.read_elem_as_dask` function to handle i/o with sparse and dense arrays {pr}`1469` {user}`ilan-gold`
 * Add functionality to write from GPU {class}`dask.array.Array` to disk {pr}`1550` {user}`ilan-gold`
 * Add ability to convert strings to categoricals on write in {meth}`~anndata.AnnData.write_h5ad` and {meth}`~anndata.AnnData.write_zarr` via `convert_strings_to_categoricals` parameter {pr}`1474` {user}` falexwolf`
->>>>>>> dedc0b49
 
 #### Bugfix
 

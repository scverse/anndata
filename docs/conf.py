--- conflicted
+++ resolved
@@ -6,18 +6,7 @@
 from sphinx.application import Sphinx
 
 HERE = Path(__file__).parent
-<<<<<<< HEAD
 sys.path[:0] = [str(HERE / "extensions")]
-=======
-sys.path[:0] = [str(HERE.parent), str(HERE / "extensions")]
-import anndata  # noqa: E402
-
-
-logger = logging.getLogger(__name__)
-
-for generated in HERE.glob("anndata.*.rst"):
-    generated.unlink()
->>>>>>> 24dc7d1e
 
 
 # -- General configuration ------------------------------------------------

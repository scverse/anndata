# API

```{eval-rst}
.. module:: anndata
```

The central class:

```{eval-rst}
.. autosummary::
   :toctree: generated/

   AnnData
```

## Combining

Combining AnnData objects. See also the section on concatenation.

```{eval-rst}
.. autosummary::
   :toctree: generated/

   concat
```

## Reading

Reading anndata’s native file format `.h5ad`.

```{eval-rst}
.. autosummary::
   :toctree: generated/

   read_h5ad
```

Reading other file formats.

```{eval-rst}
.. autosummary::
   :toctree: generated/

   read_csv
   read_excel
   read_hdf
   read_loom
   read_mtx
   read_text
   read_umi_tools
   read_zarr

```

Reading individual portions (`obs`, `varm` etc.) of the `AnnData` object.

```{eval-rst}
.. autosummary::
   :toctree: generated/

   read_elem

```

## Writing

Writing to anndata’s native file format `.h5ad`.

```{eval-rst}
.. autosummary::
   :toctree: generated/

   AnnData.write
```

Writing to other formats.

```{eval-rst}
.. autosummary::
   :toctree: generated/

   AnnData.write_csvs
   AnnData.write_loom
   AnnData.write_zarr
```

Writing individual portions (`obs`, `varm` etc.) of the `AnnData` object.

```{eval-rst}
.. autosummary::
   :toctree: generated/

   write_elem

```

(experimental-api)=

## Experimental API

```{warning}
API's in the experimental module are currently in development and subject to change at any time.
```

Two classes for working with batched access to collections of many `AnnData` objects or `h5ad` files.
In particular, for pytorch-based models.

```{eval-rst}
.. autosummary::
   :toctree: generated/

   experimental.AnnCollection
   experimental.AnnLoader
```

Interface for accessing on-disk sparse data:

```{eval-rst}
.. autosummary::
   :toctree: generated/

   experimental.sparse_dataset
```

Out of core concatenation

```{eval-rst}
.. autosummary::
   :toctree: generated/

   experimental.concat_on_disk
```

Low level methods for reading and writing elements of an `AnnData` object to a store:

```{eval-rst}
.. autosummary::
   :toctree: generated/

<<<<<<< HEAD
   experimental.read_elem
   experimental.write_elem
   experimental.read_elem_lazy
   experimental.read_backed
=======
   experimental.read_elem_as_dask
>>>>>>> 2e3ab38e
```

Utilities for customizing the IO process:

```{eval-rst}
.. autosummary::
   :toctree: generated/

   experimental.read_dispatched
   experimental.write_dispatched
```

Types used by the former:

```{eval-rst}
.. autosummary::
   :toctree: generated/

   experimental.IOSpec
   experimental.Read
   experimental.Write
   experimental.ReadCallback
   experimental.WriteCallback
   experimental.StorageType
   experimental.backed._lazy_arrays.MaskedArray
   experimental.backed._lazy_arrays.CategoricalArray
   experimental.backed._xarray.Dataset2D
```

## Errors and warnings

```{eval-rst}
.. autosummary::
   :toctree: generated/

   ImplicitModificationWarning
```

## Settings

```{eval-rst}
.. autosummary::
   :toctree: generated/

   settings
   settings.override
```

## Custom Types/Classes for Readable/Writeable Elements

```{eval-rst}
.. autosummary::
   :toctree: generated/

   CSRDataset
   CSCDataset
   RWAble
   InMemoryElem
```<|MERGE_RESOLUTION|>--- conflicted
+++ resolved
@@ -137,14 +137,10 @@
 .. autosummary::
    :toctree: generated/
 
-<<<<<<< HEAD
    experimental.read_elem
    experimental.write_elem
    experimental.read_elem_lazy
    experimental.read_backed
-=======
-   experimental.read_elem_as_dask
->>>>>>> 2e3ab38e
 ```
 
 Utilities for customizing the IO process:

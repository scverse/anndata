--- conflicted
+++ resolved
@@ -183,7 +183,8 @@
    experimental.backed._xarray.Dataset2D
 ```
 
-<<<<<<< HEAD
+(extensions-api)=
+
 ## Extensions
 
 ```{eval-rst}
@@ -202,9 +203,8 @@
 
    types.ExtensionNamespace
 ```
-=======
+
 (errors-api)=
->>>>>>> 3e2ddecd
 
 ## Errors and warnings
 

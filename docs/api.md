# API

```{eval-rst}
.. module:: anndata
```

The central class:

```{eval-rst}
.. autosummary::
   :toctree: generated/

   AnnData
```

## Combining

Combining AnnData objects. See also the section on concatenation.

```{eval-rst}
.. autosummary::
   :toctree: generated/

   concat
```

## Reading

Reading anndata’s native file format `.h5ad`.

```{eval-rst}
.. autosummary::
   :toctree: generated/

   read_h5ad
```

Reading other file formats.

```{eval-rst}
.. autosummary::
   :toctree: generated/

   read_csv
   read_excel
   read_hdf
   read_loom
   read_mtx
   read_text
   read_umi_tools
   read_zarr

```

## Writing

Writing to anndata’s native file format `.h5ad`.

```{eval-rst}
.. autosummary::
   :toctree: generated/

   AnnData.write
```

Writing to other formats.

```{eval-rst}
.. autosummary::
   :toctree: generated/

   AnnData.write_csvs
   AnnData.write_loom
   AnnData.write_zarr
```

(experimental-api)=

## Experimental API

```{warning}
API's in the experimental module are currently in development and subject to change at any time.
```

Two classes for working with batched access to collections of many `AnnData` objects or `h5ad` files.
In particular, for pytorch-based models.

```{eval-rst}
.. autosummary::
   :toctree: generated/

   experimental.AnnCollection
   experimental.AnnLoader
```

Interface for accessing on-disk sparse data:

```{eval-rst}
.. autosummary::
   :toctree: generated/

   experimental.sparse_dataset
   experimental.CSRDataset
   experimental.CSCDataset
```

Out of core concatenation

```{eval-rst}
.. autosummary::
   :toctree: generated/

   experimental.concat_on_disk
```

Low level methods for reading and writing elements of an `AnnData` object to a store:

```{eval-rst}
.. autosummary::
   :toctree: generated/

   experimental.read_elem
   experimental.write_elem
```

Utilities for customizing the IO process:

```{eval-rst}
.. autosummary::
   :toctree: generated/

   experimental.read_dispatched
   experimental.write_dispatched
```

Types used by the former:

```{eval-rst}
.. autosummary::
   :toctree: generated/

   experimental.IOSpec
   experimental.InMemoryElem
<<<<<<< HEAD
   experimental.RWAbleDict
   experimental.RWAbleList
=======
>>>>>>> 4c70aa82
   experimental.RWAble
   experimental.Read
   experimental.Write
   experimental.ReadCallback
   experimental.WriteCallback
   experimental.StorageType
```

## Errors and warnings

```{eval-rst}
.. autosummary::
   :toctree: generated/

   ImplicitModificationWarning
```

## Settings

```{eval-rst}
.. autosummary::
   :toctree: generated/

   settings
   settings.override
```<|MERGE_RESOLUTION|>--- conflicted
+++ resolved
@@ -141,11 +141,6 @@
 
    experimental.IOSpec
    experimental.InMemoryElem
-<<<<<<< HEAD
-   experimental.RWAbleDict
-   experimental.RWAbleList
-=======
->>>>>>> 4c70aa82
    experimental.RWAble
    experimental.Read
    experimental.Write

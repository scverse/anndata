trigger:
- main

variables:
  PIP_CACHE_DIR: $(Pipeline.Workspace)/.pip
  RUN_COVERAGE: no
<<<<<<< HEAD
  PYTEST_ADDOPTS: -v --color=yes --junitxml=junit/test-results.xml
=======
  PRERELEASE_DEPENDENCIES: no
>>>>>>> e0675158

jobs:
- job: PyTest
  pool:
    vmImage: 'ubuntu-22.04'
  strategy:
    matrix:
      Python310:
        python.version: '3.10'
        RUN_COVERAGE: yes
      Python38:
        python.version: '3.8'
      PreRelease:
        python.version: '3.10'
        PRERELEASE_DEPENDENCIES: yes
  steps:
  - task: UsePythonVersion@0
    inputs:
      versionSpec: '$(python.version)'
    displayName: 'Use Python $(python.version)'

  - task: Cache@2
    inputs:
      key: '"python $(python.version)" | "$(Agent.OS)" | pyproject.toml'
      restoreKeys: |
        python | "$(Agent.OS)"
        python
      path: $(PIP_CACHE_DIR)
    displayName: Cache pip packages

  - script: |
      python -m pip install --upgrade pip
      pip install pytest-cov wheel
      pip install .[dev,test]
    displayName: 'Install dependencies'
    condition: eq(variables['PRERELEASE_DEPENDENCIES'], 'no')

  - script: |
      python -m pip install --pre --upgrade pip
      pip install --pre pytest-cov wheel
      pip install --pre .[dev,test]
    displayName: 'Install dependencies release candidates'
    condition: eq(variables['PRERELEASE_DEPENDENCIES'], 'yes')

  - script: pip list
    displayName: 'Display installed versions'

  - script: pytest
    displayName: 'PyTest'
    condition: eq(variables['RUN_COVERAGE'], 'no')

  - script: pytest --cov --cov-report=xml --cov-context=test
    displayName: 'PyTest (coverage)'
    condition: eq(variables['RUN_COVERAGE'], 'yes')

  - task: PublishCodeCoverageResults@1
    inputs:
      codeCoverageTool: Cobertura
      summaryFileLocation: '$(System.DefaultWorkingDirectory)/**/coverage.xml'
      reportDirectory: '$(System.DefaultWorkingDirectory)/**/htmlcov'
    condition: eq(variables['RUN_COVERAGE'], 'yes')

  - task: PublishTestResults@2
    condition: succeededOrFailed()
    inputs:
      testResultsFiles: 'junit/test-*.xml'
      testRunTitle: 'Publish test results for Python $(python.version)'

  - script: bash <(curl -s https://codecov.io/bash)
    displayName: 'Upload to codecov.io'
    condition: eq(variables['RUN_COVERAGE'], 'yes')

- job: CheckBuild
  pool:
    vmImage: 'ubuntu-22.04'
  steps:

  - task: UsePythonVersion@0
    inputs:
      versionSpec: '3.10'
    displayName: 'Use Python 3.10'

  - script: |
      python -m pip install --upgrade pip
      pip install build twine
    displayName: 'Install build tools and requirements'

  - script: pip list
    displayName: 'Display installed versions'

  - script: |
      python -m build --sdist --wheel .
      twine check dist/*
    displayName: 'Build & Twine check'<|MERGE_RESOLUTION|>--- conflicted
+++ resolved
@@ -4,11 +4,8 @@
 variables:
   PIP_CACHE_DIR: $(Pipeline.Workspace)/.pip
   RUN_COVERAGE: no
-<<<<<<< HEAD
   PYTEST_ADDOPTS: -v --color=yes --junitxml=junit/test-results.xml
-=======
   PRERELEASE_DEPENDENCIES: no
->>>>>>> e0675158
 
 jobs:
 - job: PyTest

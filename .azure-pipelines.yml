trigger:
  - main
  - "*.*.x"

variables:
  RUN_COVERAGE: no
  PYTEST_ADDOPTS: --color=yes --junitxml=test-data/test-results.xml
  DEPENDENCIES_VERSION: "latest" # |"pre-release" | "minimum-version"
  TEST_TYPE: "standard" # | "coverage"

jobs:
  - job: PyTest
    pool:
      vmImage: "ubuntu-22.04"
    strategy:
      matrix:
        Python3.12:
          python.version: "3.12"
          RUN_COVERAGE: yes
          TEST_TYPE: "coverage"
        Python3.10:
          python.version: "3.10"
        PreRelease:
          python.version: "3.12"
          DEPENDENCIES_VERSION: "pre-release"
          TEST_TYPE: "strict-warning"
        minimum_versions:
          python.version: "3.10"
          DEPENDENCIES_VERSION: "minimum"
          TEST_TYPE: "coverage"
    steps:
      - task: UsePythonVersion@0
        inputs:
          versionSpec: "$(python.version)"
        displayName: "Use Python $(python.version)"

      - script: |
          set -e
          python -m pip install --upgrade uv
          echo "##vso[task.setvariable variable=uv_cache_dir]`uv cache dir`"
        displayName: "Install tools"

      - task: Cache@2
        inputs:
          key: '"python $(python.version)" | "$(Agent.OS)" | pyproject.toml'
          restoreKeys: |
            python | "$(Agent.OS)"
            python
          path: $(uv_cache_dir)
        displayName: Cache pip packages

<<<<<<< HEAD
      # This prevents broken and slow back-tracking in dependency resolution
      - script: printf "llvmlite>=0.43\nscanpy>=1.10.0rc1" | tee /tmp/constraints.txt
        displayName: "Create constraints file for `pre-release` and `latest` jobs"

      - script: uv pip install --system --compile "anndata[dev,test-full] @ ." -c /tmp/constraints.txt
=======
      - script: uv pip install --system --compile "anndata[dev,test] @ ." -c ci/constraints.txt
>>>>>>> 3d0105bb
        displayName: "Install dependencies"
        condition: eq(variables['DEPENDENCIES_VERSION'], 'latest')

      - script: |
          set -e
          uv pip install --system --compile tomli packaging
          deps=`python3 ci/scripts/min-deps.py pyproject.toml --extra dev test`
          uv pip install --system --compile $deps pytest-cov "anndata @ ."
        displayName: "Install minimum dependencies"
        condition: eq(variables['DEPENDENCIES_VERSION'], 'minimum')

<<<<<<< HEAD
      - script: uv pip install -v --system --compile --pre "anndata[dev,test-full] @ ." -c /tmp/constraints.txt
=======
      - script: uv pip install -v --system --compile --pre "anndata[dev,test] @ ." -c ci/constraints.txt
>>>>>>> 3d0105bb
        displayName: "Install dependencies release candidates"
        condition: eq(variables['DEPENDENCIES_VERSION'], 'pre-release')

      - script: uv pip list
        displayName: "Display installed versions"

      - script: pytest
        displayName: "PyTest"
        condition: eq(variables['TEST_TYPE'], 'standard')

      - script: pytest
        displayName: "PyTest (minimum)"
        condition: eq(variables['DEPENDENCIES_VERSION'], 'minimum')

      - script: pytest --cov --cov-report=xml --cov-context=test
        displayName: "PyTest (coverage)"
        condition: eq(variables['TEST_TYPE'], 'coverage')

      - script: pytest --strict-warnings
        displayName: "PyTest (treat warnings as errors)"
        condition: eq(variables['TEST_TYPE'], 'strict-warning')

      - task: PublishCodeCoverageResults@2
        inputs:
          codeCoverageTool: Cobertura
          summaryFileLocation: "test-data/coverage.xml"
          failIfCoverageEmpty: true
        condition: eq(variables['TEST_TYPE'], 'coverage')

      - task: PublishTestResults@2
        condition: succeededOrFailed()
        inputs:
          testResultsFiles: "test-data/test-results.xml"
          testResultsFormat: JUnit
          testRunTitle: "Publish test results for Python $(python.version)"

      - script: bash <(curl -s https://codecov.io/bash)
        displayName: "Upload to codecov.io"
        condition: eq(variables['TEST_TYPE'], 'coverage')

  - job: CheckBuild
    pool:
      vmImage: "ubuntu-22.04"
    steps:
      - task: UsePythonVersion@0
        inputs:
          versionSpec: "3.12"
        displayName: "Use Python 3.12"

      - script: |
          set -e
          python -m pip install --upgrade pip
          pip install build twine
        displayName: "Install build tools and requirements"

      - script: pip list
        displayName: "Display installed versions"

      - script: |
          set -e
          python -m build --sdist --wheel .
          twine check dist/*
        displayName: "Build & Twine check"

      - script: |
          set -e
          pip install dist/*.whl
          python -c 'import anndata; print(anndata.__version__)'
        displayName: "Check runtime version"<|MERGE_RESOLUTION|>--- conflicted
+++ resolved
@@ -49,15 +49,7 @@
           path: $(uv_cache_dir)
         displayName: Cache pip packages
 
-<<<<<<< HEAD
-      # This prevents broken and slow back-tracking in dependency resolution
-      - script: printf "llvmlite>=0.43\nscanpy>=1.10.0rc1" | tee /tmp/constraints.txt
-        displayName: "Create constraints file for `pre-release` and `latest` jobs"
-
-      - script: uv pip install --system --compile "anndata[dev,test-full] @ ." -c /tmp/constraints.txt
-=======
-      - script: uv pip install --system --compile "anndata[dev,test] @ ." -c ci/constraints.txt
->>>>>>> 3d0105bb
+      - script: uv pip install --system --compile "anndata[dev,test-full] @ ." -c ci/constraints.txt
         displayName: "Install dependencies"
         condition: eq(variables['DEPENDENCIES_VERSION'], 'latest')
 
@@ -69,11 +61,7 @@
         displayName: "Install minimum dependencies"
         condition: eq(variables['DEPENDENCIES_VERSION'], 'minimum')
 
-<<<<<<< HEAD
-      - script: uv pip install -v --system --compile --pre "anndata[dev,test-full] @ ." -c /tmp/constraints.txt
-=======
-      - script: uv pip install -v --system --compile --pre "anndata[dev,test] @ ." -c ci/constraints.txt
->>>>>>> 3d0105bb
+      - script: uv pip install -v --system --compile --pre "anndata[dev,test-full] @ ." -c ci/constraints.txt
         displayName: "Install dependencies release candidates"
         condition: eq(variables['DEPENDENCIES_VERSION'], 'pre-release')
 
